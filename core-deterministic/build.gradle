description 'Corda core (deterministic)'

apply from: '../deterministic.gradle'
apply plugin: 'com.jfrog.artifactory'
apply plugin: 'net.corda.plugins.publish-utils'
apply plugin: 'java-library'
apply plugin: 'idea'

evaluationDependsOn(":core")

def javaHome = System.getProperty('java.home')
def jarBaseName = "corda-${project.name}".toString()

configurations {
    deterministicLibraries.extendsFrom api
    deterministicArtifacts.extendsFrom deterministicLibraries
}

dependencies {
    compileOnly project(':core')

    // Configure these by hand. It should be a minimal subset of core's dependencies,
    // and without any obviously non-deterministic ones such as Hibernate.
<<<<<<< HEAD
    deterministicLibraries "org.jetbrains.kotlin:kotlin-stdlib-jdk8:$kotlin_version"
    deterministicLibraries "org.jetbrains.kotlin:kotlin-reflect:$kotlin_version"
    deterministicLibraries "javax.persistence:javax.persistence-api:2.2"
=======

    // These "api" dependencies will become "compile" scoped in our published POM.
    api "org.jetbrains.kotlin:kotlin-stdlib-jdk8:$kotlin_version"
    api "org.jetbrains.kotlin:kotlin-reflect:$kotlin_version"
    api "javax.persistence:javax.persistence-api:2.2"
    api "com.google.code.findbugs:jsr305:$jsr305_version"

    // These dependencies will become "runtime" scoped in our published POM.
    // See publish.dependenciesFrom.defaultScope.
>>>>>>> fb736ad9
    deterministicLibraries "org.bouncycastle:bcprov-jdk15on:$bouncycastle_version"
    deterministicLibraries "org.bouncycastle:bcpkix-jdk15on:$bouncycastle_version"
    deterministicLibraries "net.i2p.crypto:eddsa:$eddsa_version"
    deterministicLibraries "org.slf4j:slf4j-api:$slf4j_version"
}

jar {
    archiveBaseName = 'DOES-NOT-EXIST'
    // Don't build a jar here because it would be the wrong one.
    // The jar we really want will be built by the metafix task.
    enabled = false
}

def coreJarTask = tasks.getByPath(':core:jar')
def originalJar = coreJarTask.outputs.files.singleFile

task patchCore(type: Zip, dependsOn: coreJarTask) {
    destinationDirectory = file("$buildDir/source-libs")
    metadataCharset 'UTF-8'
    archiveClassifier = 'transient'
    archiveExtension = 'jar'

    from(compileKotlin)
    from(zipTree(originalJar)) {
        exclude 'net/corda/core/crypto/DelegatingSecureRandomService*.class'
        exclude 'net/corda/core/crypto/SHA256DigestSupplier.class'
        exclude 'net/corda/core/internal/*ToggleField*.class'
        exclude 'net/corda/core/serialization/*SerializationFactory*.class'
        exclude 'net/corda/core/serialization/internal/CheckpointSerializationFactory*.class'
        exclude 'net/corda/core/internal/rules/*.class'
        exclude 'net/corda/core/utilities/SgxSupport*.class'
    }

    reproducibleFileOrder = true
    includeEmptyDirs = false
}

import proguard.gradle.ProGuardTask
task predeterminise(type: ProGuardTask) {
    injars patchCore
    outjars file("$buildDir/proguard/pre-deterministic-${project.version}.jar")

    libraryjars file("$javaHome/lib/rt.jar")
    libraryjars file("$javaHome/lib/jce.jar")
    configurations.compileClasspath.forEach {
        if (originalJar != it) {
            libraryjars it, filter: '!META-INF/versions/**'
        }
    }

    keepattributes '*'
    keepdirectories
    dontwarn '**$1$1,org.hibernate.annotations.*'
    dontpreverify
    dontobfuscate
    dontoptimize
    dontnote
    printseeds
    verbose

    keep '@interface net.corda.core.* { *; }'
    keep '@interface net.corda.core.contracts.** { *; }'
    keep '@interface net.corda.core.serialization.** { *; }'
    keep '@net.corda.core.KeepForDJVM class * { *; }', includedescriptorclasses:true
    keepclassmembers 'class net.corda.core.** { public synthetic <methods>; }'
}

import net.corda.gradle.jarfilter.JarFilterTask
task jarFilter(type: JarFilterTask) {
    jars predeterminise
    annotations {
        forDelete = [
            "net.corda.core.DeleteForDJVM"
        ]
        forStub = [
            "net.corda.core.StubOutForDJVM"
        ]
        forRemove = [
            "co.paralleluniverse.fibers.Suspendable",
            "org.hibernate.annotations.Immutable"
        ]
        forSanitise = [
            "net.corda.core.DeleteForDJVM"
        ]
    }
}

task determinise(type: ProGuardTask) {
    injars jarFilter
    outjars file("$buildDir/proguard/$jarBaseName-${project.version}.jar")

    libraryjars file("$javaHome/lib/rt.jar")
    libraryjars file("$javaHome/lib/jce.jar")
    configurations.deterministicLibraries.forEach {
        libraryjars it, filter: '!META-INF/versions/**'
    }

    // Analyse the JAR for dead code, and remove (some of) it.
    optimizations 'code/removal/simple,code/removal/advanced'
    printconfiguration

    keepattributes '*'
    keepdirectories
    dontobfuscate
    dontnote
    printseeds
    verbose

    keep '@interface net.corda.core.CordaInternal { *; }'
    keep '@interface net.corda.core.DoNotImplement { *; }'
    keep '@interface net.corda.core.KeepForDJVM { *; }'
    keep '@interface net.corda.core.contracts.** { *; }'
    keep '@interface net.corda.core.serialization.** { *; }'
    keep '@net.corda.core.KeepForDJVM class * { *; }', includedescriptorclasses:true
    keepclassmembers 'class net.corda.core.** { public synthetic <methods>; }'
}

import net.corda.gradle.jarfilter.MetaFixerTask
task metafix(type: MetaFixerTask) {
    outputDir file("$buildDir/libs")
    jars determinise
    suffix ""

    // Strip timestamps from the JAR to make it reproducible.
    preserveTimestamps = false
}

// DOCSTART 01
task checkDeterminism(type: ProGuardTask, dependsOn: jdkTask) {
    injars metafix

    libraryjars deterministic_rt_jar

    configurations.deterministicLibraries.forEach {
        libraryjars it, filter: '!META-INF/versions/**'
    }

    keepattributes '*'
    dontpreverify
    dontobfuscate
    dontoptimize
    verbose

    keep 'class *'
}
// DOCEND 01

defaultTasks "determinise"
determinise.finalizedBy metafix
metafix.finalizedBy checkDeterminism
assemble.dependsOn checkDeterminism

def deterministicJar = metafix.outputs.files.singleFile
artifacts {
    deterministicArtifacts file: deterministicJar, name: jarBaseName, type: 'jar', extension: 'jar', builtBy: metafix
    publish file: deterministicJar, name: jarBaseName, type: 'jar', extension: 'jar', builtBy: metafix
}

publish {
    dependenciesFrom configurations.deterministicArtifacts
    publishSources = false
    publishJavadoc = false
    name jarBaseName
}

// Must be after publish {} so that the previous install task exists for overwriting.
task install(overwrite: true, dependsOn: 'publishToMavenLocal')

idea {
    module {
        if (project.hasProperty("deterministic_idea_sdk")) {
            jdkName project.property("deterministic_idea_sdk") as String
        }
    }
}<|MERGE_RESOLUTION|>--- conflicted
+++ resolved
@@ -21,11 +21,6 @@
 
     // Configure these by hand. It should be a minimal subset of core's dependencies,
     // and without any obviously non-deterministic ones such as Hibernate.
-<<<<<<< HEAD
-    deterministicLibraries "org.jetbrains.kotlin:kotlin-stdlib-jdk8:$kotlin_version"
-    deterministicLibraries "org.jetbrains.kotlin:kotlin-reflect:$kotlin_version"
-    deterministicLibraries "javax.persistence:javax.persistence-api:2.2"
-=======
 
     // These "api" dependencies will become "compile" scoped in our published POM.
     api "org.jetbrains.kotlin:kotlin-stdlib-jdk8:$kotlin_version"
@@ -35,7 +30,6 @@
 
     // These dependencies will become "runtime" scoped in our published POM.
     // See publish.dependenciesFrom.defaultScope.
->>>>>>> fb736ad9
     deterministicLibraries "org.bouncycastle:bcprov-jdk15on:$bouncycastle_version"
     deterministicLibraries "org.bouncycastle:bcpkix-jdk15on:$bouncycastle_version"
     deterministicLibraries "net.i2p.crypto:eddsa:$eddsa_version"
