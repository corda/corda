--- conflicted
+++ resolved
@@ -82,11 +82,8 @@
         exclude 'net/corda/core/serialization/internal/CheckpointSerializationFactory*.class'
         exclude 'net/corda/core/internal/rules/*.class'
         exclude 'net/corda/core/internal/utilities/PrivateInterner*.class'
-<<<<<<< HEAD
         exclude 'net/corda/core/crypto/internal/PublicKeyCache*.class'
-=======
         exclude 'net/corda/core/internal/ContractStateClassCache*.class'
->>>>>>> f4917e08
     }
 
     reproducibleFileOrder = true
