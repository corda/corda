package net.corda.testing;

import io.fabric8.kubernetes.api.model.DoneablePod;
import io.fabric8.kubernetes.api.model.PersistentVolumeClaim;
import io.fabric8.kubernetes.api.model.Pod;
import io.fabric8.kubernetes.api.model.PodBuilder;
import io.fabric8.kubernetes.api.model.Quantity;
import io.fabric8.kubernetes.api.model.Status;
import io.fabric8.kubernetes.api.model.StatusCause;
import io.fabric8.kubernetes.api.model.StatusDetails;
import io.fabric8.kubernetes.client.DefaultKubernetesClient;
import io.fabric8.kubernetes.client.KubernetesClient;
import io.fabric8.kubernetes.client.KubernetesClientException;
import io.fabric8.kubernetes.client.Watch;
import io.fabric8.kubernetes.client.Watcher;
import io.fabric8.kubernetes.client.dsl.ExecListener;
import io.fabric8.kubernetes.client.dsl.PodResource;
import io.fabric8.kubernetes.client.utils.Serialization;
import net.corda.testing.retry.Retry;
import okhttp3.Response;
import org.apache.commons.compress.utils.IOUtils;
import org.gradle.api.DefaultTask;
import org.gradle.api.tasks.TaskAction;
import org.jetbrains.annotations.NotNull;

import java.io.BufferedReader;
import java.io.BufferedWriter;
import java.io.ByteArrayOutputStream;
import java.io.File;
import java.io.FileInputStream;
import java.io.FileOutputStream;
import java.io.FileWriter;
import java.io.IOException;
import java.io.InputStream;
import java.io.InputStreamReader;
import java.io.PipedInputStream;
import java.io.PipedOutputStream;
import java.math.BigInteger;
import java.nio.file.Files;
import java.nio.file.Path;
import java.util.ArrayList;
import java.util.Arrays;
import java.util.Collection;
import java.util.Collections;
import java.util.LinkedList;
import java.util.List;
import java.util.Optional;
import java.util.Queue;
import java.util.Random;
import java.util.concurrent.CompletableFuture;
import java.util.concurrent.ExecutionException;
import java.util.concurrent.ExecutorService;
import java.util.concurrent.Executors;
import java.util.concurrent.Future;
import java.util.concurrent.TimeUnit;
import java.util.stream.Collectors;
import java.util.stream.IntStream;

public class KubesTest extends DefaultTask {

    static final String TEST_RUN_DIR = "/test-runs";
    private static final ExecutorService executorService = Executors.newCachedThreadPool();
    /**
     * Name of the k8s Secret object that holds the credentials to access the docker image registry
     */
    private static final String REGISTRY_CREDENTIALS_SECRET_NAME = "regcred";

    String dockerTag;
    String fullTaskToExecutePath;
    String taskToExecuteName;
    String sidecarImage;
    Boolean printOutput = false;
    List<String> additionalArgs;

    Integer numberOfCoresPerFork = 4;
    Integer memoryGbPerFork = 6;
    public volatile List<File> testOutput = Collections.emptyList();
    public volatile List<KubePodResult> containerResults = Collections.emptyList();
    private final List<String> remainingPods = Collections.synchronizedList(new ArrayList());

    public static String NAMESPACE = "thisisatest";
    int k8sTimeout = 50 * 1_000;
    int webSocketTimeout = k8sTimeout * 6;
    int numberOfPods = 5;
    int timeoutInMinutesForPodToStart = 60;

    DistributeTestsBy distribution = DistributeTestsBy.METHOD;
    PodLogLevel podLogLevel = PodLogLevel.INFO;

    @TaskAction
    public void runDistributedTests() {
        String buildId = System.getProperty("buildId", "0");
        String currentUser = System.getProperty("user.name", "UNKNOWN_USER");

        String stableRunId = rnd64Base36(new Random(buildId.hashCode() + currentUser.hashCode() + taskToExecuteName.hashCode()));
        String random = rnd64Base36(new Random());

        try (KubernetesClient client = getKubernetesClient()) {
            client.pods().inNamespace(NAMESPACE).list().getItems().forEach(podToDelete -> {
                if (podToDelete.getMetadata().getName().contains(stableRunId)) {
                    getProject().getLogger().lifecycle("deleting: " + podToDelete.getMetadata().getName());
                    client.resource(podToDelete).delete();
                }
            });
        } catch (Exception ignored) {
            //it's possible that a pod is being deleted by the original build, this can lead to racey conditions
        }

        List<Future<KubePodResult>> futures = IntStream.range(0, numberOfPods).mapToObj(i -> {
            String podName = generatePodName(stableRunId, random, i);
            return submitBuild(NAMESPACE, numberOfPods, i, podName, printOutput, 3);
        }).collect(Collectors.toList());

        this.testOutput = Collections.synchronizedList(futures.stream().map(it -> {
            try {
                return it.get().getBinaryResults();
            } catch (InterruptedException | ExecutionException e) {
                throw new RuntimeException(e);
            }
        }).flatMap(Collection::stream).collect(Collectors.toList()));
        this.containerResults = futures.stream().map(it -> {
            try {
                return it.get();
            } catch (InterruptedException | ExecutionException e) {
                throw new RuntimeException(e);
            }
        }).collect(Collectors.toList());
    }

    @NotNull
    private String generatePodName(String stableRunId, String random, int i) {
        int magicMaxLength = 63;
        String provisionalName = taskToExecuteName.toLowerCase() + "-" + stableRunId + "-" + random + "-" + i;
        //length = 100
        //100-63 = 37
        //subString(37, 100) -? string of 63 characters
        return provisionalName.substring(Math.max(provisionalName.length() - magicMaxLength, 0));
    }

    @NotNull
    private KubernetesClient getKubernetesClient() {
        io.fabric8.kubernetes.client.Config config = new io.fabric8.kubernetes.client.ConfigBuilder()
                .withConnectionTimeout(k8sTimeout)
                .withRequestTimeout(k8sTimeout)
                .withRollingTimeout(k8sTimeout)
                .withWebsocketTimeout(webSocketTimeout)
                .withWebsocketPingInterval(webSocketTimeout)
                .build();

        return new DefaultKubernetesClient(config);
    }

    private static String rnd64Base36(Random rnd) {
        return new BigInteger(64, rnd)
                .toString(36)
                .toLowerCase();
    }

    private CompletableFuture<KubePodResult> submitBuild(
            String namespace,
            int numberOfPods,
            int podIdx,
            String podName,
            boolean printOutput,
            int numberOfRetries
    ) {
        return CompletableFuture.supplyAsync(() -> {
            PersistentVolumeClaim pvc = createPvc(podName);
            return buildRunPodWithRetriesOrThrow(namespace, numberOfPods, podIdx, podName, printOutput, numberOfRetries, pvc);
        }, executorService);
    }

    private static void addShutdownHook(Runnable hook) {
        Runtime.getRuntime().addShutdownHook(new Thread(hook));
    }

    private PersistentVolumeClaim createPvc(String name) {
        PersistentVolumeClaim pvc;
        try (KubernetesClient client = getKubernetesClient()) {
            pvc = client.persistentVolumeClaims()
                    .inNamespace(NAMESPACE)
                    .createNew()
                    .editOrNewMetadata().withName(name).endMetadata()
                    .editOrNewSpec()
                    .withAccessModes("ReadWriteOnce")
                    .editOrNewResources().addToRequests("storage", new Quantity("100Mi")).endResources()
                    .withStorageClassName("testing-storage")
                    .endSpec()
                    .done();
        }

        addShutdownHook(() -> {
            try (KubernetesClient client = getKubernetesClient()) {
                System.out.println("Deleting PVC: " + pvc.getMetadata().getName());
                client.persistentVolumeClaims().delete(pvc);
            }
        });
        return pvc;
    }

    private KubePodResult buildRunPodWithRetriesOrThrow(
            String namespace,
            int numberOfPods,
            int podIdx,
            String podName,
            boolean printOutput,
            int numberOfRetries,
            PersistentVolumeClaim pvc) {
        addShutdownHook(() -> {
            System.out.println("deleting pod: " + podName);
            try (KubernetesClient client = getKubernetesClient()) {
                client.pods().inNamespace(namespace).withName(podName).delete();
            }
        });

        int podNumber = podIdx + 1;

        try {
            // pods might die, so we retry
            return Retry.fixed(numberOfRetries).run(() -> {
                // remove pod if exists
                Pod createdPod;
                try (KubernetesClient client = getKubernetesClient()) {
                    PodResource<Pod, DoneablePod> oldPod = client.pods().inNamespace(namespace).withName(podName);
                    if (oldPod.get() != null) {
                        getLogger().lifecycle("deleting pod: {}", podName);
                        oldPod.delete();
                        while (oldPod.get() != null) {
                            getLogger().info("waiting for pod {} to be removed", podName);
                            Thread.sleep(1000);
                        }
                    }
                    getProject().getLogger().lifecycle("creating pod: " + podName);
<<<<<<< HEAD
                    createdPod = client.pods().inNamespace(namespace).create(buildPodRequest(podName, pvc, sidecarImage != null));
=======
                    createdPod = client.pods().inNamespace(namespace).create(buildPodRequest(podName, pvc));
                    remainingPods.add(podName);
>>>>>>> 7f3260e1
                    getProject().getLogger().lifecycle("scheduled pod: " + podName);
                }

                attachStatusListenerToPod(createdPod);
                waitForPodToStart(createdPod);

                PipedOutputStream stdOutOs = new PipedOutputStream();
                PipedInputStream stdOutIs = new PipedInputStream(4096);
                ByteArrayOutputStream errChannelStream = new ByteArrayOutputStream();

                CompletableFuture<Integer> waiter = new CompletableFuture<>();
                File podLogsDirectory = new File(getProject().getBuildDir(), "pod-logs");
                if (!podLogsDirectory.exists()) {
                    podLogsDirectory.mkdirs();
                }
                File podOutput = executeBuild(namespace, numberOfPods, podIdx, podName, podLogsDirectory, printOutput, stdOutOs, stdOutIs, errChannelStream, waiter);

                int resCode = waiter.join();
                getProject().getLogger().lifecycle("build has ended on on pod " + podName + " (" + podNumber + "/" + numberOfPods + ") with result " + resCode + " , gathering results");
                Collection<File> binaryResults = downloadTestXmlFromPod(namespace, createdPod);
                getLogger().lifecycle("removing pod " + podName + " (" + podNumber + "/" + numberOfPods + ") after completed build");

                try (KubernetesClient client = getKubernetesClient()) {
                    client.pods().delete(createdPod);
                    client.persistentVolumeClaims().delete(pvc);
                    synchronized (remainingPods) {
                        remainingPods.remove(podName);
                        getLogger().lifecycle("Remaining Pods: ");
                        remainingPods.forEach(pod -> getLogger().lifecycle("\t" + pod));
                    }
                }
                return new KubePodResult(podIdx, resCode, podOutput, binaryResults);
            });
        } catch (Retry.RetryException e) {
            throw new RuntimeException("Failed to build in pod " + podName + " (" + podNumber + "/" + numberOfPods + ") in " + numberOfRetries + " attempts", e);
        }
    }

    @NotNull
    private File executeBuild(String namespace,
                              int numberOfPods,
                              int podIdx,
                              String podName,
                              File podLogsDirectory,
                              boolean printOutput,
                              PipedOutputStream stdOutOs,
                              PipedInputStream stdOutIs,
                              ByteArrayOutputStream errChannelStream,
                              CompletableFuture<Integer> waiter) throws IOException {
        KubernetesClient client = getKubernetesClient();
        ExecListener execListener = buildExecListenerForPod(podName, errChannelStream, waiter, client);
        stdOutIs.connect(stdOutOs);

        String[] buildCommand = getBuildCommand(numberOfPods, podIdx);
        getProject().getLogger().quiet("About to execute " + Arrays.stream(buildCommand).reduce("", (s, s2) -> s + " " + s2) + " on pod " + podName);
        client.pods().inNamespace(namespace).withName(podName)
                .inContainer(podName)
                .writingOutput(stdOutOs)
                .writingErrorChannel(errChannelStream)
                .usingListener(execListener)
                .exec(buildCommand);

        return startLogPumping(stdOutIs, podIdx, podLogsDirectory, printOutput);
    }

    private Pod buildPodRequest(String podName, PersistentVolumeClaim pvc, boolean withDb) {
        if (withDb) {
            return buildPodRequestWithWorkerNodeAndDbContainer(podName, pvc);
        } else {
            return buildPodRequestWithOnlyWorkerNode(podName, pvc);
        }
    }

    private Pod buildPodRequestWithOnlyWorkerNode(String podName, PersistentVolumeClaim pvc) {
        return new PodBuilder()
                .withNewMetadata().withName(podName).endMetadata()
                .withNewSpec()
                .addNewVolume()
                .withName("gradlecache")
                .withNewHostPath()
                .withType("DirectoryOrCreate")
                .withPath("/tmp/gradle")
                .endHostPath()
                .endVolume()
                .addNewVolume()
                .withName("testruns")
                .withNewPersistentVolumeClaim()
                .withClaimName(pvc.getMetadata().getName())
                .endPersistentVolumeClaim()
                .endVolume()
                .addNewContainer()
                .withImage(dockerTag)
                .withCommand("bash")
                .withArgs("-c", "sleep 3600")
                .addNewEnv()
                .withName("DRIVER_NODE_MEMORY")
                .withValue("1024m")
                .withName("DRIVER_WEB_MEMORY")
                .withValue("1024m")
                .endEnv()
                .withName(podName)
                .withNewResources()
                .addToRequests("cpu", new Quantity(numberOfCoresPerFork.toString()))
                .addToRequests("memory", new Quantity(memoryGbPerFork.toString()))
                .endResources()
                .addNewVolumeMount().withName("gradlecache").withMountPath("/tmp/gradle").endVolumeMount()
                .addNewVolumeMount().withName("testruns").withMountPath(TEST_RUN_DIR).endVolumeMount()
                .endContainer()
                .addNewImagePullSecret(REGISTRY_CREDENTIALS_SECRET_NAME)
                .withRestartPolicy("Never")
                .endSpec()
                .build();
    }

    private Pod buildPodRequestWithWorkerNodeAndDbContainer(String podName, PersistentVolumeClaim pvc) {
        return new PodBuilder()
                .withNewMetadata().withName(podName).endMetadata()
                .withNewSpec()

                .addNewVolume()
                .withName("gradlecache")
                .withNewHostPath()
                .withType("DirectoryOrCreate")
                .withPath("/tmp/gradle")
                .endHostPath()
                .endVolume()
                .addNewVolume()
                .withName("testruns")
                .withNewPersistentVolumeClaim()
                .withClaimName(pvc.getMetadata().getName())
                .endPersistentVolumeClaim()
                .endVolume()

                .addNewContainer()
                .withImage(dockerTag)
                .withCommand("bash")
                .withArgs("-c", "sleep 3600")
                .addNewEnv()
                .withName("DRIVER_NODE_MEMORY")
                .withValue("1024m")
                .withName("DRIVER_WEB_MEMORY")
                .withValue("1024m")
                .endEnv()
                .withName(podName)
                .withNewResources()
                .addToRequests("cpu", new Quantity(Integer.valueOf(numberOfCoresPerFork - 1).toString()))
                .addToRequests("memory", new Quantity(Integer.valueOf(memoryGbPerFork - 1).toString() + "Gi"))
                .endResources()
                .addNewVolumeMount().withName("gradlecache").withMountPath("/tmp/gradle").endVolumeMount()
                .addNewVolumeMount().withName("testruns").withMountPath(TEST_RUN_DIR).endVolumeMount()
                .endContainer()

                .addNewContainer()
                .withImage(sidecarImage)
                .addNewEnv()
                .withName("DRIVER_NODE_MEMORY")
                .withValue("1024m")
                .withName("DRIVER_WEB_MEMORY")
                .withValue("1024m")
                .endEnv()
                .withName(podName + "-pg")
                .withNewResources()
                .addToRequests("cpu", new Quantity("1"))
                .addToRequests("memory", new Quantity("1Gi"))
                .endResources()
                .endContainer()

                .addNewImagePullSecret(REGISTRY_CREDENTIALS_SECRET_NAME)
                .withRestartPolicy("Never")
                .endSpec()
                .build();
    }


    private File startLogPumping(InputStream stdOutIs, int podIdx, File podLogsDirectory, boolean printOutput) throws IOException {
        File outputFile = new File(podLogsDirectory, "container-" + podIdx + ".log");
        outputFile.createNewFile();
        Thread loggingThread = new Thread(() -> {
            try (BufferedWriter out = new BufferedWriter(new FileWriter(outputFile, true));
                 BufferedReader br = new BufferedReader(new InputStreamReader(stdOutIs))) {
                String line;
                while ((line = br.readLine()) != null) {
                    String toWrite = ("Container" + podIdx + ":   " + line).trim();
                    if (printOutput) {
                        getProject().getLogger().lifecycle(toWrite);
                    }
                    out.write(line);
                    out.newLine();
                }
            } catch (IOException ignored) {
            }
        });

        loggingThread.setDaemon(true);
        loggingThread.start();
        return outputFile;
    }

    private Watch attachStatusListenerToPod(Pod pod) {
        KubernetesClient client = getKubernetesClient();
        return client.pods().inNamespace(pod.getMetadata().getNamespace()).withName(pod.getMetadata().getName()).watch(new Watcher<Pod>() {
            @Override
            public void eventReceived(Watcher.Action action, Pod resource) {
                getProject().getLogger().lifecycle("[StatusChange]  pod " + resource.getMetadata().getName() + " " + action.name() + " (" + resource.getStatus().getPhase() + ")");
            }

            @Override
            public void onClose(KubernetesClientException cause) {
                client.close();
            }
        });
    }

    private void waitForPodToStart(Pod pod) {
        try (KubernetesClient client = getKubernetesClient()) {
            getProject().getLogger().lifecycle("Waiting for pod " + pod.getMetadata().getName() + " to start before executing build");
            try {
                client.pods().inNamespace(pod.getMetadata().getNamespace()).withName(pod.getMetadata().getName()).waitUntilReady(timeoutInMinutesForPodToStart, TimeUnit.MINUTES);
            } catch (InterruptedException e) {
                throw new RuntimeException(e);
            }
            getProject().getLogger().lifecycle("pod " + pod.getMetadata().getName() + " has started, executing build");
        }
    }

    private Collection<File> downloadTestXmlFromPod(String namespace, Pod cp) {
        String resultsInContainerPath = TEST_RUN_DIR + "/test-reports";
        String binaryResultsFile = "results.bin";
        String podName = cp.getMetadata().getName();
        Path tempDir = new File(new File(getProject().getBuildDir(), "test-results-xml"), podName).toPath();

        if (!tempDir.toFile().exists()) {
            tempDir.toFile().mkdirs();
        }
        getProject().getLogger().lifecycle("Saving " + podName + " results to: " + tempDir.toAbsolutePath().toFile().getAbsolutePath());
        try (KubernetesClient client = getKubernetesClient()) {
            client.pods()
                    .inNamespace(namespace)
                    .withName(podName)
                    .inContainer(podName)
                    .dir(resultsInContainerPath)
                    .copy(tempDir);
        }
        return findFolderContainingBinaryResultsFile(new File(tempDir.toFile().getAbsolutePath()), binaryResultsFile);
    }

    private String[] getBuildCommand(int numberOfPods, int podIdx) {
        final String gitBranch = " -Dgit.branch=" + Properties.getGitBranch();
        final String gitTargetBranch = " -Dgit.target.branch=" + Properties.getTargetGitBranch();
        final String artifactoryUsername = " -Dartifactory.username=" + Properties.getUsername() + " ";
        final String artifactoryPassword = " -Dartifactory.password=" + Properties.getPassword() + " ";
        final String additionalArgs = this.additionalArgs.isEmpty() ? "" : String.join(" ", this.additionalArgs);

        String shellScript = "(let x=1 ; while [ ${x} -ne 0 ] ; do echo \"Waiting for DNS\" ; curl services.gradle.org > /dev/null 2>&1 ; x=$? ; sleep 1 ; done ) && "
                + " cd /tmp/source && " +
                "(let y=1 ; while [ ${y} -ne 0 ] ; do echo \"Preparing build directory\" ; ./gradlew testClasses integrationTestClasses --parallel 2>&1 ; y=$? ; sleep 1 ; done ) && " +
                "(./gradlew -D" + ListTests.DISTRIBUTION_PROPERTY + "=" + distribution.name() +
                gitBranch +
                gitTargetBranch +
                artifactoryUsername +
                artifactoryPassword +
                "-Dkubenetize -PdockerFork=" + podIdx + " -PdockerForks=" + numberOfPods + " " + fullTaskToExecutePath + " " + additionalArgs + " " + getLoggingLevel() + " 2>&1) ; " +
                "let rs=$? ; sleep 10 ; exit ${rs}";
        return new String[]{"bash", "-c", shellScript};
    }

    private String getLoggingLevel() {

        switch (podLogLevel) {
            case INFO:
                return " --info";
            case WARN:
                return " --warn";
            case QUIET:
                return " --quiet";
            case DEBUG:
                return " --debug";
            default:
                throw new IllegalArgumentException("LogLevel: " + podLogLevel + " is unknown");
        }

    }

    private List<File> findFolderContainingBinaryResultsFile(File start, String fileNameToFind) {
        Queue<File> filesToInspect = new LinkedList<>(Collections.singletonList(start));
        List<File> folders = new ArrayList<>();
        while (!filesToInspect.isEmpty()) {
            File fileToInspect = filesToInspect.poll();
            if (fileToInspect.getAbsolutePath().endsWith(fileNameToFind)) {
                folders.add(fileToInspect.getParentFile());
            }

            if (fileToInspect.isDirectory()) {
                filesToInspect.addAll(Arrays.stream(Optional.ofNullable(fileToInspect.listFiles()).orElse(new File[]{})).collect(Collectors.toList()));
            }
        }
        return folders;
    }

    private ExecListener buildExecListenerForPod(String podName, ByteArrayOutputStream errChannelStream, CompletableFuture<Integer> waitingFuture, KubernetesClient client) {

        return new ExecListener() {
            final Long start = System.currentTimeMillis();

            @Override
            public void onOpen(Response response) {
                getProject().getLogger().lifecycle("Build started on pod  " + podName);
            }

            @Override
            public void onFailure(Throwable t, Response response) {
                getProject().getLogger().lifecycle("Received error from pod  " + podName);
                waitingFuture.completeExceptionally(t);
            }

            @Override
            public void onClose(int code, String reason) {
                getProject().getLogger().lifecycle("Received onClose() from pod " + podName + " , build took: " + ((System.currentTimeMillis() - start) / 1000) + " seconds");
                try {
                    String errChannelContents = errChannelStream.toString();
                    Status status = Serialization.unmarshal(errChannelContents, Status.class);
                    Integer resultCode = Optional.ofNullable(status).map(Status::getDetails)
                            .map(StatusDetails::getCauses)
                            .flatMap(c -> c.stream().findFirst())
                            .map(StatusCause::getMessage)
                            .map(Integer::parseInt).orElse(0);
                    waitingFuture.complete(resultCode);
                } catch (Exception e) {
                    waitingFuture.completeExceptionally(e);
                } finally {
                    client.close();
                }
            }
        };
    }

}<|MERGE_RESOLUTION|>--- conflicted
+++ resolved
@@ -231,12 +231,8 @@
                         }
                     }
                     getProject().getLogger().lifecycle("creating pod: " + podName);
-<<<<<<< HEAD
                     createdPod = client.pods().inNamespace(namespace).create(buildPodRequest(podName, pvc, sidecarImage != null));
-=======
-                    createdPod = client.pods().inNamespace(namespace).create(buildPodRequest(podName, pvc));
                     remainingPods.add(podName);
->>>>>>> 7f3260e1
                     getProject().getLogger().lifecycle("scheduled pod: " + podName);
                 }
 
