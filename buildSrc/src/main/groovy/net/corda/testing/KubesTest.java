package net.corda.testing;

import io.fabric8.kubernetes.api.model.*;
import io.fabric8.kubernetes.client.*;
import io.fabric8.kubernetes.client.dsl.ExecListener;
import io.fabric8.kubernetes.client.dsl.PodResource;
import io.fabric8.kubernetes.client.utils.Serialization;
import net.corda.testing.retry.Retry;
import okhttp3.Response;
import org.gradle.api.DefaultTask;
import org.gradle.api.tasks.TaskAction;
import org.jetbrains.annotations.NotNull;

import java.io.*;
import java.math.BigInteger;
import java.nio.file.Files;
import java.nio.file.Path;
import java.util.*;
import java.util.concurrent.*;
import java.util.stream.Collectors;
import java.util.stream.IntStream;

public class KubesTest extends DefaultTask {

<<<<<<< HEAD
    static final ExecutorService executorService = Executors.newCachedThreadPool();
    static final ExecutorService singleThreadedExecutor = Executors.newSingleThreadExecutor();
    static final String testRunsDir = "./";
=======
    private static final ExecutorService executorService = Executors.newCachedThreadPool();
    /**
     * Name of the k8s Secret object that holds the credentials to access the docker image registry
     */
    private static final String REGISTRY_CREDENTIALS_SECRET_NAME = "regcred";
>>>>>>> a1dd6abe

    String dockerTag;
    String fullTaskToExecutePath;
    String taskToExecuteName;
    Boolean printOutput = false;
    Integer numberOfCoresPerFork = 4;
    Integer memoryGbPerFork = 6;
    public volatile List<File> testOutput = Collections.emptyList();
    public volatile List<KubePodResult> containerResults = Collections.emptyList();

    String namespace = "thisisatest";
    int k8sTimeout = 50 * 1_000;
    int webSocketTimeout = k8sTimeout * 6;
    int numberOfPods = 20;
    int timeoutInMinutesForPodToStart = 60;

    Distribution distribution = Distribution.METHOD;

    @TaskAction
    public void runDistributedTests() {
        String buildId = System.getProperty("buildId", "0");
        String currentUser = System.getProperty("user.name", "UNKNOWN_USER");

        String stableRunId = rnd64Base36(new Random(buildId.hashCode() + currentUser.hashCode() + taskToExecuteName.hashCode()));
        String random = rnd64Base36(new Random());

        final KubernetesClient client = getKubernetesClient();

        try {
            client.pods().inNamespace(namespace).list().getItems().forEach(podToDelete -> {
                if (podToDelete.getMetadata().getName().contains(stableRunId)) {
                    getProject().getLogger().lifecycle("deleting: " + podToDelete.getMetadata().getName());
                    client.resource(podToDelete).delete();
                }
            });
        } catch (Exception ignored) {
            //it's possible that a pod is being deleted by the original build, this can lead to racey conditions
        }

        List<Future<KubePodResult>> futures = IntStream.range(0, numberOfPods).mapToObj(i -> {
            String podName = taskToExecuteName.toLowerCase() + "-" + stableRunId + "-" + random + "-" + i;
            return submitBuild(client, namespace, numberOfPods, i, podName, printOutput, 3);
        }).collect(Collectors.toList());

        this.testOutput = Collections.synchronizedList(futures.stream().map(it -> {
            try {
                return it.get().getBinaryResults();
            } catch (InterruptedException | ExecutionException e) {
                throw new RuntimeException(e);
            }
        }).flatMap(Collection::stream).collect(Collectors.toList()));
        this.containerResults = futures.stream().map(it -> {
            try {
                return it.get();
            } catch (InterruptedException | ExecutionException e) {
                throw new RuntimeException(e);
            }
        }).collect(Collectors.toList());
    }

    @NotNull
    private KubernetesClient getKubernetesClient() {
        io.fabric8.kubernetes.client.Config config = new io.fabric8.kubernetes.client.ConfigBuilder()
                .withConnectionTimeout(k8sTimeout)
                .withRequestTimeout(k8sTimeout)
                .withRollingTimeout(k8sTimeout)
                .withWebsocketTimeout(webSocketTimeout)
                .withWebsocketPingInterval(webSocketTimeout)
                .build();

        return new DefaultKubernetesClient(config);
    }

    private static String rnd64Base36(Random rnd) {
        return new BigInteger(64, rnd)
                .toString(36)
                .toLowerCase();
    }

    private Future<KubePodResult> submitBuild(
            KubernetesClient client,
            String namespace,
            int numberOfPods,
            int podIdx,
            String podName,
            boolean printOutput,
            int numberOfRetries
    ) {
        return executorService.submit(new Callable<KubePodResult>() {
            @Override
            public KubePodResult call() throws Exception {
                PersistentVolumeClaim pvc = createPvc(client, podName);
                return buildRunPodWithRetriesOrThrow(client, namespace, pvc, numberOfPods, podIdx, podName, printOutput, numberOfRetries);
            }
        });
    }

    private static void addShutdownHook(Runnable hook) {
        Runtime.getRuntime().addShutdownHook(new Thread(hook));
    }

    private PersistentVolumeClaim createPvc(KubernetesClient client, String name) {
        PersistentVolumeClaim pvc = client.persistentVolumeClaims()
                .inNamespace(namespace)
                .createNew()

                .editOrNewMetadata().withName(name).endMetadata()

                .editOrNewSpec()
                .withAccessModes("ReadWriteOnce")
                .editOrNewResources().addToRequests("storage", new Quantity("100Mi")).endResources()
                .endSpec()

                .done();

        addShutdownHook(() -> {
            System.out.println("Deleing PVC: " + pvc.getMetadata().getName());
            client.persistentVolumeClaims().delete(pvc);
        });
        return pvc;
    }

    private KubePodResult buildRunPodWithRetriesOrThrow(
            KubernetesClient client,
            String namespace,
            PersistentVolumeClaim pvc,
            int numberOfPods,
            int podIdx,
            String podName,
            boolean printOutput,
            int numberOfRetries
    ) {
        addShutdownHook(() -> {
            System.out.println("deleting pod: " + podName);
            client.pods().inNamespace(namespace).withName(podName).delete();
        });

        try {
            // pods might die, so we retry
            return Retry.fixed(numberOfRetries).run(() -> {
                // remove pod if exists
                PodResource<Pod, DoneablePod> oldPod = client.pods().inNamespace(namespace).withName(podName);
                if (oldPod.get() != null) {
                    getLogger().lifecycle("deleting pod: {}", podName);
                    oldPod.delete();
                    while (oldPod.get() != null) {
                        getLogger().info("waiting for pod {} to be removed", podName);
                        Thread.sleep(1000);
                    }
                }

                // recreate and run
                getProject().getLogger().lifecycle("creating pod: " + podName);
                Pod createdPod = client.pods().inNamespace(namespace).create(buildPodRequest(podName, pvc));
                getProject().getLogger().lifecycle("scheduled pod: " + podName);

                attachStatusListenerToPod(client, createdPod);
                waitForPodToStart(client, createdPod);

                PipedOutputStream stdOutOs = new PipedOutputStream();
                PipedInputStream stdOutIs = new PipedInputStream(4096);
                ByteArrayOutputStream errChannelStream = new ByteArrayOutputStream();

                CompletableFuture<Integer> waiter = new CompletableFuture<>();
                ExecListener execListener = buildExecListenerForPod(podName, errChannelStream, waiter);
                stdOutIs.connect(stdOutOs);
                client.pods().inNamespace(namespace).withName(podName)
                        .writingOutput(stdOutOs)
                        .writingErrorChannel(errChannelStream)
                        .usingListener(execListener)
                        .exec(getBuildCommand(numberOfPods, podIdx));

                File podOutput = startLogPumping(stdOutIs, podIdx, printOutput);
                int resCode = waiter.join();
                getProject().getLogger().lifecycle("build has ended on on pod " + podName + " (" + podIdx + "/" + numberOfPods + "), gathering results");
                Collection<File> binaryResults = downloadTestXmlFromPod(client, namespace, createdPod);
                return new KubePodResult(resCode, podOutput, binaryResults);
            });
        } catch (Retry.RetryException e) {
            throw new RuntimeException("Failed to build in pod " + podName + " (" + podIdx + "/" + numberOfPods + ") in " + numberOfRetries + " attempts", e);
        }
    }

    private Pod buildPodRequest(String podName, PersistentVolumeClaim pvc) {
        return new PodBuilder()
                .withNewMetadata().withName(podName).endMetadata()

                .withNewSpec()

                .addNewVolume()
                .withName("gradlecache")
                .withNewHostPath()
                .withType("DirectoryOrCreate")
                .withPath("/tmp/gradle")
                .endHostPath()
                .endVolume()

                .addNewVolume()
                .withName("testruns")
                .withNewPersistentVolumeClaim()
                .withClaimName(pvc.getMetadata().getName())
                .endPersistentVolumeClaim()
                .endVolume()

                .addNewContainer()
                .withImage(dockerTag)
                .withCommand("bash")
                .withArgs("-c", "sleep 3600")
                .addNewEnv()
                .withName("DRIVER_NODE_MEMORY")
                .withValue("1024m")
                .withName("DRIVER_WEB_MEMORY")
                .withValue("1024m")
                .endEnv()
                .withName(podName)
                .withNewResources()
                .addToRequests("cpu", new Quantity(numberOfCoresPerFork.toString()))
                .addToRequests("memory", new Quantity(memoryGbPerFork.toString() + "Gi"))
                .endResources()
                .addNewVolumeMount().withName("gradlecache").withMountPath("/tmp/gradle").endVolumeMount()
                .addNewVolumeMount().withName("testruns").withMountPath("/test-runs").endVolumeMount()
                .endContainer()

                .addNewImagePullSecret(REGISTRY_CREDENTIALS_SECRET_NAME)
                .withRestartPolicy("Never")

                .endSpec()
                .build();
    }

    private File startLogPumping(InputStream stdOutIs, int podIdx, boolean printOutput) throws IOException {
        File outputFile = Files.createTempFile("container", ".log").toFile();
        Thread loggingThread = new Thread(() -> {
            try (BufferedWriter out = new BufferedWriter(new FileWriter(outputFile));
                 BufferedReader br = new BufferedReader(new InputStreamReader(stdOutIs))) {
                String line;
                while ((line = br.readLine()) != null) {
                    String toWrite = ("Container" + podIdx + ":   " + line).trim();
                    if (printOutput) {
                        getProject().getLogger().lifecycle(toWrite);
                    }
                    out.write(line);
                    out.newLine();
                }
            } catch (IOException ignored) {
            }
        });

        loggingThread.setDaemon(true);
        loggingThread.start();
        return outputFile;
    }

    private Watch attachStatusListenerToPod(KubernetesClient client, Pod pod) {
        return client.pods().inNamespace(pod.getMetadata().getNamespace()).withName(pod.getMetadata().getName()).watch(new Watcher<Pod>() {
            @Override
            public void eventReceived(Watcher.Action action, Pod resource) {
                getProject().getLogger().lifecycle("[StatusChange]  pod " + resource.getMetadata().getName() + " " + action.name() + " (" + resource.getStatus().getPhase() + ")");
            }

            @Override
            public void onClose(KubernetesClientException cause) {
            }
        });
    }

    private void waitForPodToStart(KubernetesClient client, Pod pod) {
        getProject().getLogger().lifecycle("Waiting for pod " + pod.getMetadata().getName() + " to start before executing build");
        try {
            client.pods().inNamespace(pod.getMetadata().getNamespace()).withName(pod.getMetadata().getName()).waitUntilReady(timeoutInMinutesForPodToStart, TimeUnit.MINUTES);
        } catch (InterruptedException e) {
            throw new RuntimeException(e);
        }
        getProject().getLogger().lifecycle("pod " + pod.getMetadata().getName() + " has started, executing build");
    }

    private Collection<File> downloadTestXmlFromPod(KubernetesClient client, String namespace, Pod cp) {
        String resultsInContainerPath = "/tmp/source/build/test-reports";
        String binaryResultsFile = "results.bin";
        String podName = cp.getMetadata().getName();
        Path tempDir = new File(new File(getProject().getBuildDir(), "test-results-xml"), podName).toPath();

        if (!tempDir.toFile().exists()) {
            tempDir.toFile().mkdirs();
        }

        getProject().getLogger().lifecycle("Saving " + podName + " results to: " + tempDir.toAbsolutePath().toFile().getAbsolutePath());
        client.pods()
                .inNamespace(namespace)
                .withName(podName)
                .dir(resultsInContainerPath)
                .copy(tempDir);

        return findFolderContainingBinaryResultsFile(new File(tempDir.toFile().getAbsolutePath()), binaryResultsFile);
    }

    private String[] getBuildCommand(int numberOfPods, int podIdx) {
        String shellScript = "let x=1 ; while [ ${x} -ne 0 ] ; do echo \"Waiting for DNS\" ; curl services.gradle.org > /dev/null 2>&1 ; x=$? ; sleep 1 ; done ; " + "cd /tmp/source ; " +
                "let y=1 ; while [ ${y} -ne 0 ] ; do echo \"Preparing build directory\" ; ./gradlew testClasses integrationTestClasses --parallel 2>&1 ; y=$? ; sleep 1 ; done ;" +
                "./gradlew -D" + ListTests.DISTRIBUTION_PROPERTY + "=" + distribution.name() + " -Dkubenetize -PdockerFork=" + podIdx + " -PdockerForks=" + numberOfPods + " " + fullTaskToExecutePath + " --info 2>&1 ;" +
                "let rs=$? ; sleep 10 ; exit ${rs}";
        return new String[]{"bash", "-c", shellScript};
    }

    private List<File> findFolderContainingBinaryResultsFile(File start, String fileNameToFind) {
        Queue<File> filesToInspect = new LinkedList<>(Collections.singletonList(start));
        List<File> folders = new ArrayList<>();
        while (!filesToInspect.isEmpty()) {
            File fileToInspect = filesToInspect.poll();
            if (fileToInspect.getAbsolutePath().endsWith(fileNameToFind)) {
                folders.add(fileToInspect.getParentFile());
            }

            if (fileToInspect.isDirectory()) {
                filesToInspect.addAll(Arrays.stream(fileToInspect.listFiles()).collect(Collectors.toList()));
            }
        }
        return folders;
    }

    private ExecListener buildExecListenerForPod(String podName, ByteArrayOutputStream errChannelStream, CompletableFuture<Integer> waitingFuture) {

        return new ExecListener() {
            final Long start = System.currentTimeMillis();

            @Override
            public void onOpen(Response response) {
                getProject().getLogger().lifecycle("Build started on pod  " + podName);
            }

            @Override
            public void onFailure(Throwable t, Response response) {
                getProject().getLogger().lifecycle("Received error from rom pod  " + podName);
                waitingFuture.completeExceptionally(t);
            }

            @Override
            public void onClose(int code, String reason) {
                getProject().getLogger().lifecycle("Received onClose() from pod " + podName + " , build took: " + ((System.currentTimeMillis() - start) / 1000) + " seconds");
                try {
                    String errChannelContents = errChannelStream.toString();
                    Status status = Serialization.unmarshal(errChannelContents, Status.class);
                    Integer resultCode = Optional.ofNullable(status).map(Status::getDetails)
                            .map(StatusDetails::getCauses)
                            .flatMap(c -> c.stream().findFirst())
                            .map(StatusCause::getMessage)
                            .map(Integer::parseInt).orElse(0);
                    waitingFuture.complete(resultCode);
                } catch (Exception e) {
                    waitingFuture.completeExceptionally(e);
                }
            }
        };
    }

}<|MERGE_RESOLUTION|>--- conflicted
+++ resolved
@@ -22,17 +22,12 @@
 
 public class KubesTest extends DefaultTask {
 
-<<<<<<< HEAD
-    static final ExecutorService executorService = Executors.newCachedThreadPool();
-    static final ExecutorService singleThreadedExecutor = Executors.newSingleThreadExecutor();
-    static final String testRunsDir = "./";
-=======
     private static final ExecutorService executorService = Executors.newCachedThreadPool();
     /**
      * Name of the k8s Secret object that holds the credentials to access the docker image registry
      */
     private static final String REGISTRY_CREDENTIALS_SECRET_NAME = "regcred";
->>>>>>> a1dd6abe
+    static final String testRunsDir = "./";
 
     String dockerTag;
     String fullTaskToExecutePath;
