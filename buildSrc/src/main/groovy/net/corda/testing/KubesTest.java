--- conflicted
+++ resolved
@@ -389,21 +389,17 @@
     private String[] getBuildCommand(int numberOfPods, int podIdx) {
         final String gitBranch = " -Dgit.branch=" + Properties.getGitBranch();
         final String gitTargetBranch = " -Dgit.target.branch=" + Properties.getTargetGitBranch();
-        final String artifactoryUsername = " -Dartifactory.username=" + Properties.getUsername() +" ";
+        final String artifactoryUsername = " -Dartifactory.username=" + Properties.getUsername() + " ";
         final String artifactoryPassword = " -Dartifactory.password=" + Properties.getPassword() + " ";
 
         String shellScript = "let x=1 ; while [ ${x} -ne 0 ] ; do echo \"Waiting for DNS\" ; curl services.gradle.org > /dev/null 2>&1 ; x=$? ; sleep 1 ; done ; " + "cd /tmp/source ; " +
                 "let y=1 ; while [ ${y} -ne 0 ] ; do echo \"Preparing build directory\" ; ./gradlew testClasses integrationTestClasses --parallel 2>&1 ; y=$? ; sleep 1 ; done ;" +
-<<<<<<< HEAD
                 "./gradlew -D" + ListTests.DISTRIBUTION_PROPERTY + "=" + distribution.name() +
                 gitBranch +
                 gitTargetBranch +
                 artifactoryUsername +
                 artifactoryPassword +
-                " -Dkubenetize -PdockerFork=" + podIdx + " -PdockerForks=" + numberOfPods + " " + fullTaskToExecutePath + " --info 2>&1 ;" +
-=======
-                "./gradlew -D" + ListTests.DISTRIBUTION_PROPERTY + "=" + distribution.name() + " -Dkubenetize -PdockerFork=" + podIdx + " -PdockerForks=" + numberOfPods + " " + fullTaskToExecutePath + " " + getLoggingLevel() + " 2>&1 ;" +
->>>>>>> f9890a53
+                " -Dkubenetize -PdockerFork=" + podIdx + " -PdockerForks=" + numberOfPods + " " + fullTaskToExecutePath + " " + getLoggingLevel() + " 2>&1 ;" +
                 "let rs=$? ; sleep 10 ; exit ${rs}";
         return new String[]{"bash", "-c", shellScript};
     }
