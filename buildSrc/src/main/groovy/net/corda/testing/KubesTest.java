--- conflicted
+++ resolved
@@ -396,26 +396,20 @@
     }
 
     private String[] getBuildCommand(int numberOfPods, int podIdx) {
-<<<<<<< HEAD
         final String gitBranch = " -Dgit.branch=" + Properties.getGitBranch();
         final String gitTargetBranch = " -Dgit.target.branch=" + Properties.getTargetGitBranch();
         final String artifactoryUsername = " -Dartifactory.username=" + Properties.getUsername() + " ";
         final String artifactoryPassword = " -Dartifactory.password=" + Properties.getPassword() + " ";
 
-        String shellScript = "let x=1 ; while [ ${x} -ne 0 ] ; do echo \"Waiting for DNS\" ; curl services.gradle.org > /dev/null 2>&1 ; x=$? ; sleep 1 ; done ; " + "cd /tmp/source ; " +
-                "let y=1 ; while [ ${y} -ne 0 ] ; do echo \"Preparing build directory\" ; ./gradlew testClasses integrationTestClasses --parallel 2>&1 ; y=$? ; sleep 1 ; done ;" +
-                "./gradlew -D" + ListTests.DISTRIBUTION_PROPERTY + "=" + distribution.name() +
+        String shellScript = "(let x=1 ; while [ ${x} -ne 0 ] ; do echo \"Waiting for DNS\" ; curl services.gradle.org > /dev/null 2>&1 ; x=$? ; sleep 1 ; done ) && "
+                + " cd /tmp/source && " +
+                "(let y=1 ; while [ ${y} -ne 0 ] ; do echo \"Preparing build directory\" ; ./gradlew testClasses integrationTestClasses --parallel 2>&1 ; y=$? ; sleep 1 ; done ) && " +
+                "(./gradlew -D" + ListTests.DISTRIBUTION_PROPERTY + "=" + distribution.name() +
                 gitBranch +
                 gitTargetBranch +
                 artifactoryUsername +
                 artifactoryPassword +
-                " -Dkubenetize -PdockerFork=" + podIdx + " -PdockerForks=" + numberOfPods + " " + fullTaskToExecutePath + " " + getLoggingLevel() + " 2>&1 ;" +
-=======
-        String shellScript = "(let x=1 ; while [ ${x} -ne 0 ] ; do echo \"Waiting for DNS\" ; curl services.gradle.org > /dev/null 2>&1 ; x=$? ; sleep 1 ; done ) && "
-                + " cd /tmp/source && " +
-                "(let y=1 ; while [ ${y} -ne 0 ] ; do echo \"Preparing build directory\" ; ./gradlew testClasses integrationTestClasses --parallel 2>&1 ; y=$? ; sleep 1 ; done ) && " +
-                "(./gradlew -D" + ListTests.DISTRIBUTION_PROPERTY + "=" + distribution.name() + " -Dkubenetize -PdockerFork=" + podIdx + " -PdockerForks=" + numberOfPods + " " + fullTaskToExecutePath + " " + getLoggingLevel() + " 2>&1) ; " +
->>>>>>> 359bb64d
+                "-Dkubenetize -PdockerFork=" + podIdx + " -PdockerForks=" + numberOfPods + " " + fullTaskToExecutePath + " " + getLoggingLevel() + " 2>&1) ; " +
                 "let rs=$? ; sleep 10 ; exit ${rs}";
         return new String[]{"bash", "-c", shellScript};
     }
