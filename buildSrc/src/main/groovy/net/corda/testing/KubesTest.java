--- conflicted
+++ resolved
@@ -149,53 +149,47 @@
             boolean printOutput,
             int numberOfRetries
     ) {
-<<<<<<< HEAD
-        return executorService.submit(new Callable<KubePodResult>() {
-            @Override
-            public KubePodResult call() throws Exception {
-                PersistentVolumeClaim pvc = createPvc(client, podName);
-                return buildRunPodWithRetriesOrThrow(client, namespace, pvc, numberOfPods, podIdx, podName, printOutput, numberOfRetries);
-            }
-        });
-=======
         return CompletableFuture.supplyAsync(() -> {
-            return buildRunPodWithRetriesOrThrow(namespace, numberOfPods, podIdx, podName, printOutput, numberOfRetries);
+            PersistentVolumeClaim pvc = createPvc(podName);
+            return buildRunPodWithRetriesOrThrow(namespace, numberOfPods, podIdx, podName, printOutput, numberOfRetries, pvc);
         }, executorService);
->>>>>>> f9890a53
     }
 
     private static void addShutdownHook(Runnable hook) {
         Runtime.getRuntime().addShutdownHook(new Thread(hook));
     }
 
-    private PersistentVolumeClaim createPvc(KubernetesClient client, String name) {
-        PersistentVolumeClaim pvc = client.persistentVolumeClaims()
-                .inNamespace(NAMESPACE)
-                .createNew()
-                .editOrNewMetadata().withName(name).endMetadata()
-                .editOrNewSpec()
-                .withAccessModes("ReadWriteOnce")
-                .editOrNewResources().addToRequests("storage", new Quantity("100Mi")).endResources()
-                .withStorageClassName("testing-storage")
-                .endSpec()
-                .done();
+    private PersistentVolumeClaim createPvc(String name) {
+        PersistentVolumeClaim pvc;
+        try (KubernetesClient client = getKubernetesClient()) {
+            pvc = client.persistentVolumeClaims()
+                    .inNamespace(NAMESPACE)
+                    .createNew()
+                    .editOrNewMetadata().withName(name).endMetadata()
+                    .editOrNewSpec()
+                    .withAccessModes("ReadWriteOnce")
+                    .editOrNewResources().addToRequests("storage", new Quantity("100Mi")).endResources()
+                    .endSpec()
+                    .done();
+        }
 
         addShutdownHook(() -> {
-            System.out.println("Deleting PVC: " + pvc.getMetadata().getName());
-            client.persistentVolumeClaims().delete(pvc);
+            try (KubernetesClient client = getKubernetesClient()) {
+                System.out.println("Deleting PVC: " + pvc.getMetadata().getName());
+                client.persistentVolumeClaims().delete(pvc);
+            }
         });
         return pvc;
     }
 
     private KubePodResult buildRunPodWithRetriesOrThrow(
             String namespace,
-            PersistentVolumeClaim pvc,
             int numberOfPods,
             int podIdx,
             String podName,
             boolean printOutput,
-            int numberOfRetries
-    ) {
+            int numberOfRetries,
+            PersistentVolumeClaim pvc) {
         addShutdownHook(() -> {
             System.out.println("deleting pod: " + podName);
             try (KubernetesClient client = getKubernetesClient()) {
@@ -219,22 +213,12 @@
                         }
                     }
                     getProject().getLogger().lifecycle("creating pod: " + podName);
-                    createdPod = client.pods().inNamespace(namespace).create(buildPodRequest(podName));
+                    createdPod = client.pods().inNamespace(namespace).create(buildPodRequest(podName, pvc));
                     getProject().getLogger().lifecycle("scheduled pod: " + podName);
                 }
 
-<<<<<<< HEAD
-                // recreate and run
-                getProject().getLogger().lifecycle("creating pod: " + podName);
-                Pod createdPod = client.pods().inNamespace(namespace).create(buildPodRequest(podName, pvc));
-                getProject().getLogger().lifecycle("scheduled pod: " + podName);
-
-                attachStatusListenerToPod(client, createdPod);
-                waitForPodToStart(client, createdPod);
-=======
                 attachStatusListenerToPod(createdPod);
                 waitForPodToStart(createdPod);
->>>>>>> f9890a53
 
                 PipedOutputStream stdOutOs = new PipedOutputStream();
                 PipedInputStream stdOutIs = new PipedInputStream(4096);
@@ -249,6 +233,7 @@
                 getLogger().lifecycle("removing pod " + podName + " (" + podIdx + "/" + numberOfPods + ") after completed build");
                 try (KubernetesClient client = getKubernetesClient()) {
                     client.pods().delete(createdPod);
+                    client.persistentVolumeClaims().delete(pvc);
                 }
                 return new KubePodResult(resCode, podOutput, binaryResults);
             });
@@ -257,9 +242,6 @@
         }
     }
 
-<<<<<<< HEAD
-    private Pod buildPodRequest(String podName, PersistentVolumeClaim pvc) {
-=======
     @NotNull
     private File executeBuild(String namespace,
                               int numberOfPods,
@@ -271,7 +253,7 @@
                               ByteArrayOutputStream errChannelStream,
                               CompletableFuture<Integer> waiter) throws IOException {
         KubernetesClient client = getKubernetesClient();
-        ExecListener execListener = buildExecListenerForPod(podName, errChannelStream, waiter);
+        ExecListener execListener = buildExecListenerForPod(podName, errChannelStream, waiter, client);
         stdOutIs.connect(stdOutOs);
 
         String[] buildCommand = getBuildCommand(numberOfPods, podIdx);
@@ -285,8 +267,7 @@
         return startLogPumping(stdOutIs, podIdx, printOutput);
     }
 
-    private Pod buildPodRequest(String podName) {
->>>>>>> f9890a53
+    private Pod buildPodRequest(String podName, PersistentVolumeClaim pvc) {
         return new PodBuilder()
                 .withNewMetadata().withName(podName).endMetadata()
 
@@ -299,14 +280,12 @@
                 .withPath("/tmp/gradle")
                 .endHostPath()
                 .endVolume()
-
                 .addNewVolume()
                 .withName("testruns")
                 .withNewPersistentVolumeClaim()
                 .withClaimName(pvc.getMetadata().getName())
                 .endPersistentVolumeClaim()
                 .endVolume()
-
                 .addNewContainer()
                 .withImage(dockerTag)
                 .withCommand("bash")
@@ -383,13 +362,8 @@
         }
     }
 
-<<<<<<< HEAD
-    private Collection<File> downloadTestXmlFromPod(KubernetesClient client, String namespace, Pod cp) {
-        String resultsInContainerPath = TEST_RUN_DIR + "/test-reports";
-=======
     private Collection<File> downloadTestXmlFromPod(String namespace, Pod cp) {
         String resultsInContainerPath = "/tmp/source/build/test-reports";
->>>>>>> f9890a53
         String binaryResultsFile = "results.bin";
         String podName = cp.getMetadata().getName();
         Path tempDir = new File(new File(getProject().getBuildDir(), "test-results-xml"), podName).toPath();
@@ -443,13 +417,13 @@
             }
 
             if (fileToInspect.isDirectory()) {
-                filesToInspect.addAll(Arrays.stream(fileToInspect.listFiles()).collect(Collectors.toList()));
+                filesToInspect.addAll(Arrays.stream(Optional.ofNullable(fileToInspect.listFiles()).orElse(new File[]{})).collect(Collectors.toList()));
             }
         }
         return folders;
     }
 
-    private ExecListener buildExecListenerForPod(String podName, ByteArrayOutputStream errChannelStream, CompletableFuture<Integer> waitingFuture) {
+    private ExecListener buildExecListenerForPod(String podName, ByteArrayOutputStream errChannelStream, CompletableFuture<Integer> waitingFuture, KubernetesClient client) {
 
         return new ExecListener() {
             final Long start = System.currentTimeMillis();
@@ -479,6 +453,8 @@
                     waitingFuture.complete(resultCode);
                 } catch (Exception e) {
                     waitingFuture.completeExceptionally(e);
+                } finally {
+                    client.close();
                 }
             }
         };
