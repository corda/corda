package net.corda.testing

import com.bmuschko.gradle.docker.tasks.image.DockerBuildImage
import com.bmuschko.gradle.docker.tasks.image.DockerPushImage
import org.gradle.api.GradleException
import org.gradle.api.Plugin
import org.gradle.api.Project
import org.gradle.api.Task
import org.gradle.api.tasks.testing.Test

/**
 This plugin is responsible for wiring together the various components of test task modification
 */
class DistributedTesting implements Plugin<Project> {

    public static final String GRADLE_GROUP = "Distributed Testing";

    static def getPropertyAsInt(Project proj, String property, Integer defaultValue) {
        return proj.hasProperty(property) ? Integer.parseInt(proj.property(property).toString()) : defaultValue
    }

    @Override
    void apply(Project project) {
        if (System.getProperty("kubenetize") != null) {
            Properties.setRootProjectType(project.rootProject.name)

            Integer forks = getPropertyAsInt(project, "dockerForks", 1)

            ensureImagePluginIsApplied(project)
            ImageBuilding imagePlugin = project.plugins.getPlugin(ImageBuilding)
            DockerPushImage imagePushTask = imagePlugin.pushTask
            DockerBuildImage imageBuildTask = imagePlugin.buildTask
            String tagToUseForRunningTests = System.getProperty(ImageBuilding.PROVIDE_TAG_FOR_RUNNING_PROPERTY)
            String tagToUseForBuilding = System.getProperty(ImageBuilding.PROVIDE_TAG_FOR_RUNNING_PROPERTY)
            BucketingAllocatorTask globalAllocator = project.tasks.create("bucketingAllocator", BucketingAllocatorTask, forks)
            globalAllocator.group = GRADLE_GROUP
            globalAllocator.description = "Allocates tests to buckets"


            Set<String> requestedTaskNames = project.gradle.startParameter.taskNames.toSet()
            def requestedTasks = requestedTaskNames.collect { project.tasks.findByPath(it) }

            //in each subproject
            //1. add the task to determine all tests within the module and register this as a source to the global allocator
            //2. modify the underlying testing task to use the output of the global allocator to include a subset of tests for each fork
            //3. KubesTest will invoke these test tasks in a parallel fashion on a remote k8s cluster
            //4. after each completed test write its name to a file to keep track of what finished for restart purposes
            project.subprojects { Project subProject ->
                subProject.tasks.withType(Test) { Test task ->
                    project.logger.info("Evaluating ${task.getPath()}")
                    if (task in requestedTasks && !task.hasProperty("ignoreForDistribution")) {
                        project.logger.info "Modifying ${task.getPath()}"
                        ListTests testListerTask = createTestListingTasks(task, subProject)
                        globalAllocator.addSource(testListerTask, task)
                        Test modifiedTestTask = modifyTestTaskForParallelExecution(subProject, task, globalAllocator)
                    } else {
                        project.logger.info "Skipping modification of ${task.getPath()} as it's not scheduled for execution"
                    }
                    if (!task.hasProperty("ignoreForDistribution")) {
                        //this is what enables execution of a single test suite - for example node:parallelTest would execute all unit tests in node, node:parallelIntegrationTest would do the same for integration tests
                        KubesTest parallelTestTask = generateParallelTestingTask(subProject, task, imagePushTask, tagToUseForRunningTests)
                    }
                }
            }

            //now we are going to create "super" groupings of the Test tasks, so that it is possible to invoke all submodule tests with a single command
            //group all test Tasks by their underlying target task (test/integrationTest/smokeTest ... etc)
            Map<String, List<Test>> allTestTasksGroupedByType = project.subprojects.collect { prj -> prj.getAllTasks(false).values() }
                    .flatten()
                    .findAll { task -> task instanceof Test }
                    .groupBy { Test task -> task.name }

            //first step is to create a single task which will invoke all the submodule tasks for each grouping
            //ie allParallelTest will invoke [node:test, core:test, client:rpc:test ... etc]
            //ie allIntegrationTest will invoke [node:integrationTest, core:integrationTest, client:rpc:integrationTest ... etc]
            //ie allUnitAndIntegrationTest will invoke [node:integrationTest, node:test, core:integrationTest, core:test, client:rpc:test , client:rpc:integrationTest ... etc]
            Set<ParallelTestGroup> userGroups = new HashSet<>(project.tasks.withType(ParallelTestGroup))

            userGroups.forEach { testGrouping ->

                //for each "group" (ie: test, integrationTest) within the grouping find all the Test tasks which have the same name.
<<<<<<< HEAD
                List<Test> groups = ((ParallelTestGroup) testGrouping).getGroups().collect { allTestTasksGroupedByType.get(it) }.flatten()
=======
                List<Test> testTasksToRunInGroup = ((ParallelTestGroup) testGrouping).groups.collect {
                    allTestTasksGroupedByType.get(it)
                }.flatten()
>>>>>>> 91e6c978

                //join up these test tasks into a single set of tasks to invoke (node:test, node:integrationTest...)
                String superListOfTasks = testTasksToRunInGroup.collect { it.path }.join(" ")

                //generate a preAllocate / deAllocate task which allows you to "pre-book" a node during the image building phase
                //this prevents time lost to cloud provider node spin up time (assuming image build time > provider spin up time)
                def (Task preAllocateTask, Task deAllocateTask) = generatePreAllocateAndDeAllocateTasksForGrouping(project, testGrouping)

                //modify the image building task to depend on the preAllocate task (if specified on the command line) - this prevents gradle running out of order
                if (preAllocateTask.name in requestedTaskNames) {
                    imageBuildTask.dependsOn preAllocateTask
                }

<<<<<<< HEAD
                def userDefinedParallelTask = project.rootProject.tasks.create("userDefined" + testGrouping.getName().capitalize(), KubesTest) {
=======
                def userDefinedParallelTask = project.rootProject.tasks.create("userDefined" + testGrouping.name.capitalize(), KubesTest) {
                    group = GRADLE_GROUP

>>>>>>> 91e6c978
                    if (!tagToUseForRunningTests) {
                        dependsOn imagePushTask
                    }

                    if (deAllocateTask.name in requestedTaskNames) {
                        dependsOn deAllocateTask
                    }
                    numberOfPods = testGrouping.getShardCount()
                    printOutput = testGrouping.getPrintToStdOut()
                    fullTaskToExecutePath = superListOfTasks
                    taskToExecuteName = testGrouping.getGroups().join("And")
                    memoryGbPerFork = testGrouping.getGbOfMemory()
                    numberOfCoresPerFork = testGrouping.getCoresToUse()
                    distribution = testGrouping.getDistribution()
                    podLogLevel = testGrouping.getLogLevel()
                    doFirst {
                        dockerTag = tagToUseForRunningTests ? (ImageBuilding.registryName + ":" + tagToUseForRunningTests) : (imagePushTask.imageName.get() + ":" + imagePushTask.tag.get())
                    }
                }
<<<<<<< HEAD
                def reportOnAllTask = project.rootProject.tasks.create("userDefinedReports${testGrouping.getName().capitalize()}", KubesReporting) {
=======
                def reportOnAllTask = project.rootProject.tasks.create("userDefinedReports${testGrouping.name.capitalize()}", KubesReporting) {
                    group = GRADLE_GROUP
>>>>>>> 91e6c978
                    dependsOn userDefinedParallelTask
                    destinationDir new File(project.rootProject.getBuildDir(), "userDefinedReports${testGrouping.getName().capitalize()}")
                    doFirst {
                        destinationDir.deleteDir()
                        shouldPrintOutput = !testGrouping.getPrintToStdOut()
                        podResults = userDefinedParallelTask.containerResults
                        reportOn(userDefinedParallelTask.testOutput)
                    }
                }

                // Task to zip up test results, and upload them to somewhere (Artifactory).
                def zipTask = TestDurationArtifacts.createZipTask(project.rootProject, testGrouping.name, userDefinedParallelTask)

                userDefinedParallelTask.finalizedBy(reportOnAllTask)
                zipTask.dependsOn(userDefinedParallelTask)
                testGrouping.dependsOn(zipTask)
            }
        }

        //  Added only so that we can manually run zipTask on the command line as a test.
        TestDurationArtifacts.createZipTask(project.rootProject, "zipTask", null)
                .setDescription("Zip task that can be run locally for testing");
    }

    private List<Task> generatePreAllocateAndDeAllocateTasksForGrouping(Project project, ParallelTestGroup testGrouping) {
        PodAllocator allocator = new PodAllocator(project.getLogger())
<<<<<<< HEAD
        Task preAllocateTask = project.rootProject.tasks.create("preAllocateFor" + testGrouping.getName().capitalize()) {
=======
        Task preAllocateTask = project.rootProject.tasks.create("preAllocateFor" + testGrouping.name.capitalize()) {
            group = GRADLE_GROUP
>>>>>>> 91e6c978
            doFirst {
                String dockerTag = System.getProperty(ImageBuilding.PROVIDE_TAG_FOR_BUILDING_PROPERTY)
                if (dockerTag == null) {
                    throw new GradleException("pre allocation cannot be used without a stable docker tag - please provide one  using -D" + ImageBuilding.PROVIDE_TAG_FOR_BUILDING_PROPERTY)
                }
                int seed = (dockerTag.hashCode() + testGrouping.getName().hashCode())
                String podPrefix = new BigInteger(64, new Random(seed)).toString(36)
                //here we will pre-request the correct number of pods for this testGroup
                int numberOfPodsToRequest = testGrouping.getShardCount()
                int coresPerPod = testGrouping.getCoresToUse()
                int memoryGBPerPod = testGrouping.getGbOfMemory()
                allocator.allocatePods(numberOfPodsToRequest, coresPerPod, memoryGBPerPod, podPrefix)
            }
        }

<<<<<<< HEAD
        Task deAllocateTask = project.rootProject.tasks.create("deAllocateFor" + testGrouping.getName().capitalize()) {
=======
        Task deAllocateTask = project.rootProject.tasks.create("deAllocateFor" + testGrouping.name.capitalize()) {
            group = GRADLE_GROUP
>>>>>>> 91e6c978
            doFirst {
                String dockerTag = System.getProperty(ImageBuilding.PROVIDE_TAG_FOR_RUNNING_PROPERTY)
                if (dockerTag == null) {
                    throw new GradleException("pre allocation cannot be used without a stable docker tag - please provide one using -D" + ImageBuilding.PROVIDE_TAG_FOR_RUNNING_PROPERTY)
                }
                int seed = (dockerTag.hashCode() + testGrouping.getName().hashCode())
                String podPrefix = new BigInteger(64, new Random(seed)).toString(36);
                allocator.tearDownPods(podPrefix)
            }
        }
        return [preAllocateTask, deAllocateTask]
    }

    private KubesTest generateParallelTestingTask(Project projectContainingTask, Test task, DockerPushImage imageBuildingTask, String providedTag) {
        def taskName = task.getName()
        def capitalizedTaskName = task.getName().capitalize()

        KubesTest createdParallelTestTask = projectContainingTask.tasks.create("parallel" + capitalizedTaskName, KubesTest) {
            group = GRADLE_GROUP + " Parallel Test Tasks"
            if (!providedTag) {
                dependsOn imageBuildingTask
            }
            printOutput = true
            fullTaskToExecutePath = task.getPath()
            taskToExecuteName = taskName
            doFirst {
                dockerTag = providedTag ? ImageBuilding.registryName + ":" + providedTag : (imageBuildingTask.imageName.get() + ":" + imageBuildingTask.tag.get())
            }
        }
        projectContainingTask.logger.info "Created task: ${createdParallelTestTask.getPath()} to enable testing on kubenetes for task: ${task.getPath()}"
        return createdParallelTestTask as KubesTest
    }

    private Test modifyTestTaskForParallelExecution(Project subProject, Test task, BucketingAllocatorTask globalAllocator) {
        subProject.logger.info("modifying task: ${task.getPath()} to depend on task ${globalAllocator.getPath()}")
        def reportsDir = new File(new File(KubesTest.TEST_RUN_DIR, "test-reports"), subProject.name + "-" + task.name)
        reportsDir.mkdirs()
        File executedTestsFile = new File(KubesTest.TEST_RUN_DIR + "/executedTests.txt")
        task.configure {
            dependsOn globalAllocator
            binResultsDir new File(reportsDir, "binary")
            reports.junitXml.destination new File(reportsDir, "xml")
            maxHeapSize = "10g"

            doFirst {
                executedTestsFile.createNewFile()
                filter {
                    List<String> executedTests = executedTestsFile.readLines()
                    def fork = getPropertyAsInt(subProject, "dockerFork", 0)
                    subProject.logger.info("requesting tests to include in testing task ${task.getPath()} (idx: ${fork})")
                    List<String> includes = globalAllocator.getTestIncludesForForkAndTestTask(
                            fork,
                            task)
                    subProject.logger.info "got ${includes.size()} tests to include into testing task ${task.getPath()}"
                    if (includes.size() == 0) {
                        subProject.logger.info "Disabling test execution for testing task ${task.getPath()}"
                        excludeTestsMatching "*"
                    }
                    includes.removeAll(executedTests)
                    executedTests.forEach { exclude ->
                        subProject.logger.info "excluding: $exclude for testing task ${task.getPath()}"
                        excludeTestsMatching exclude
                    }
                    includes.forEach { include ->
                        subProject.logger.info "including: $include for testing task ${task.getPath()}"
                        includeTestsMatching include
                    }
                    failOnNoMatchingTests false
                }
            }

            afterTest { desc, result ->
                executedTestsFile.withWriterAppend { writer ->
                    writer.writeLine(desc.getClassName() + "." + desc.getName())
                }
            }
        }

        return task
    }

    private static void ensureImagePluginIsApplied(Project project) {
        project.plugins.apply(ImageBuilding)
    }

    private ListTests createTestListingTasks(Test task, Project subProject) {
        def taskName = task.getName()
        def capitalizedTaskName = task.getName().capitalize()
        //determine all the tests which are present in this test task.
        //this list will then be shared between the various worker forks
        def createdListTask = subProject.tasks.create("listTestsFor" + capitalizedTaskName, ListTests) {
            group = GRADLE_GROUP
            //the convention is that a testing task is backed by a sourceSet with the same name
            dependsOn subProject.getTasks().getByName("${taskName}Classes")
            doFirst {
                //we want to set the test scanning classpath to only the output of the sourceSet - this prevents dependencies polluting the list
                scanClassPath = task.getTestClassesDirs() ? task.getTestClassesDirs() : Collections.emptyList()
            }
        }

        //convenience task to utilize the output of the test listing task to display to local console, useful for debugging missing tests
        def createdPrintTask = subProject.tasks.create("printTestsFor" + capitalizedTaskName) {
            group = GRADLE_GROUP
            dependsOn createdListTask
            doLast {
                createdListTask.getTestsForFork(
                        getPropertyAsInt(subProject, "dockerFork", 0),
                        getPropertyAsInt(subProject, "dockerForks", 1),
                        42).forEach { testName ->
                    println testName
                }
            }
        }

        subProject.logger.info("created task: " + createdListTask.getPath() + " in project: " + subProject + " it dependsOn: " + createdListTask.dependsOn)
        subProject.logger.info("created task: " + createdPrintTask.getPath() + " in project: " + subProject + " it dependsOn: " + createdPrintTask.dependsOn)

        return createdListTask as ListTests
    }

}<|MERGE_RESOLUTION|>--- conflicted
+++ resolved
@@ -79,13 +79,9 @@
             userGroups.forEach { testGrouping ->
 
                 //for each "group" (ie: test, integrationTest) within the grouping find all the Test tasks which have the same name.
-<<<<<<< HEAD
-                List<Test> groups = ((ParallelTestGroup) testGrouping).getGroups().collect { allTestTasksGroupedByType.get(it) }.flatten()
-=======
-                List<Test> testTasksToRunInGroup = ((ParallelTestGroup) testGrouping).groups.collect {
+                List<Test> testTasksToRunInGroup = ((ParallelTestGroup) testGrouping).getGroups().collect {
                     allTestTasksGroupedByType.get(it)
                 }.flatten()
->>>>>>> 91e6c978
 
                 //join up these test tasks into a single set of tasks to invoke (node:test, node:integrationTest...)
                 String superListOfTasks = testTasksToRunInGroup.collect { it.path }.join(" ")
@@ -99,13 +95,9 @@
                     imageBuildTask.dependsOn preAllocateTask
                 }
 
-<<<<<<< HEAD
                 def userDefinedParallelTask = project.rootProject.tasks.create("userDefined" + testGrouping.getName().capitalize(), KubesTest) {
-=======
-                def userDefinedParallelTask = project.rootProject.tasks.create("userDefined" + testGrouping.name.capitalize(), KubesTest) {
                     group = GRADLE_GROUP
 
->>>>>>> 91e6c978
                     if (!tagToUseForRunningTests) {
                         dependsOn imagePushTask
                     }
@@ -125,12 +117,8 @@
                         dockerTag = tagToUseForRunningTests ? (ImageBuilding.registryName + ":" + tagToUseForRunningTests) : (imagePushTask.imageName.get() + ":" + imagePushTask.tag.get())
                     }
                 }
-<<<<<<< HEAD
                 def reportOnAllTask = project.rootProject.tasks.create("userDefinedReports${testGrouping.getName().capitalize()}", KubesReporting) {
-=======
-                def reportOnAllTask = project.rootProject.tasks.create("userDefinedReports${testGrouping.name.capitalize()}", KubesReporting) {
                     group = GRADLE_GROUP
->>>>>>> 91e6c978
                     dependsOn userDefinedParallelTask
                     destinationDir new File(project.rootProject.getBuildDir(), "userDefinedReports${testGrouping.getName().capitalize()}")
                     doFirst {
@@ -157,12 +145,8 @@
 
     private List<Task> generatePreAllocateAndDeAllocateTasksForGrouping(Project project, ParallelTestGroup testGrouping) {
         PodAllocator allocator = new PodAllocator(project.getLogger())
-<<<<<<< HEAD
         Task preAllocateTask = project.rootProject.tasks.create("preAllocateFor" + testGrouping.getName().capitalize()) {
-=======
-        Task preAllocateTask = project.rootProject.tasks.create("preAllocateFor" + testGrouping.name.capitalize()) {
-            group = GRADLE_GROUP
->>>>>>> 91e6c978
+            group = GRADLE_GROUP
             doFirst {
                 String dockerTag = System.getProperty(ImageBuilding.PROVIDE_TAG_FOR_BUILDING_PROPERTY)
                 if (dockerTag == null) {
@@ -178,12 +162,8 @@
             }
         }
 
-<<<<<<< HEAD
         Task deAllocateTask = project.rootProject.tasks.create("deAllocateFor" + testGrouping.getName().capitalize()) {
-=======
-        Task deAllocateTask = project.rootProject.tasks.create("deAllocateFor" + testGrouping.name.capitalize()) {
-            group = GRADLE_GROUP
->>>>>>> 91e6c978
+            group = GRADLE_GROUP
             doFirst {
                 String dockerTag = System.getProperty(ImageBuilding.PROVIDE_TAG_FOR_RUNNING_PROPERTY)
                 if (dockerTag == null) {
