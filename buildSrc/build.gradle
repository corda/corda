--- conflicted
+++ resolved
@@ -34,10 +34,7 @@
     compile 'com.google.guava:guava:19.0'
     compile gradleApi()
     compile group: 'com.github.docker-java', name: 'docker-java', version: '3.1.5'
-<<<<<<< HEAD
     compile group: "io.github.classgraph", name: "classgraph", version: class_graph_version
-=======
     compile 'io.fabric8:kubernetes-client:4.4.1'
     compile group: 'commons-codec', name: 'commons-codec', version: '1.13'
->>>>>>> edc3182c
 }