@file:Suppress("UNUSED_PARAMETER")
@file:JvmName("CoreTestUtils")

package net.corda.testing

import net.corda.core.contracts.PartyAndReference
import net.corda.core.contracts.StateRef
import net.corda.core.crypto.Crypto
import net.corda.core.crypto.SecureHash
import net.corda.core.crypto.entropyToKeyPair
import net.corda.core.crypto.generateKeyPair
import net.corda.core.identity.CordaX500Name
import net.corda.core.identity.Party
import net.corda.core.identity.PartyAndCertificate
import net.corda.core.internal.cert
import net.corda.core.internal.x500Name
import net.corda.core.node.NodeInfo
import net.corda.core.utilities.NetworkHostAndPort
import net.corda.core.utilities.loggerFor
import net.corda.node.services.config.configureDevKeyAndTrustStores
import net.corda.nodeapi.internal.config.SSLConfiguration
import net.corda.nodeapi.internal.crypto.CertificateAndKeyPair
import net.corda.nodeapi.internal.crypto.CertificateType
import net.corda.nodeapi.internal.crypto.X509CertificateFactory
import net.corda.nodeapi.internal.crypto.X509Utilities
import net.corda.nodeapi.internal.serialization.amqp.AMQP_ENABLED
import org.bouncycastle.asn1.x509.GeneralName
import org.bouncycastle.asn1.x509.GeneralSubtree
import org.bouncycastle.asn1.x509.NameConstraints
import org.bouncycastle.cert.X509CertificateHolder
import org.mockito.Mockito.mock
import org.mockito.internal.stubbing.answers.ThrowsException
import java.lang.reflect.Modifier
import java.math.BigInteger
import java.nio.file.Files
import java.security.KeyPair
import java.security.PublicKey
import java.util.*
import java.util.concurrent.atomic.AtomicInteger

/**
 *  JAVA INTEROP
 *  ------------
 *
 *  Please keep the following points in mind when extending the Kotlin DSL:
 *
 *   - Annotate functions with Kotlin defaults with @JvmOverloads. This produces the relevant overloads for Java.
 *   - Void closures in arguments are inconvenient in Java, use overloading to define non-closure variants as well.
 *   - Top-level vals are trickier. *DO NOT USE @JvmField at the top level!* It's surprisingly easy to
 *     introduce a static init cycle because of the way Kotlin compiles top-level things, which can cause
 *     non-deterministic behaviour, including your field not being initialized at all! Instead opt for a proper Kotlin
 *     val either with a custom @JvmStatic get() or a lazy delegate if the initialiser has side-effects. See examples below.
 *   - Infix functions work as regular ones from Java, but symbols with spaces in them don't! Define a camelCase variant
 *     as well.
 *   - varargs are exposed as array types in Java. Define overloads for common cases.
 *   - The Int.DOLLARS syntax doesn't work from Java.  Use the DOLLARS(int) function instead.
 */

fun generateStateRef() = StateRef(SecureHash.randomSHA256(), 0)

private val freePortCounter = AtomicInteger(30000)
/**
 * Returns a localhost address with a free port.
 *
 * Unsafe for getting multiple ports!
 * Use [getFreeLocalPorts] for getting multiple ports.
 */
fun freeLocalHostAndPort() = NetworkHostAndPort("localhost", freePort())

/**
 * Returns a free port.
 *
 * Unsafe for getting multiple ports!
 * Use [getFreeLocalPorts] for getting multiple ports.
 */
fun freePort(): Int = freePortCounter.getAndAccumulate(0) { prev, _ -> 30000 + (prev - 30000 + 1) % 10000 }

/**
 * Creates a specified number of ports for use by the Node.
 *
 * Unlikely, but in the time between running this function and handing the ports
 * to the Node, some other process else could allocate the returned ports.
 */
fun getFreeLocalPorts(hostName: String, numberToAlloc: Int): List<NetworkHostAndPort> {
    val freePort = freePortCounter.getAndAccumulate(0) { prev, _ -> 30000 + (prev - 30000 + numberToAlloc) % 10000 }
    return (freePort until freePort + numberToAlloc).map { NetworkHostAndPort(hostName, it) }
}

fun configureTestSSL(legalName: CordaX500Name): SSLConfiguration = object : SSLConfiguration {
    override val certificatesDirectory = Files.createTempDirectory("certs")
    override val keyStorePassword: String get() = "cordacadevpass"
    override val trustStorePassword: String get() = "trustpass"

    init {
        configureDevKeyAndTrustStores(legalName)
    }
}
fun getTestPartyAndCertificate(party: Party): PartyAndCertificate {
    val trustRoot: X509CertificateHolder = DEV_TRUST_ROOT
    val intermediate: CertificateAndKeyPair = DEV_CA

    val nodeCaName = party.name.copy(commonName = X509Utilities.CORDA_CLIENT_CA_CN)
    val nameConstraints = NameConstraints(arrayOf(GeneralSubtree(GeneralName(GeneralName.directoryName, party.name.x500Name))), arrayOf())
    val issuerKeyPair = Crypto.generateKeyPair(Crypto.ECDSA_SECP256K1_SHA256)
    val issuerCertificate = X509Utilities.createCertificate(CertificateType.NODE_CA, intermediate.certificate, intermediate.keyPair, nodeCaName, issuerKeyPair.public,
            nameConstraints = nameConstraints)

    val certHolder = X509Utilities.createCertificate(CertificateType.WELL_KNOWN_IDENTITY, issuerCertificate, issuerKeyPair, party.name, party.owningKey)
    val pathElements = listOf(certHolder, issuerCertificate, intermediate.certificate, trustRoot)
    val certPath = X509CertificateFactory().generateCertPath(pathElements.map(X509CertificateHolder::cert))
    return PartyAndCertificate(certPath)
}

/**
 * Build a test party with a nonsense certificate authority for testing purposes.
 */
fun getTestPartyAndCertificate(name: CordaX500Name, publicKey: PublicKey): PartyAndCertificate {
    return getTestPartyAndCertificate(Party(name, publicKey))
}

<<<<<<< HEAD
class TestIdentity(val name: CordaX500Name, val key: KeyPair) {
    constructor(name: CordaX500Name, entropy: Long) : this(name, entropyToKeyPair(BigInteger.valueOf(entropy)))
    constructor(name: CordaX500Name) : this(name, generateKeyPair())

    val pubkey get() = key.public!!
    val party = Party(name, pubkey)
    val identity by lazy { getTestPartyAndCertificate(party) } // Often not needed.
    fun ref(vararg bytes: Byte) = party.ref(*bytes)
=======
class TestIdentity @JvmOverloads constructor(val name: CordaX500Name, entropy: Long? = null) {
    val keyPair: KeyPair = if (entropy != null) entropyToKeyPair(BigInteger.valueOf(entropy)) else generateKeyPair()
    val publicKey: PublicKey get() = keyPair.public
    val party: Party = Party(name, publicKey)
    val identity: PartyAndCertificate by lazy { getTestPartyAndCertificate(party) } // Often not needed.
    fun ref(vararg bytes: Byte): PartyAndReference = party.ref(*bytes)
>>>>>>> 2319bf39
}

@Suppress("unused")
inline fun <reified T : Any> T.kryoSpecific(reason: String, function: () -> Unit) = if (!AMQP_ENABLED) {
    function()
} else {
    loggerFor<T>().info("Ignoring Kryo specific test, reason: $reason")
}

@Suppress("unused")
inline fun <reified T : Any> T.amqpSpecific(reason: String, function: () -> Unit) = if (AMQP_ENABLED) {
    function()
} else {
    loggerFor<T>().info("Ignoring AMQP specific test, reason: $reason")
}

/**
 * Until we have proper handling of multiple identities per node, for tests we use the first identity as special one.
 * TODO: Should be removed after multiple identities are introduced.
 */
fun NodeInfo.chooseIdentityAndCert(): PartyAndCertificate = legalIdentitiesAndCerts.first()

fun NodeInfo.chooseIdentity(): Party = chooseIdentityAndCert().party
/**
 * Extract a single identity from the node info. Throws an error if the node has multiple identities.
 */
fun NodeInfo.singleIdentityAndCert(): PartyAndCertificate = legalIdentitiesAndCerts.single()

/**
 * Extract a single identity from the node info. Throws an error if the node has multiple identities.
 */
fun NodeInfo.singleIdentity(): Party = singleIdentityAndCert().party

/**
 * A method on a mock was called, but no behaviour was previously specified for that method.
 * You can use [com.nhaarman.mockito_kotlin.doReturn] or similar to specify behaviour, see Mockito documentation for details.
 */
class UndefinedMockBehaviorException(message: String) : RuntimeException(message)

inline fun <reified T : Any> rigorousMock() = rigorousMock(T::class.java)
/**
 * Create a Mockito mock that has [UndefinedMockBehaviorException] as the default behaviour of all abstract methods,
 * and [org.mockito.invocation.InvocationOnMock.callRealMethod] as the default for all concrete methods.
 * @param T the type to mock. Note if you want concrete methods of a Kotlin interface to be invoked,
 * it won't work unless you mock a (trivial) abstract implementation of that interface instead.
 */
fun <T> rigorousMock(clazz: Class<T>): T = mock(clazz) {
    if (Modifier.isAbstract(it.method.modifiers)) {
        // Use ThrowsException to hack the stack trace, and lazily so we can customise the message:
        ThrowsException(UndefinedMockBehaviorException("Please specify what should happen when '${it.method}' is called, or don't call it. Args: ${Arrays.toString(it.arguments)}")).answer(it)
    } else {
        it.callRealMethod()
    }
}<|MERGE_RESOLUTION|>--- conflicted
+++ resolved
@@ -118,23 +118,14 @@
     return getTestPartyAndCertificate(Party(name, publicKey))
 }
 
-<<<<<<< HEAD
-class TestIdentity(val name: CordaX500Name, val key: KeyPair) {
+class TestIdentity(val name: CordaX500Name, val keyPair: KeyPair) {
     constructor(name: CordaX500Name, entropy: Long) : this(name, entropyToKeyPair(BigInteger.valueOf(entropy)))
     constructor(name: CordaX500Name) : this(name, generateKeyPair())
 
-    val pubkey get() = key.public!!
-    val party = Party(name, pubkey)
-    val identity by lazy { getTestPartyAndCertificate(party) } // Often not needed.
-    fun ref(vararg bytes: Byte) = party.ref(*bytes)
-=======
-class TestIdentity @JvmOverloads constructor(val name: CordaX500Name, entropy: Long? = null) {
-    val keyPair: KeyPair = if (entropy != null) entropyToKeyPair(BigInteger.valueOf(entropy)) else generateKeyPair()
     val publicKey: PublicKey get() = keyPair.public
     val party: Party = Party(name, publicKey)
     val identity: PartyAndCertificate by lazy { getTestPartyAndCertificate(party) } // Often not needed.
     fun ref(vararg bytes: Byte): PartyAndReference = party.ref(*bytes)
->>>>>>> 2319bf39
 }
 
 @Suppress("unused")
