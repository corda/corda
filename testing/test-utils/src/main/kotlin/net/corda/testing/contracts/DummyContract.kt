package net.corda.testing.contracts

import net.corda.core.contracts.*
import net.corda.core.identity.AbstractParty
import net.corda.core.identity.Party
import net.corda.core.transactions.LedgerTransaction
import net.corda.core.transactions.TransactionBuilder

// The dummy contract doesn't do anything useful. It exists for testing purposes, but has to be serializable

val DUMMY_PROGRAM_ID = "net.corda.testing.contracts.DummyContract"

data class DummyContract(val blank: Any? = null) : Contract {
    interface State : ContractState {
        val magicNumber: Int
    }

    data class SingleOwnerState(override val magicNumber: Int = 0, override val owner: AbstractParty) : OwnableState, State {
        override val participants: List<AbstractParty>
            get() = listOf(owner)

        override fun withNewOwner(newOwner: AbstractParty) = CommandAndState(Commands.Move(), copy(owner = newOwner))
    }

    /**
     * Alternative state with multiple owners. This exists primarily to provide a dummy state with multiple
     * participants, and could in theory be merged with [SingleOwnerState] by putting the additional participants
     * in a different field, however this is a good example of a contract with multiple states.
     */
    data class MultiOwnerState(override val magicNumber: Int = 0,
<<<<<<< HEAD
                               val owners: List<AbstractParty>) : State {
        override val contract = DUMMY_PROGRAM_ID
=======
                               val owners: List<AbstractParty>) : ContractState, State {
>>>>>>> bc6628a0
        override val participants: List<AbstractParty> get() = owners
    }

    interface Commands : CommandData {
        class Create : TypeOnlyCommandData(), Commands
        class Move : TypeOnlyCommandData(), Commands
    }

    override fun verify(tx: LedgerTransaction) {
        // Always accepts.
    }

    companion object {
        @JvmStatic
        fun generateInitial(magicNumber: Int, notary: Party, owner: PartyAndReference, vararg otherOwners: PartyAndReference): TransactionBuilder {
            val owners = listOf(owner) + otherOwners
            return if (owners.size == 1) {
                val state = SingleOwnerState(magicNumber, owners.first().party)
                TransactionBuilder(notary).withItems(StateAndContract(state, DUMMY_PROGRAM_ID), Command(Commands.Create(), owners.first().party.owningKey))
            } else {
                val state = MultiOwnerState(magicNumber, owners.map { it.party })
                TransactionBuilder(notary).withItems(StateAndContract(state, DUMMY_PROGRAM_ID), Command(Commands.Create(), owners.map { it.party.owningKey }))
            }
        }

        fun move(prior: StateAndRef<SingleOwnerState>, newOwner: AbstractParty) = move(listOf(prior), newOwner)
        fun move(priors: List<StateAndRef<SingleOwnerState>>, newOwner: AbstractParty): TransactionBuilder {
            require(priors.isNotEmpty())
            val priorState = priors[0].state.data
            val (cmd, state) = priorState.withNewOwner(newOwner)
            return TransactionBuilder(notary = priors[0].state.notary).withItems(
                    /* INPUTS  */ *priors.toTypedArray(),
                    /* COMMAND */ Command(cmd, priorState.owner.owningKey),
                    /* OUTPUT  */ StateAndContract(state, DUMMY_PROGRAM_ID)
            )
        }
    }
}<|MERGE_RESOLUTION|>--- conflicted
+++ resolved
@@ -28,12 +28,7 @@
      * in a different field, however this is a good example of a contract with multiple states.
      */
     data class MultiOwnerState(override val magicNumber: Int = 0,
-<<<<<<< HEAD
                                val owners: List<AbstractParty>) : State {
-        override val contract = DUMMY_PROGRAM_ID
-=======
-                               val owners: List<AbstractParty>) : ContractState, State {
->>>>>>> bc6628a0
         override val participants: List<AbstractParty> get() = owners
     }
 
