package net.corda.testing.internal

import com.nhaarman.mockito_kotlin.doNothing
import com.nhaarman.mockito_kotlin.whenever
import net.corda.client.rpc.internal.serialization.amqp.AMQPClientSerializationScheme
import net.corda.core.DoNotImplement
<<<<<<< HEAD

import net.corda.core.serialization.internal.*
import net.corda.node.serialization.amqp.AMQPServerSerializationScheme
import net.corda.node.serialization.kryo.KRYO_CHECKPOINT_CONTEXT
import net.corda.node.serialization.kryo.KryoCheckpointSerializer
=======
import net.corda.core.serialization.internal.CheckpointSerializationFactory
import net.corda.core.serialization.internal.*
import net.corda.node.serialization.amqp.AMQPServerSerializationScheme
import net.corda.node.serialization.kryo.KRYO_CHECKPOINT_CONTEXT
import net.corda.node.serialization.kryo.KryoSerializationScheme
>>>>>>> 98c92ef1
import net.corda.serialization.internal.*
import net.corda.testing.core.SerializationEnvironmentRule
import java.util.concurrent.ConcurrentHashMap
import java.util.concurrent.ExecutorService

val inVMExecutors = ConcurrentHashMap<SerializationEnvironment, ExecutorService>()

/**
 * For example your test class uses [SerializationEnvironmentRule] but you want to turn it off for one method.
 * Use sparingly, ideally a test class shouldn't mix serializers init mechanisms.
 */
fun <T> withoutTestSerialization(callable: () -> T): T { // TODO: Delete this, see CORDA-858.
    val (property, env) = listOf(_contextSerializationEnv, _inheritableContextSerializationEnv).map { Pair(it, it.get()) }.single { it.second != null }
    property.set(null)
    try {
        return callable()
    } finally {
        property.set(env)
    }
}

internal fun createTestSerializationEnv(label: String): SerializationEnvironmentImpl {
    val factory = SerializationFactoryImpl().apply {
        registerScheme(AMQPClientSerializationScheme(emptyList()))
        registerScheme(AMQPServerSerializationScheme(emptyList()))
    }
    return object : SerializationEnvironmentImpl(
<<<<<<< HEAD
            checkpoint = CheckpointSerializationEnvironment(KryoCheckpointSerializer, KRYO_CHECKPOINT_CONTEXT),
            amqp = AMQPSerializationEnvironment(
                    factory,
                    p2pContext = AMQP_P2P_CONTEXT,
                    rpc = RPCSerializationEnvironment(
                            AMQP_RPC_SERVER_CONTEXT,
                            AMQP_RPC_CLIENT_CONTEXT
                    ),
                    storageContext = AMQP_STORAGE_CONTEXT)
=======
            factory,
            AMQP_P2P_CONTEXT,
            AMQP_RPC_SERVER_CONTEXT,
            AMQP_RPC_CLIENT_CONTEXT,
            AMQP_STORAGE_CONTEXT,
            KRYO_CHECKPOINT_CONTEXT,
            CheckpointSerializationFactory(KryoSerializationScheme)
>>>>>>> 98c92ef1
    ) {
        override fun toString() = "testSerializationEnv($label)"
    }
}

/**
 * Should only be used by Driver and MockNode.
 * @param armed true to install, false to do nothing and return a dummy env.
 */
fun setGlobalSerialization(armed: Boolean): GlobalSerializationEnvironment {
    return if (armed) {
        object : GlobalSerializationEnvironment, SerializationEnvironment by createTestSerializationEnv("<global>") {
            override fun unset() {
                _globalSerializationEnv.set(null)
                inVMExecutors.remove(this)
            }
        }.also {
            _globalSerializationEnv.set(it)
        }
    } else {
        rigorousMock<GlobalSerializationEnvironment>().also {
            doNothing().whenever(it).unset()
        }
    }
}

@DoNotImplement
interface GlobalSerializationEnvironment : SerializationEnvironment {
    /** Unset this environment. */
    fun unset()
}
<|MERGE_RESOLUTION|>--- conflicted
+++ resolved
@@ -4,19 +4,11 @@
 import com.nhaarman.mockito_kotlin.whenever
 import net.corda.client.rpc.internal.serialization.amqp.AMQPClientSerializationScheme
 import net.corda.core.DoNotImplement
-<<<<<<< HEAD
-
+import net.corda.serialization.internal.AMQP_STORAGE_CONTEXT
 import net.corda.core.serialization.internal.*
 import net.corda.node.serialization.amqp.AMQPServerSerializationScheme
 import net.corda.node.serialization.kryo.KRYO_CHECKPOINT_CONTEXT
 import net.corda.node.serialization.kryo.KryoCheckpointSerializer
-=======
-import net.corda.core.serialization.internal.CheckpointSerializationFactory
-import net.corda.core.serialization.internal.*
-import net.corda.node.serialization.amqp.AMQPServerSerializationScheme
-import net.corda.node.serialization.kryo.KRYO_CHECKPOINT_CONTEXT
-import net.corda.node.serialization.kryo.KryoSerializationScheme
->>>>>>> 98c92ef1
 import net.corda.serialization.internal.*
 import net.corda.testing.core.SerializationEnvironmentRule
 import java.util.concurrent.ConcurrentHashMap
@@ -44,7 +36,6 @@
         registerScheme(AMQPServerSerializationScheme(emptyList()))
     }
     return object : SerializationEnvironmentImpl(
-<<<<<<< HEAD
             checkpoint = CheckpointSerializationEnvironment(KryoCheckpointSerializer, KRYO_CHECKPOINT_CONTEXT),
             amqp = AMQPSerializationEnvironment(
                     factory,
@@ -54,15 +45,6 @@
                             AMQP_RPC_CLIENT_CONTEXT
                     ),
                     storageContext = AMQP_STORAGE_CONTEXT)
-=======
-            factory,
-            AMQP_P2P_CONTEXT,
-            AMQP_RPC_SERVER_CONTEXT,
-            AMQP_RPC_CLIENT_CONTEXT,
-            AMQP_STORAGE_CONTEXT,
-            KRYO_CHECKPOINT_CONTEXT,
-            CheckpointSerializationFactory(KryoSerializationScheme)
->>>>>>> 98c92ef1
     ) {
         override fun toString() = "testSerializationEnv($label)"
     }
