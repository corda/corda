--- conflicted
+++ resolved
@@ -22,7 +22,6 @@
 
 /** @param inheritable whether new threads inherit the environment, use sparingly. */
 class SerializationEnvironmentRule(private val inheritable: Boolean = false) : TestRule {
-<<<<<<< HEAD
     companion object {
         init {
             // Can't turn it off, and it creates threads that do serialization, so hack it:
@@ -36,21 +35,16 @@
         }
     }
 
-    val env: SerializationEnvironment = createTestSerializationEnv()
-    override fun apply(base: Statement, description: Description?) = object : Statement() {
-        override fun evaluate() {
-            try {
-                env.asContextEnv(inheritable) { base.evaluate() }
-            } finally {
-                inVMExecutors.remove(env)
-=======
     lateinit var env: SerializationEnvironment
     override fun apply(base: Statement, description: Description): Statement {
         env = createTestSerializationEnv(description.toString())
         return object : Statement() {
-            override fun evaluate() = env.asContextEnv(inheritable) {
-                base.evaluate()
->>>>>>> 74bf00c1
+            override fun evaluate() {
+                try {
+                    env.asContextEnv(inheritable) { base.evaluate() }
+                } finally {
+                    inVMExecutors.remove(env)
+                }
             }
         }
     }
