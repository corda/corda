package net.corda.testing.internal

import net.corda.core.contracts.ContractClassName
import net.corda.core.cordapp.Cordapp
import net.corda.core.crypto.SecureHash
import net.corda.core.identity.Party
import net.corda.core.internal.DEPLOYED_CORDAPP_UPLOADER
import net.corda.core.internal.cordapp.CordappImpl
import net.corda.core.node.services.AttachmentId
import net.corda.core.node.services.AttachmentStorage
import net.corda.node.cordapp.CordappLoader
import net.corda.node.internal.cordapp.CordappProviderImpl
import net.corda.testing.services.MockAttachmentStorage
import java.nio.file.Paths
import java.security.PublicKey
import java.util.*

class MockCordappProvider(
        cordappLoader: CordappLoader,
        attachmentStorage: AttachmentStorage,
        cordappConfigProvider: MockCordappConfigProvider = MockCordappConfigProvider()
) : CordappProviderImpl(cordappLoader, cordappConfigProvider, attachmentStorage) {

    private val cordappRegistry = mutableListOf<Pair<Cordapp, AttachmentId>>()

    fun addMockCordapp(contractClassName: ContractClassName, attachments: MockAttachmentStorage, contractHash: AttachmentId? = null, signers: List<PublicKey> = emptyList()): AttachmentId {
        val cordapp = CordappImpl(
                contractClassNames = listOf(contractClassName),
                initiatedFlows = emptyList(),
                rpcFlows = emptyList(),
                serviceFlows = emptyList(),
                schedulableFlows = emptyList(),
                services = emptyList(),
                serializationWhitelists = emptyList(),
                serializationCustomSerializers = emptyList(),
                customSchemas = emptySet(),
                jarPath = Paths.get("").toUri().toURL(),
                info = CordappImpl.Info.UNKNOWN,
                allFlows = emptyList(),
                jarHash = SecureHash.allOnesHash)
        if (cordappRegistry.none { it.first.contractClassNames.contains(contractClassName) && it.second == contractHash }) {
            cordappRegistry.add(Pair(cordapp, findOrImportAttachment(listOf(contractClassName), contractClassName.toByteArray(), attachments, contractHash, signers)))
        }
        return cordappRegistry.findLast { contractClassName in it.first.contractClassNames }?.second!!
    }

<<<<<<< HEAD
    override fun getContractAttachmentID(contractClassName: ContractClassName): AttachmentId? {
        return cordappRegistry.find { it.first.contractClassNames.contains(contractClassName) }?.second
                ?: super.getContractAttachmentID(contractClassName)
    }
=======
    override fun getContractAttachmentID(contractClassName: ContractClassName): AttachmentId? = cordappRegistry.find { it.first.contractClassNames.contains(contractClassName) }?.second
            ?: super.getContractAttachmentID(contractClassName)
>>>>>>> 391c6bf6

    private fun findOrImportAttachment(contractClassNames: List<ContractClassName>, data: ByteArray, attachments: MockAttachmentStorage, contractHash: AttachmentId?, signers: List<PublicKey>): AttachmentId {
        val existingAttachment = attachments.files.filter { (attachmentId, content) ->
            contractHash == attachmentId
        }
        return if (!existingAttachment.isEmpty()) {
            existingAttachment.keys.first()
        } else {
            attachments.importContractAttachment(contractClassNames, DEPLOYED_CORDAPP_UPLOADER, data.inputStream(), contractHash, signers)
        }
    }
}<|MERGE_RESOLUTION|>--- conflicted
+++ resolved
@@ -3,7 +3,6 @@
 import net.corda.core.contracts.ContractClassName
 import net.corda.core.cordapp.Cordapp
 import net.corda.core.crypto.SecureHash
-import net.corda.core.identity.Party
 import net.corda.core.internal.DEPLOYED_CORDAPP_UPLOADER
 import net.corda.core.internal.cordapp.CordappImpl
 import net.corda.core.node.services.AttachmentId
@@ -13,7 +12,6 @@
 import net.corda.testing.services.MockAttachmentStorage
 import java.nio.file.Paths
 import java.security.PublicKey
-import java.util.*
 
 class MockCordappProvider(
         cordappLoader: CordappLoader,
@@ -44,15 +42,8 @@
         return cordappRegistry.findLast { contractClassName in it.first.contractClassNames }?.second!!
     }
 
-<<<<<<< HEAD
-    override fun getContractAttachmentID(contractClassName: ContractClassName): AttachmentId? {
-        return cordappRegistry.find { it.first.contractClassNames.contains(contractClassName) }?.second
-                ?: super.getContractAttachmentID(contractClassName)
-    }
-=======
     override fun getContractAttachmentID(contractClassName: ContractClassName): AttachmentId? = cordappRegistry.find { it.first.contractClassNames.contains(contractClassName) }?.second
             ?: super.getContractAttachmentID(contractClassName)
->>>>>>> 391c6bf6
 
     private fun findOrImportAttachment(contractClassNames: List<ContractClassName>, data: ByteArray, attachments: MockAttachmentStorage, contractHash: AttachmentId?, signers: List<PublicKey>): AttachmentId {
         val existingAttachment = attachments.files.filter { (attachmentId, content) ->
