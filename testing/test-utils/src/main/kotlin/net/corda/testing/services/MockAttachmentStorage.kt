package net.corda.testing.services

import net.corda.core.contracts.Attachment
import net.corda.core.contracts.ContractAttachment
import net.corda.core.contracts.ContractClassName
import net.corda.core.crypto.SecureHash
import net.corda.core.crypto.sha256
import net.corda.core.internal.AbstractAttachment
import net.corda.core.internal.UNKNOWN_UPLOADER
import net.corda.core.node.services.AttachmentId
import net.corda.core.node.services.AttachmentStorage
import net.corda.core.node.services.vault.AttachmentQueryCriteria
import net.corda.core.node.services.vault.AttachmentSort
import net.corda.core.serialization.SingletonSerializeAsToken
import net.corda.nodeapi.internal.withContractsInJar
import java.io.ByteArrayOutputStream
import java.io.InputStream
import java.util.*
import java.util.jar.JarInputStream

/**
 * A mock implementation of [AttachmentStorage] for use within tests
 */
class MockAttachmentStorage : AttachmentStorage, SingletonSerializeAsToken() {
<<<<<<< HEAD
    override fun importAttachment(jar: InputStream): AttachmentId {
        // JIS makes read()/readBytes() return bytes of the current file, but we want to hash the entire container here.
        require(jar !is JarInputStream)

        val bytes = jar.readBytes()

        val sha256 = bytes.sha256()
        if (!_files.containsKey(sha256)) {
            _files[sha256] = bytes
=======
    companion object {
        fun getBytes(jar: InputStream) = run {
            val s = ByteArrayOutputStream()
            jar.copyTo(s)
            s.close()
            s.toByteArray()
        }
    }

    val files = HashMap<SecureHash, Pair<Attachment, ByteArray>>()

    override fun importAttachment(jar: InputStream): AttachmentId = importAttachment(jar, UNKNOWN_UPLOADER, null)

    override fun importAttachment(jar: InputStream, uploader: String, filename: String?): AttachmentId {
        return withContractsInJar(jar) { contractClassNames, inputStream ->
            importAttachmentInternal(inputStream, uploader, filename, contractClassNames)
>>>>>>> 5be0e4b3
        }
    }

<<<<<<< HEAD
    /** A map of the currently stored files by their [SecureHash] */
    private val _files = HashMap<SecureHash, ByteArray>()
    val files: Map<SecureHash, ByteArray> get() = _files

    private class MockAttachment(dataLoader: () -> ByteArray, override val id: SecureHash) : AbstractAttachment(dataLoader)

    override fun openAttachment(id: SecureHash): Attachment? {
        val f = files[id] ?: return null
        return MockAttachment({ f }, id)
    }
=======
    override fun openAttachment(id: SecureHash): Attachment? = files[id]?.first
>>>>>>> 5be0e4b3

    override fun queryAttachments(criteria: AttachmentQueryCriteria, sorting: AttachmentSort?): List<AttachmentId> {
        throw NotImplementedError("Querying for attachments not implemented")
    }

    override fun hasAttachment(attachmentId: AttachmentId) = files.containsKey(attachmentId)

<<<<<<< HEAD
    /** Helper method returning a [Pair] containing a [ByteArray] and the sha256 hash of the bytes. */
    fun getAttachmentIdAndBytes(jar: InputStream): Pair<AttachmentId, ByteArray> {
        val bytes = jar.readBytes()
        return Pair(bytes.sha256(), bytes)
    }

=======
>>>>>>> 5be0e4b3
    override fun importOrGetAttachment(jar: InputStream): AttachmentId {
        try {
            return importAttachment(jar)
        } catch (faee: java.nio.file.FileAlreadyExistsException) {
            return AttachmentId.parse(faee.message!!)
        }
    }

    fun importContractAttachment(contractClassNames: List<ContractClassName>, uploader: String, jar: InputStream): AttachmentId = importAttachmentInternal(jar, uploader, null, contractClassNames)

    fun getAttachmentIdAndBytes(jar: InputStream): Pair<AttachmentId, ByteArray> = getBytes(jar).let { bytes -> Pair(bytes.sha256(), bytes) }

    private class MockAttachment(dataLoader: () -> ByteArray, override val id: SecureHash) : AbstractAttachment(dataLoader)

    private fun importAttachmentInternal(jar: InputStream, uploader: String, filename: String?, contractClassNames: List<ContractClassName>? = null): AttachmentId {
        // JIS makes read()/readBytes() return bytes of the current file, but we want to hash the entire container here.
        require(jar !is JarInputStream)

        val bytes = getBytes(jar)

        val sha256 = bytes.sha256()
        if (sha256 !in files.keys) {
            val baseAttachment = MockAttachment({ bytes }, sha256)
            val attachment = if (contractClassNames == null || contractClassNames.isEmpty()) baseAttachment else ContractAttachment(baseAttachment, contractClassNames.first(), contractClassNames.toSet(), uploader)
            files[sha256] = Pair(attachment, bytes)
        }
        return sha256
    }
}<|MERGE_RESOLUTION|>--- conflicted
+++ resolved
@@ -22,8 +22,7 @@
  * A mock implementation of [AttachmentStorage] for use within tests
  */
 class MockAttachmentStorage : AttachmentStorage, SingletonSerializeAsToken() {
-<<<<<<< HEAD
-    override fun importAttachment(jar: InputStream): AttachmentId {
+	override fun importAttachment(jar: InputStream): AttachmentId {
         // JIS makes read()/readBytes() return bytes of the current file, but we want to hash the entire container here.
         require(jar !is JarInputStream)
 
@@ -32,28 +31,22 @@
         val sha256 = bytes.sha256()
         if (!_files.containsKey(sha256)) {
             _files[sha256] = bytes
-=======
-    companion object {
-        fun getBytes(jar: InputStream) = run {
-            val s = ByteArrayOutputStream()
-            jar.copyTo(s)
-            s.close()
-            s.toByteArray()
         }
+        return sha256
     }
-
-    val files = HashMap<SecureHash, Pair<Attachment, ByteArray>>()
-
+    
+    /** A map of the currently stored files by their [SecureHash] */
+    private val _files = HashMap<SecureHash, ByteArray>()
+    val files: Map<SecureHash, ByteArray> get() = _files
+    
     override fun importAttachment(jar: InputStream): AttachmentId = importAttachment(jar, UNKNOWN_UPLOADER, null)
 
     override fun importAttachment(jar: InputStream, uploader: String, filename: String?): AttachmentId {
         return withContractsInJar(jar) { contractClassNames, inputStream ->
             importAttachmentInternal(inputStream, uploader, filename, contractClassNames)
->>>>>>> 5be0e4b3
         }
     }
-
-<<<<<<< HEAD
+    
     /** A map of the currently stored files by their [SecureHash] */
     private val _files = HashMap<SecureHash, ByteArray>()
     val files: Map<SecureHash, ByteArray> get() = _files
@@ -64,9 +57,8 @@
         val f = files[id] ?: return null
         return MockAttachment({ f }, id)
     }
-=======
+
     override fun openAttachment(id: SecureHash): Attachment? = files[id]?.first
->>>>>>> 5be0e4b3
 
     override fun queryAttachments(criteria: AttachmentQueryCriteria, sorting: AttachmentSort?): List<AttachmentId> {
         throw NotImplementedError("Querying for attachments not implemented")
@@ -74,15 +66,12 @@
 
     override fun hasAttachment(attachmentId: AttachmentId) = files.containsKey(attachmentId)
 
-<<<<<<< HEAD
     /** Helper method returning a [Pair] containing a [ByteArray] and the sha256 hash of the bytes. */
     fun getAttachmentIdAndBytes(jar: InputStream): Pair<AttachmentId, ByteArray> {
         val bytes = jar.readBytes()
         return Pair(bytes.sha256(), bytes)
     }
 
-=======
->>>>>>> 5be0e4b3
     override fun importOrGetAttachment(jar: InputStream): AttachmentId {
         try {
             return importAttachment(jar)
