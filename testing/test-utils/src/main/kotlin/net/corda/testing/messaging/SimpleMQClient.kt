--- conflicted
+++ resolved
@@ -13,11 +13,7 @@
  * As the name suggests this is a simple client for connecting to MQ brokers.
  */
 class SimpleMQClient(val target: NetworkHostAndPort,
-<<<<<<< HEAD
-                     private val config: SSLConfiguration? = configureTestSSL(DEFAULT_MQ_LEGAL_NAME)) : ArtemisMessagingComponent() {
-=======
                      private val config: SSLConfiguration? = configureTestSSL(DEFAULT_MQ_LEGAL_NAME)) {
->>>>>>> 9b6da256
     companion object {
         val DEFAULT_MQ_LEGAL_NAME = CordaX500Name(organisation = "SimpleMQClient", locality = "London", country = "GB")
     }
