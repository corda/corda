--- conflicted
+++ resolved
@@ -1,22 +1,12 @@
-apply plugin: 'kotlin'
-<<<<<<< HEAD
-//apply plugin: 'net.corda.plugins.cordapp'
+apply plugin: 'net.corda.plugins.cordapp'
 apply plugin: 'net.corda.plugins.quasar-utils'
 
 dependencies {
-    implementation project(":core")
-    implementation project(':finance:contracts')
-    implementation project(':finance:workflows')
+    cordaProvided project(":core")
+    cordapp project(':finance:contracts')
+    cordapp project(':finance:workflows')
 
-    implementation "org.slf4j:slf4j-api:$slf4j_version"
-=======
-apply plugin: 'net.corda.plugins.cordapp'
-//apply plugin: 'net.corda.plugins.quasar-utils'
-
-dependencies {
-    cordaCompile project(":core")
-    cordapp project(':finance:workflows')
->>>>>>> 825a970b
+    cordaProvided "org.slf4j:slf4j-api:$slf4j_version"
 }
 
 jar {
