package net.corda.node.testing

import com.codahale.metrics.MetricRegistry
import net.corda.core.flows.FlowLogic
import net.corda.core.node.NodeInfo
import net.corda.core.node.StateLoader
import net.corda.core.node.services.*
import net.corda.core.serialization.SerializeAsToken
import net.corda.node.internal.InitiatedFlowFactory
import net.corda.node.internal.StateLoaderImpl
import net.corda.node.internal.cordapp.CordappLoader
import net.corda.node.internal.cordapp.CordappProviderImpl
import net.corda.node.internal.cordapp.CordappProviderInternal
import net.corda.node.serialization.NodeClock
import net.corda.node.services.api.*
import net.corda.node.services.config.NodeConfiguration
import net.corda.node.services.messaging.MessagingService
<<<<<<< HEAD
import net.corda.node.services.network.NetworkMapCacheImpl
import net.corda.node.services.statemachine.FlowStateMachineImpl
=======
>>>>>>> 71736541
import net.corda.node.services.statemachine.StateMachineManager
import net.corda.node.services.transactions.InMemoryTransactionVerifierService
import net.corda.node.utilities.CordaPersistence
import net.corda.testing.DUMMY_IDENTITY_1
import net.corda.testing.MOCK_HOST_AND_PORT
import net.corda.testing.MOCK_IDENTITY_SERVICE
import net.corda.testing.node.MockAttachmentStorage
import net.corda.testing.node.MockNetworkMapCache
import net.corda.testing.node.MockStateMachineRecordedTransactionMappingStorage
import net.corda.testing.node.MockTransactionStorage
import java.nio.file.Paths
import java.sql.Connection
import java.time.Clock

open class MockServiceHubInternal(
        override val database: CordaPersistence,
        override val configuration: NodeConfiguration,
        val customVault: VaultServiceInternal? = null,
        val keyManagement: KeyManagementService? = null,
        val network: MessagingService? = null,
        val identity: IdentityService? = MOCK_IDENTITY_SERVICE,
        override val attachments: AttachmentStorage = MockAttachmentStorage(),
        override val validatedTransactions: WritableTransactionStorage = MockTransactionStorage(),
        override val stateMachineRecordedTransactionMapping: StateMachineRecordedTransactionMappingStorage = MockStateMachineRecordedTransactionMappingStorage(),
        val mapCache: NetworkMapCacheInternal? = null,
        val overrideClock: Clock? = NodeClock(),
        val customContractUpgradeService: ContractUpgradeService? = null,
        val customTransactionVerifierService: TransactionVerifierService? = InMemoryTransactionVerifierService(2),
        override val cordappProvider: CordappProviderInternal = CordappProviderImpl(CordappLoader.createDefault(Paths.get(".")), attachments),
        val stateLoader: StateLoaderImpl = StateLoaderImpl(validatedTransactions)
) : ServiceHubInternal, StateLoader by stateLoader {
    override val transactionVerifierService: TransactionVerifierService
        get() = customTransactionVerifierService ?: throw UnsupportedOperationException()
    override val vaultService: VaultServiceInternal
        get() = customVault ?: throw UnsupportedOperationException()
    override val contractUpgradeService: ContractUpgradeService
        get() = customContractUpgradeService ?: throw UnsupportedOperationException()
    override val keyManagementService: KeyManagementService
        get() = keyManagement ?: throw UnsupportedOperationException()
    override val identityService: IdentityService
        get() = identity ?: throw UnsupportedOperationException()
    override val networkService: MessagingService
        get() = network ?: throw UnsupportedOperationException()
    override val networkMapCache: NetworkMapCacheInternal
<<<<<<< HEAD
        get() = mapCache ?: NetworkMapCacheImpl(MockNetworkMapCache(database, configuration), identityService)
    override val schedulerService: SchedulerService
        get() = scheduler ?: throw UnsupportedOperationException()
=======
        get() = mapCache ?: MockNetworkMapCache(this)
>>>>>>> 71736541
    override val clock: Clock
        get() = overrideClock ?: throw UnsupportedOperationException()
    override val myInfo: NodeInfo
        get() = NodeInfo(listOf(MOCK_HOST_AND_PORT), listOf(DUMMY_IDENTITY_1), 1, serial = 1L) // Required to get a dummy platformVersion when required for tests.
    override val monitoringService: MonitoringService = MonitoringService(MetricRegistry())
    override val rpcFlows: List<Class<out FlowLogic<*>>>
        get() = throw UnsupportedOperationException()
    override val schemaService get() = throw UnsupportedOperationException()
    override val auditService: AuditService = DummyAuditService()

    lateinit var smm: StateMachineManager

    override fun <T : SerializeAsToken> cordaService(type: Class<T>): T = throw UnsupportedOperationException()
    override fun getFlowFactory(initiatingFlowClass: Class<out FlowLogic<*>>): InitiatedFlowFactory<*>? = null

    override fun jdbcSession(): Connection = database.createSession()
}<|MERGE_RESOLUTION|>--- conflicted
+++ resolved
@@ -15,11 +15,7 @@
 import net.corda.node.services.api.*
 import net.corda.node.services.config.NodeConfiguration
 import net.corda.node.services.messaging.MessagingService
-<<<<<<< HEAD
 import net.corda.node.services.network.NetworkMapCacheImpl
-import net.corda.node.services.statemachine.FlowStateMachineImpl
-=======
->>>>>>> 71736541
 import net.corda.node.services.statemachine.StateMachineManager
 import net.corda.node.services.transactions.InMemoryTransactionVerifierService
 import net.corda.node.utilities.CordaPersistence
@@ -64,13 +60,7 @@
     override val networkService: MessagingService
         get() = network ?: throw UnsupportedOperationException()
     override val networkMapCache: NetworkMapCacheInternal
-<<<<<<< HEAD
         get() = mapCache ?: NetworkMapCacheImpl(MockNetworkMapCache(database, configuration), identityService)
-    override val schedulerService: SchedulerService
-        get() = scheduler ?: throw UnsupportedOperationException()
-=======
-        get() = mapCache ?: MockNetworkMapCache(this)
->>>>>>> 71736541
     override val clock: Clock
         get() = overrideClock ?: throw UnsupportedOperationException()
     override val myInfo: NodeInfo
