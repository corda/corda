package net.corda.testing.driver

import net.corda.core.internal.div
import net.corda.core.internal.exists
import java.io.File.pathSeparator
import java.nio.file.Path

object ProcessUtilities {
    inline fun <reified C : Any> startJavaProcess(
            arguments: List<String>,
            jdwpPort: Int? = null
    ): Process {
        return startJavaProcessImpl(C::class.java.name, arguments, defaultClassPath, jdwpPort, emptyList(), null, null, null)
    }

    fun startCordaProcess(
            className: String,
            arguments: List<String>,
            jdwpPort: Int?,
            extraJvmArguments: List<String>,
            errorLogPath: Path?,
            workingDirectory: Path?,
            maximumHeapSize: String
    ): Process {
        // FIXME: Instead of hacking our classpath, use the correct classpath for className.
        val classpath = defaultClassPath.split(pathSeparator).filter { !(it / "log4j2-test.xml").exists() }.joinToString(pathSeparator)
        return startJavaProcessImpl(className, arguments, classpath, jdwpPort, extraJvmArguments, errorLogPath, workingDirectory, maximumHeapSize)
    }

    fun startJavaProcessImpl(
            className: String,
            arguments: List<String>,
            classpath: String,
            jdwpPort: Int?,
            extraJvmArguments: List<String>,
            errorLogPath: Path?,
            workingDirectory: Path?,
            maximumHeapSize: String?
    ): Process {
        val command = mutableListOf<String>().apply {
            add((System.getProperty("java.home") / "bin" / "java").toString())
            (jdwpPort != null) && add("-agentlib:jdwp=transport=dt_socket,server=y,suspend=n,address=$jdwpPort")
            if (maximumHeapSize != null) add("-Xmx$maximumHeapSize")
            add("-XX:+UseG1GC")
            addAll(extraJvmArguments)
            add("-cp")
            add(classpath)
            add(className)
            addAll(arguments)
        }
        return ProcessBuilder(command).apply {
            inheritIO()
            if (workingDirectory != null) {
                redirectError((workingDirectory / "$className.stderr.log").toFile())
                redirectOutput((workingDirectory / "$className.stdout.log").toFile())
<<<<<<< HEAD
            }
            if (workingDirectory != null) directory(workingDirectory.toFile())
=======
                directory(workingDirectory.toFile())
            }
>>>>>>> 9176fcb8
        }.start()
    }

    val defaultClassPath: String get() = System.getProperty("java.class.path")
}<|MERGE_RESOLUTION|>--- conflicted
+++ resolved
@@ -53,13 +53,8 @@
             if (workingDirectory != null) {
                 redirectError((workingDirectory / "$className.stderr.log").toFile())
                 redirectOutput((workingDirectory / "$className.stdout.log").toFile())
-<<<<<<< HEAD
-            }
-            if (workingDirectory != null) directory(workingDirectory.toFile())
-=======
                 directory(workingDirectory.toFile())
             }
->>>>>>> 9176fcb8
         }.start()
     }
 
