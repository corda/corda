package net.corda.testing.node

import net.corda.core.concurrent.CordaFuture
import net.corda.core.identity.CordaX500Name
import net.corda.core.internal.concurrent.*
import net.corda.core.internal.createDirectories
import net.corda.core.internal.div
import net.corda.core.schemas.MappedSchema
import net.corda.core.utilities.NetworkHostAndPort
import net.corda.core.utilities.getOrThrow
import net.corda.node.internal.Node
import net.corda.node.internal.StartedNode
import net.corda.node.internal.cordapp.CordappLoader
import net.corda.node.services.config.*
import net.corda.node.utilities.ServiceIdentityGenerator
import net.corda.nodeapi.User
import net.corda.nodeapi.config.parseAs
import net.corda.nodeapi.config.toConfig
import net.corda.testing.DUMMY_MAP
import net.corda.testing.TestDependencyInjectionBase
import net.corda.testing.driver.addressMustNotBeBoundFuture
import net.corda.testing.getFreeLocalPorts
import net.corda.testing.node.MockServices.Companion.MOCK_VERSION_INFO
import org.apache.logging.log4j.Level
import org.junit.After
import org.junit.Rule
import org.junit.rules.TemporaryFolder
import java.util.concurrent.Executors
import kotlin.concurrent.thread

/**
 * Extend this class if you need to run nodes in a test. You could use the driver DSL but it's extremely slow for testing
 * purposes. Use the driver if you need to run the nodes in separate processes otherwise this class will suffice.
 */
// TODO Some of the logic here duplicates what's in the driver
abstract class NodeBasedTest(private val cordappPackages: List<String> = emptyList()) : TestDependencyInjectionBase() {
    companion object {
        private val WHITESPACE = "\\s++".toRegex()
    }

    @Rule
    @JvmField
    val tempFolder = TemporaryFolder()

    private val nodes = mutableListOf<StartedNode<Node>>()
    private var _networkMapNode: StartedNode<Node>? = null

    val networkMapNode: StartedNode<Node> get() = _networkMapNode ?: startNetworkMapNode()

    init {
        System.setProperty("consoleLogLevel", Level.DEBUG.name().toLowerCase())
    }

    /**
     * Stops the network map node and all the nodes started by [startNode]. This is called automatically after each test
     * but can also be called manually within a test.
     */
    @After
    fun stopAllNodes() {
        val shutdownExecutor = Executors.newScheduledThreadPool(nodes.size)
        nodes.map { shutdownExecutor.fork(it::dispose) }.transpose().getOrThrow()
        // Wait until ports are released
        val portNotBoundChecks = nodes.flatMap {
            listOf(
                    it.internals.configuration.p2pAddress.let { addressMustNotBeBoundFuture(shutdownExecutor, it) },
                    it.internals.configuration.rpcAddress?.let { addressMustNotBeBoundFuture(shutdownExecutor, it) }
            )
        }.filterNotNull()
        nodes.clear()
        _networkMapNode = null
        portNotBoundChecks.transpose().getOrThrow()
    }

    /**
     *  Clear network map data from nodes' databases.
     */
    fun clearAllNodeInfoDb() {
        nodes.forEach { it.services.networkMapCache.clearNetworkMapCache() }
    }

    /**
     * You can use this method to start the network map node in a more customised manner. Otherwise it
     * will automatically be started with the default parameters.
     */
    fun startNetworkMapNode(legalName: CordaX500Name = DUMMY_MAP.name,
                            platformVersion: Int = 1,
                            rpcUsers: List<User> = emptyList(),
                            configOverrides: Map<String, Any> = emptyMap()): StartedNode<Node> {
        check(_networkMapNode == null || _networkMapNode!!.info.legalIdentitiesAndCerts.first().name == legalName)
        return startNodeInternal(legalName, platformVersion, rpcUsers, configOverrides, false, emptySet()).apply {
            _networkMapNode = this
        }
    }

    @JvmOverloads
    fun startNode(legalName: CordaX500Name,
                  platformVersion: Int = 1,
                  rpcUsers: List<User> = emptyList(),
                  configOverrides: Map<String, Any> = emptyMap(),
                  customSchemas: Set<MappedSchema> = emptySet(),
                  noNetworkMap: Boolean = false,
                  waitForConnection: Boolean = true): CordaFuture<StartedNode<Node>> {
        val networkMapConf = if (noNetworkMap) {
            // Nonexistent network map service address.
            mapOf(
                    "networkMapService" to mapOf(
                            "address" to "localhost:10000",
                            "legalName" to networkMapNode.info.legalIdentitiesAndCerts.first().name.toString()
                    )
            )
        } else {
            mapOf(
                    "networkMapService" to mapOf(
                            "address" to networkMapNode.internals.configuration.p2pAddress.toString(),
                            "legalName" to networkMapNode.info.legalIdentitiesAndCerts.first().name.toString()
                    )
            )
        }
        val node = startNodeInternal(
                legalName,
                platformVersion,
                rpcUsers,
                networkMapConf + configOverrides,
                noNetworkMap,
                customSchemas)
        return if (waitForConnection) node.internals.nodeReadyFuture.map { node } else doneFuture(node)
    }

    // TODO This method has been added temporarily, to be deleted once the set of notaries is defined at the network level.
    fun startNotaryNode(name: CordaX500Name,
                        rpcUsers: List<User> = emptyList(),
                        validating: Boolean = true,
                        customSchemas: Set<MappedSchema> = emptySet()): CordaFuture<StartedNode<Node>> {
        return startNode(name, rpcUsers = rpcUsers, configOverrides = mapOf("notary" to mapOf("validating" to validating)), customSchemas = customSchemas)
    }

    fun startNotaryCluster(notaryName: CordaX500Name, clusterSize: Int): CordaFuture<List<StartedNode<Node>>> {
        fun notaryConfig(nodeAddress: NetworkHostAndPort, clusterAddress: NetworkHostAndPort? = null): Map<String, Any> {
            val clusterAddresses = if (clusterAddress != null) listOf(clusterAddress) else emptyList()
            val config = NotaryConfig(validating = true, raft = RaftConfig(nodeAddress = nodeAddress, clusterAddresses = clusterAddresses))
            return mapOf("notary" to config.toConfig().root().unwrapped())
        }

        ServiceIdentityGenerator.generateToDisk(
                (0 until clusterSize).map { baseDirectory(notaryName.copy(organisation = "${notaryName.organisation}-$it")) },
                notaryName)

        val nodeAddresses = getFreeLocalPorts("localhost", clusterSize)

        val masterNodeFuture = startNode(
                CordaX500Name(organisation = "${notaryName.organisation}-0", locality = notaryName.locality, country = notaryName.country),
                configOverrides = notaryConfig(nodeAddresses[0]) + mapOf(
                        "database" to mapOf(
                                "serverNameTablePrefix" to if (clusterSize > 1) "${notaryName.organisation}0".replace(Regex("[^0-9A-Za-z]+"), "") else ""
                        )
                )
        )

        val remainingNodesFutures = (1 until clusterSize).map {
            startNode(
                    CordaX500Name(organisation = "${notaryName.organisation}-$it", locality = notaryName.locality, country = notaryName.country),
                    configOverrides = notaryConfig(nodeAddresses[it], nodeAddresses[0]) + mapOf(
                            "database" to mapOf(
                                    "serverNameTablePrefix" to "${notaryName.organisation}$it".replace(Regex("[^0-9A-Za-z]+"), "")
                            )
                    )
            )
        }

        return remainingNodesFutures.transpose().flatMap { remainingNodes ->
            masterNodeFuture.map { masterNode -> listOf(masterNode) + remainingNodes }
        }
    }

    protected fun baseDirectory(legalName: CordaX500Name) = tempFolder.root.toPath() / legalName.organisation.replace(WHITESPACE, "")

    private fun startNodeInternal(legalName: CordaX500Name,
                                  platformVersion: Int,
                                  rpcUsers: List<User>,
                                  configOverrides: Map<String, Any>,
                                  noNetworkMap: Boolean,
                                  customSchemas: Set<MappedSchema>): StartedNode<Node> {
        val baseDirectory = baseDirectory(legalName).createDirectories()
        val localPort = getFreeLocalPorts("localhost", 2)
        val p2pAddress = configOverrides["p2pAddress"] ?: localPort[0].toString()
        val config = ConfigHelper.loadConfig(
                baseDirectory = baseDirectory,
                allowMissingConfig = true,
                configOverrides = configOf(
                        "myLegalName" to legalName.toString(),
                        "p2pAddress" to p2pAddress,
                        "rpcAddress" to localPort[1].toString(),
                        "rpcUsers" to rpcUsers.map { it.toMap() },
                        "noNetworkMap" to noNetworkMap
                ) + configOverrides
        )

        val parsedConfig = config.parseAs<FullNodeConfiguration>()
        val node = object : Node(
                parsedConfig,
                MOCK_VERSION_INFO.copy(platformVersion = platformVersion),
<<<<<<< HEAD
                initialiseSerialization = false) {
            override fun customSchemas() = super.customSchemas() + customSchemas
        }.start()
=======
                initialiseSerialization = false,
                cordappLoader = CordappLoader.createDefaultWithTestPackages(parsedConfig, cordappPackages)).start()
>>>>>>> 4ee250a1
        nodes += node
        thread(name = legalName.organisation) {
            node.internals.run()
        }
        return node
    }
}<|MERGE_RESOLUTION|>--- conflicted
+++ resolved
@@ -199,14 +199,10 @@
         val node = object : Node(
                 parsedConfig,
                 MOCK_VERSION_INFO.copy(platformVersion = platformVersion),
-<<<<<<< HEAD
-                initialiseSerialization = false) {
+                initialiseSerialization = false,
+                cordappLoader = CordappLoader.createDefaultWithTestPackages(parsedConfig, cordappPackages)) {
             override fun customSchemas() = super.customSchemas() + customSchemas
         }.start()
-=======
-                initialiseSerialization = false,
-                cordappLoader = CordappLoader.createDefaultWithTestPackages(parsedConfig, cordappPackages)).start()
->>>>>>> 4ee250a1
         nodes += node
         thread(name = legalName.organisation) {
             node.internals.run()
