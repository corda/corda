--- conflicted
+++ resolved
@@ -434,10 +434,6 @@
         systemProperties: Map<String, String> = defaultParameters.systemProperties,
         useTestClock: Boolean = defaultParameters.useTestClock,
         initialiseSerialization: Boolean = defaultParameters.initialiseSerialization,
-<<<<<<< HEAD
-        networkMapStartStrategy: NetworkMapStartStrategy = defaultParameters.networkMapStartStrategy,
-=======
->>>>>>> 9176fcb8
         startNodesInProcess: Boolean = defaultParameters.startNodesInProcess,
         extraCordappPackagesToScan: List<String> = defaultParameters.extraCordappPackagesToScan,
         driverDslWrapper: (DriverDSL) -> D,
@@ -452,10 +448,6 @@
                     systemProperties = systemProperties,
                     driverDirectory = driverDirectory.toAbsolutePath(),
                     useTestClock = useTestClock,
-<<<<<<< HEAD
-                    networkMapStartStrategy = networkMapStartStrategy,
-=======
->>>>>>> 9176fcb8
                     isDebug = isDebug,
                     startNodesInProcess = startNodesInProcess,
                     extraCordappPackagesToScan = extraCordappPackagesToScan
