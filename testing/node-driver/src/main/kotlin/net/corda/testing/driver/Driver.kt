@file:JvmName("Driver")

package net.corda.testing.driver

import com.google.common.util.concurrent.ThreadFactoryBuilder
import com.typesafe.config.Config
import com.typesafe.config.ConfigRenderOptions
import net.corda.client.rpc.CordaRPCClient
import net.corda.cordform.CordformContext
import net.corda.cordform.CordformNode
import net.corda.core.CordaException
import net.corda.core.concurrent.CordaFuture
import net.corda.core.concurrent.firstOf
import net.corda.core.identity.CordaX500Name
import net.corda.core.identity.Party
import net.corda.core.internal.ThreadBox
import net.corda.core.internal.concurrent.*
import net.corda.core.internal.div
import net.corda.core.internal.times
import net.corda.core.messaging.CordaRPCOps
import net.corda.core.node.NodeInfo
import net.corda.core.node.services.NetworkMapCache
import net.corda.core.toFuture
import net.corda.core.utilities.*
import net.corda.node.internal.Node
import net.corda.node.internal.NodeStartup
import net.corda.node.internal.StartedNode
import net.corda.node.internal.cordapp.CordappLoader
import net.corda.node.services.Permissions.Companion.invokeRpc
import net.corda.node.services.config.*
import net.corda.node.services.network.NetworkMapService
import net.corda.node.utilities.ServiceIdentityGenerator
import net.corda.nodeapi.NodeInfoFilesCopier
import net.corda.nodeapi.User
import net.corda.nodeapi.config.toConfig
import net.corda.nodeapi.internal.addShutdownHook
import net.corda.testing.ALICE
import net.corda.testing.BOB
import net.corda.testing.DUMMY_BANK_A
import net.corda.testing.initialiseTestSerialization
import net.corda.testing.node.MockServices.Companion.MOCK_VERSION_INFO
import okhttp3.OkHttpClient
import okhttp3.Request
import org.slf4j.Logger
import rx.Observable
import rx.observables.ConnectableObservable
import java.io.File
import java.net.*
import java.nio.file.Path
import java.nio.file.Paths
import java.time.Duration
import java.time.Instant
import java.time.ZoneOffset.UTC
import java.time.format.DateTimeFormatter
import java.util.*
import java.util.concurrent.ExecutorService
import java.util.concurrent.Executors
import java.util.concurrent.ScheduledExecutorService
import java.util.concurrent.TimeUnit.MILLISECONDS
import java.util.concurrent.TimeUnit.SECONDS
import java.util.concurrent.TimeoutException
import java.util.concurrent.atomic.AtomicInteger
import kotlin.concurrent.thread


/**
 * This file defines a small "Driver" DSL for starting up nodes that is only intended for development, demos and tests.
 *
 * The process the driver is run in behaves as an Artemis client and starts up other processes.
 *
 * TODO this file is getting way too big, it should be split into several files.
 */

private val log: Logger = loggerFor<DriverDSL>()

private val DEFAULT_POLL_INTERVAL = 500.millis

private const val DEFAULT_WARN_COUNT = 120

private val DRIVER_REQUIRED_PERMISSIONS = setOf(
        invokeRpc(CordaRPCOps::nodeInfo),
        invokeRpc(CordaRPCOps::networkMapFeed),
        invokeRpc(CordaRPCOps::networkMapSnapshot)
)

/**
 * This is the interface that's exposed to DSL users.
 */
interface DriverDSLExposedInterface : CordformContext {
    /**
     * Starts a [net.corda.node.internal.Node] in a separate process.
     *
     * @param defaultParameters The default parameters for the node. Allows the node to be configured in builder style
     *   when called from Java code.
     * @param providedName Optional name of the node, which will be its legal name in [Party]. Defaults to something
     *     random. Note that this must be unique as the driver uses it as a primary key!
     * @param verifierType The type of transaction verifier to use. See: [VerifierType]
     * @param rpcUsers List of users who are authorised to use the RPC system. Defaults to empty list.
     * @param startInSameProcess Determines if the node should be started inside the same process the Driver is running
     *     in. If null the Driver-level value will be used.
     * @return The [NodeInfo] of the started up node retrieved from the network map service.
     */
    fun startNode(
            defaultParameters: NodeParameters = NodeParameters(),
            providedName: CordaX500Name? = defaultParameters.providedName,
            rpcUsers: List<User> = defaultParameters.rpcUsers,
            verifierType: VerifierType = defaultParameters.verifierType,
            customOverrides: Map<String, Any?> = defaultParameters.customOverrides,
            startInSameProcess: Boolean? = defaultParameters.startInSameProcess,
            maximumHeapSize: String = defaultParameters.maximumHeapSize): CordaFuture<NodeHandle>

    // TODO This method has been added temporarily, to be deleted once the set of notaries is defined at the network level.
    fun startNotaryNode(providedName: CordaX500Name,
                        rpcUsers: List<User> = emptyList(),
                        verifierType: VerifierType = VerifierType.InMemory,
                        customOverrides: Map<String, Any?> = emptyMap(),
                        //TODO Switch the default value
                        validating: Boolean = true): CordaFuture<NodeHandle>

    /**
     * Helper function for starting a [Node] with custom parameters from Java.
     *
     * @param parameters The default parameters for the driver.
     * @return The value returned in the [dsl] closure.
     */
    fun startNode(parameters: NodeParameters): CordaFuture<NodeHandle> {
        return startNode(defaultParameters = parameters)
    }

    fun startNodes(
            nodes: List<CordformNode>,
            startInSameProcess: Boolean? = null,
            maximumHeapSize: String = "200m"
    ): List<CordaFuture<NodeHandle>>

    /**
     * Starts a distributed notary cluster.
     *
     * @param notaryName The legal name of the advertised distributed notary service.
     * @param clusterSize Number of nodes to create for the cluster.
     * @param verifierType The type of transaction verifier to use. See: [VerifierType]
     * @param rpcUsers List of users who are authorised to use the RPC system. Defaults to empty list.
     * @param startInSameProcess Determines if the node should be started inside the same process the Driver is running
     *     in. If null the Driver-level value will be used.
     * @return The [Party] identity of the distributed notary service, and the [NodeInfo]s of the notaries in the cluster.
     */
    fun startNotaryCluster(
            notaryName: CordaX500Name,
            clusterSize: Int = 3,
            verifierType: VerifierType = VerifierType.InMemory,
            rpcUsers: List<User> = emptyList(),
            startInSameProcess: Boolean? = null): CordaFuture<Pair<Party, List<NodeHandle>>>

    /** Call [startWebserver] with a default maximumHeapSize. */
    fun startWebserver(handle: NodeHandle): CordaFuture<WebserverHandle> = startWebserver(handle, "200m")

    /**
     * Starts a web server for a node
     * @param handle The handle for the node that this webserver connects to via RPC.
     * @param maximumHeapSize Argument for JVM -Xmx option e.g. "200m".
     */
    fun startWebserver(handle: NodeHandle, maximumHeapSize: String): CordaFuture<WebserverHandle>

    fun waitForAllNodesToFinish()

    /**
     * Polls a function until it returns a non-null value. Note that there is no timeout on the polling.
     *
     * @param pollName A description of what is being polled.
     * @param pollInterval The interval of polling.
     * @param warnCount The number of polls after the Driver gives a warning.
     * @param check The function being polled.
     * @return A future that completes with the non-null value [check] has returned.
     */
    fun <A> pollUntilNonNull(pollName: String, pollInterval: Duration = DEFAULT_POLL_INTERVAL, warnCount: Int = DEFAULT_WARN_COUNT, check: () -> A?): CordaFuture<A>

    /**
     * Polls the given function until it returns true.
     * @see pollUntilNonNull
     */
    fun pollUntilTrue(pollName: String, pollInterval: Duration = DEFAULT_POLL_INTERVAL, warnCount: Int = DEFAULT_WARN_COUNT, check: () -> Boolean): CordaFuture<Unit> {
        return pollUntilNonNull(pollName, pollInterval, warnCount) { if (check()) Unit else null }
    }

    val shutdownManager: ShutdownManager
}

interface DriverDSLInternalInterface : DriverDSLExposedInterface {
    fun start()
    fun shutdown()
}

sealed class NodeHandle {
    abstract val nodeInfo: NodeInfo
    /**
     * Interface to the node's RPC system. The first RPC user will be used to login if are any, otherwise a default one
     * will be added and that will be used.
     */
    abstract val rpc: CordaRPCOps
    abstract val configuration: NodeConfiguration
    abstract val webAddress: NetworkHostAndPort

    /**
     * Stops the referenced node.
     */
    abstract fun stop()

    data class OutOfProcess(
            override val nodeInfo: NodeInfo,
            override val rpc: CordaRPCOps,
            override val configuration: NodeConfiguration,
            override val webAddress: NetworkHostAndPort,
            val debugPort: Int?,
            val process: Process,
            private val onStopCallback: () -> Unit
    ) : NodeHandle() {
        override fun stop() {
            with(process) {
                destroy()
                waitFor()
            }
            onStopCallback()
        }
    }

    data class InProcess(
            override val nodeInfo: NodeInfo,
            override val rpc: CordaRPCOps,
            override val configuration: NodeConfiguration,
            override val webAddress: NetworkHostAndPort,
            val node: StartedNode<Node>,
            val nodeThread: Thread,
            private val onStopCallback: () -> Unit
    ) : NodeHandle() {
        override fun stop() {
            node.dispose()
            with(nodeThread) {
                interrupt()
                join()
            }
            onStopCallback()
        }
    }

    fun rpcClientToNode(): CordaRPCClient = CordaRPCClient(configuration.rpcAddress!!)
}

data class WebserverHandle(
        val listenAddress: NetworkHostAndPort,
        val process: Process
)

sealed class PortAllocation {
    abstract fun nextPort(): Int
    fun nextHostAndPort() = NetworkHostAndPort("localhost", nextPort())

    class Incremental(startingPort: Int) : PortAllocation() {
        val portCounter = AtomicInteger(startingPort)
        override fun nextPort() = portCounter.andIncrement
    }

    object RandomFree : PortAllocation() {
        override fun nextPort(): Int {
            return ServerSocket().use {
                it.bind(InetSocketAddress(0))
                it.localPort
            }
        }
    }
}

/** Helper builder for configuring a [Node] from Java. */
@Suppress("unused")
data class NodeParameters(
        val providedName: CordaX500Name? = null,
        val rpcUsers: List<User> = emptyList(),
        val verifierType: VerifierType = VerifierType.InMemory,
        val customOverrides: Map<String, Any?> = emptyMap(),
        val startInSameProcess: Boolean? = null,
        val maximumHeapSize: String = "200m"
) {
    fun setProvidedName(providedName: CordaX500Name?) = copy(providedName = providedName)
    fun setRpcUsers(rpcUsers: List<User>) = copy(rpcUsers = rpcUsers)
    fun setVerifierType(verifierType: VerifierType) = copy(verifierType = verifierType)
    fun setCustomerOverrides(customOverrides: Map<String, Any?>) = copy(customOverrides = customOverrides)
    fun setStartInSameProcess(startInSameProcess: Boolean?) = copy(startInSameProcess = startInSameProcess)
    fun setMaximumHeapSize(maximumHeapSize: String) = copy(maximumHeapSize = maximumHeapSize)
}

/**
 * [driver] allows one to start up nodes like this:
 *   driver {
 *     val noService = startNode(providedName = DUMMY_BANK_A.name)
 *     val notary = startNode(providedName = DUMMY_NOTARY.name)
 *
 *     (...)
 *   }
 *
 * Note that [DriverDSL.startNode] does not wait for the node to start up synchronously, but rather returns a [CordaFuture]
 * of the [NodeInfo] that may be waited on, which completes when the new node registered with the network map service or
 * loaded node data from database.
 *
 * @param defaultParameters The default parameters for the driver. Allows the driver to be configured in builder style
 *   when called from Java code.
 * @param isDebug Indicates whether the spawned nodes should start in jdwt debug mode and have debug level logging.
 * @param driverDirectory The base directory node directories go into, defaults to "build/<timestamp>/". The node
 *   directories themselves are "<baseDirectory>/<legalName>/", where legalName defaults to "<randomName>-<messagingPort>"
 *   and may be specified in [DriverDSL.startNode].
 * @param portAllocation The port allocation strategy to use for the messaging and the web server addresses. Defaults to incremental.
 * @param debugPortAllocation The port allocation strategy to use for jvm debugging. Defaults to incremental.
 * @param systemProperties A Map of extra system properties which will be given to each new node. Defaults to empty.
 * @param useTestClock If true the test clock will be used in Node.
 * @param startNodesInProcess Provides the default behaviour of whether new nodes should start inside this process or
 *     not. Note that this may be overridden in [DriverDSLExposedInterface.startNode].
 * @param dsl The dsl itself.
 * @return The value returned in the [dsl] closure.
 */
fun <A> driver(
        defaultParameters: DriverParameters = DriverParameters(),
        isDebug: Boolean = defaultParameters.isDebug,
        driverDirectory: Path = defaultParameters.driverDirectory,
        portAllocation: PortAllocation = defaultParameters.portAllocation,
        debugPortAllocation: PortAllocation = defaultParameters.debugPortAllocation,
        systemProperties: Map<String, String> = defaultParameters.systemProperties,
        useTestClock: Boolean = defaultParameters.useTestClock,
        initialiseSerialization: Boolean = defaultParameters.initialiseSerialization,

        startNodesInProcess: Boolean = defaultParameters.startNodesInProcess,
        extraCordappPackagesToScan: List<String> = defaultParameters.extraCordappPackagesToScan,
        dsl: DriverDSLExposedInterface.() -> A
): A {
    return genericDriver(
            driverDsl = DriverDSL(
                    portAllocation = portAllocation,
                    debugPortAllocation = debugPortAllocation,
                    systemProperties = systemProperties,
                    driverDirectory = driverDirectory.toAbsolutePath(),
                    useTestClock = useTestClock,
                    isDebug = isDebug,
                    startNodesInProcess = startNodesInProcess,
                    extraCordappPackagesToScan = extraCordappPackagesToScan
            ),
            coerce = { it },
            dsl = dsl,
            initialiseSerialization = initialiseSerialization
    )
}

/**
 * Helper function for starting a [driver] with custom parameters from Java.
 *
 * @param parameters The default parameters for the driver.
 * @param dsl The dsl itself.
 * @return The value returned in the [dsl] closure.
 */
fun <A> driver(
        parameters: DriverParameters,
        dsl: DriverDSLExposedInterface.() -> A
): A {
    return driver(defaultParameters = parameters, dsl = dsl)
}

/** Helper builder for configuring a [driver] from Java. */
@Suppress("unused")
data class DriverParameters(
        val isDebug: Boolean = false,
        val driverDirectory: Path = Paths.get("build", getTimestampAsDirectoryName()),
        val portAllocation: PortAllocation = PortAllocation.Incremental(10000),
        val debugPortAllocation: PortAllocation = PortAllocation.Incremental(5005),
        val systemProperties: Map<String, String> = emptyMap(),
        val useTestClock: Boolean = false,
        val initialiseSerialization: Boolean = true,
        val startNodesInProcess: Boolean = false,
        val extraCordappPackagesToScan: List<String> = emptyList()
) {
    fun setIsDebug(isDebug: Boolean) = copy(isDebug = isDebug)
    fun setDriverDirectory(driverDirectory: Path) = copy(driverDirectory = driverDirectory)
    fun setPortAllocation(portAllocation: PortAllocation) = copy(portAllocation = portAllocation)
    fun setDebugPortAllocation(debugPortAllocation: PortAllocation) = copy(debugPortAllocation = debugPortAllocation)
    fun setSystemProperties(systemProperties: Map<String, String>) = copy(systemProperties = systemProperties)
    fun setUseTestClock(useTestClock: Boolean) = copy(useTestClock = useTestClock)
    fun setInitialiseSerialization(initialiseSerialization: Boolean) = copy(initialiseSerialization = initialiseSerialization)
    fun setStartNodesInProcess(startNodesInProcess: Boolean) = copy(startNodesInProcess = startNodesInProcess)
    fun setExtraCordappPackagesToScan(extraCordappPackagesToScan: List<String>) = copy(extraCordappPackagesToScan = extraCordappPackagesToScan)
}

/**
 * This is a helper method to allow extending of the DSL, along the lines of
 *   interface SomeOtherExposedDSLInterface : DriverDSLExposedInterface
 *   interface SomeOtherInternalDSLInterface : DriverDSLInternalInterface, SomeOtherExposedDSLInterface
 *   class SomeOtherDSL(val driverDSL : DriverDSL) : DriverDSLInternalInterface by driverDSL, SomeOtherInternalDSLInterface
 *
 * @param coerce We need this explicit coercion witness because we can't put an extra DI : D bound in a `where` clause.
 */
fun <DI : DriverDSLExposedInterface, D : DriverDSLInternalInterface, A> genericDriver(
        driverDsl: D,
        initialiseSerialization: Boolean = true,
        coerce: (D) -> DI,
        dsl: DI.() -> A
): A {
    val serializationEnv = initialiseTestSerialization(initialiseSerialization)
    val shutdownHook = addShutdownHook(driverDsl::shutdown)
    try {
        driverDsl.start()
        return dsl(coerce(driverDsl))
    } catch (exception: Throwable) {
        log.error("Driver shutting down because of exception", exception)
        throw exception
    } finally {
        driverDsl.shutdown()
        shutdownHook.cancel()
        serializationEnv.resetTestSerialization()
    }
}

/**
 * This is a helper method to allow extending of the DSL, along the lines of
 *   interface SomeOtherExposedDSLInterface : DriverDSLExposedInterface
 *   interface SomeOtherInternalDSLInterface : DriverDSLInternalInterface, SomeOtherExposedDSLInterface
 *   class SomeOtherDSL(val driverDSL : DriverDSL) : DriverDSLInternalInterface by driverDSL, SomeOtherInternalDSLInterface
 *
 * @param coerce We need this explicit coercion witness because we can't put an extra DI : D bound in a `where` clause.
 */
fun <DI : DriverDSLExposedInterface, D : DriverDSLInternalInterface, A> genericDriver(
        defaultParameters: DriverParameters = DriverParameters(),
        isDebug: Boolean = defaultParameters.isDebug,
        driverDirectory: Path = defaultParameters.driverDirectory,
        portAllocation: PortAllocation = defaultParameters.portAllocation,
        debugPortAllocation: PortAllocation = defaultParameters.debugPortAllocation,
        systemProperties: Map<String, String> = defaultParameters.systemProperties,
        useTestClock: Boolean = defaultParameters.useTestClock,
        initialiseSerialization: Boolean = defaultParameters.initialiseSerialization,
        startNodesInProcess: Boolean = defaultParameters.startNodesInProcess,
        extraCordappPackagesToScan: List<String> = defaultParameters.extraCordappPackagesToScan,
        driverDslWrapper: (DriverDSL) -> D,
        coerce: (D) -> DI,
        dsl: DI.() -> A
): A {
    val serializationEnv = initialiseTestSerialization(initialiseSerialization)
    val driverDsl = driverDslWrapper(
            DriverDSL(
                    portAllocation = portAllocation,
                    debugPortAllocation = debugPortAllocation,
                    systemProperties = systemProperties,
                    driverDirectory = driverDirectory.toAbsolutePath(),
                    useTestClock = useTestClock,
                    isDebug = isDebug,
                    startNodesInProcess = startNodesInProcess,
                    extraCordappPackagesToScan = extraCordappPackagesToScan
            )
    )
    val shutdownHook = addShutdownHook(driverDsl::shutdown)
    try {
        driverDsl.start()
        return dsl(coerce(driverDsl))
    } catch (exception: Throwable) {
        log.error("Driver shutting down because of exception", exception)
        throw exception
    } finally {
        driverDsl.shutdown()
        shutdownHook.cancel()
        serializationEnv.resetTestSerialization()
    }
}

fun getTimestampAsDirectoryName(): String {
    return DateTimeFormatter.ofPattern("yyyyMMddHHmmss").withZone(UTC).format(Instant.now())
}

class ListenProcessDeathException(hostAndPort: NetworkHostAndPort, listenProcess: Process) : CordaException("The process that was expected to listen on $hostAndPort has died with status: ${listenProcess.exitValue()}")

/**
 * @throws ListenProcessDeathException if [listenProcess] dies before the check succeeds, i.e. the check can't succeed as intended.
 */
fun addressMustBeBound(executorService: ScheduledExecutorService, hostAndPort: NetworkHostAndPort, listenProcess: Process? = null) {
    addressMustBeBoundFuture(executorService, hostAndPort, listenProcess).getOrThrow()
}

fun addressMustBeBoundFuture(executorService: ScheduledExecutorService, hostAndPort: NetworkHostAndPort, listenProcess: Process? = null): CordaFuture<Unit> {
    return poll(executorService, "address $hostAndPort to bind") {
        if (listenProcess != null && !listenProcess.isAlive) {
            throw ListenProcessDeathException(hostAndPort, listenProcess)
        }
        try {
            Socket(hostAndPort.host, hostAndPort.port).close()
            Unit
        } catch (_exception: SocketException) {
            null
        }
    }
}

/*
 * The default timeout value of 40 seconds have been chosen based on previous node shutdown time estimate.
 * It's been observed that nodes can take up to 30 seconds to shut down, so just to stay on the safe side the 40 seconds
 * timeout has been chosen.
 */
fun addressMustNotBeBound(executorService: ScheduledExecutorService, hostAndPort: NetworkHostAndPort, timeout: Duration = 40.seconds) {
    addressMustNotBeBoundFuture(executorService, hostAndPort).getOrThrow(timeout)
}

fun addressMustNotBeBoundFuture(executorService: ScheduledExecutorService, hostAndPort: NetworkHostAndPort): CordaFuture<Unit> {
    return poll(executorService, "address $hostAndPort to unbind") {
        try {
            Socket(hostAndPort.host, hostAndPort.port).close()
            null
        } catch (_exception: SocketException) {
            Unit
        }
    }
}

fun <A> poll(
        executorService: ScheduledExecutorService,
        pollName: String,
        pollInterval: Duration = 500.millis,
        warnCount: Int = 120,
        check: () -> A?
): CordaFuture<A> {
    val resultFuture = openFuture<A>()
    val task = object : Runnable {
        var counter = -1
        override fun run() {
            if (resultFuture.isCancelled) return // Give up, caller can no longer get the result.
            if (++counter == warnCount) {
                log.warn("Been polling $pollName for ${(pollInterval * warnCount.toLong()).seconds} seconds...")
            }
            try {
                val checkResult = check()
                if (checkResult != null) {
                    resultFuture.set(checkResult)
                } else {
                    executorService.schedule(this, pollInterval.toMillis(), MILLISECONDS)
                }
            } catch (t: Throwable) {
                resultFuture.setException(t)
            }
        }
    }
    executorService.submit(task) // The check may be expensive, so always run it in the background even the first time.
    return resultFuture
}

class ShutdownManager(private val executorService: ExecutorService) {
    private class State {
        val registeredShutdowns = ArrayList<CordaFuture<() -> Unit>>()
        var isShutdown = false
    }

    private val state = ThreadBox(State())

    companion object {
        inline fun <A> run(providedExecutorService: ExecutorService? = null, block: ShutdownManager.() -> A): A {
            val executorService = providedExecutorService ?: Executors.newScheduledThreadPool(1)
            val shutdownManager = ShutdownManager(executorService)
            try {
                return block(shutdownManager)
            } finally {
                shutdownManager.shutdown()
                providedExecutorService ?: executorService.shutdown()
            }
        }
    }

    fun shutdown() {
        val shutdownActionFutures = state.locked {
            if (isShutdown) {
                emptyList<CordaFuture<() -> Unit>>()
            } else {
                isShutdown = true
                registeredShutdowns
            }
        }
        val shutdowns = shutdownActionFutures.map { Try.on { it.getOrThrow(1.seconds) } }
        shutdowns.reversed().forEach {
            when (it) {
                is Try.Success ->
                    try {
                        it.value()
                    } catch (t: Throwable) {
                        log.warn("Exception while shutting down", t)
                    }
                is Try.Failure -> log.warn("Exception while getting shutdown method, disregarding", it.exception)
            }
        }
    }

    fun registerShutdown(shutdown: CordaFuture<() -> Unit>) {
        state.locked {
            require(!isShutdown)
            registeredShutdowns.add(shutdown)
        }
    }

    fun registerShutdown(shutdown: () -> Unit) = registerShutdown(doneFuture(shutdown))

    fun registerProcessShutdown(processFuture: CordaFuture<Process>) {
        val processShutdown = processFuture.map { process ->
            {
                process.destroy()
                /** Wait 5 seconds, then [Process.destroyForcibly] */
                val finishedFuture = executorService.submit {
                    process.waitFor()
                }
                try {
                    finishedFuture.get(5, SECONDS)
                } catch (exception: TimeoutException) {
                    finishedFuture.cancel(true)
                    process.destroyForcibly()
                }
                Unit
            }
        }
        registerShutdown(processShutdown)
    }

    interface Follower {
        fun unfollow()
        fun shutdown()
    }

    fun follower() = object : Follower {
        private val start = state.locked { registeredShutdowns.size }
        private val end = AtomicInteger(start - 1)
        override fun unfollow() = end.set(state.locked { registeredShutdowns.size })
        override fun shutdown() = end.get().let { end ->
            start > end && throw IllegalStateException("You haven't called unfollow.")
            state.locked {
                registeredShutdowns.subList(start, end).listIterator(end - start).run {
                    while (hasPrevious()) {
                        previous().getOrThrow().invoke()
                        set(doneFuture {}) // Don't break other followers by doing a remove.
                    }
                }
            }
        }
    }
}

class DriverDSL(
        val portAllocation: PortAllocation,
        val debugPortAllocation: PortAllocation,
        val systemProperties: Map<String, String>,
        val driverDirectory: Path,
        val useTestClock: Boolean,
        val isDebug: Boolean,
        val startNodesInProcess: Boolean,
        extraCordappPackagesToScan: List<String>
) : DriverDSLInternalInterface {
    private var _executorService: ScheduledExecutorService? = null
    val executorService get() = _executorService!!
    private var _shutdownManager: ShutdownManager? = null
    override val shutdownManager get() = _shutdownManager!!
    private val cordappPackages = extraCordappPackagesToScan + getCallerPackage()
    // TODO: this object will copy NodeInfo files from started nodes to other nodes additional-node-infos/
    // This uses the FileSystem and adds a delay (~5 seconds) given by the time we wait before polling the file system.
    // Investigate whether we can avoid that.
    private val nodeInfoFilesCopier = NodeInfoFilesCopier()
    // Map from a nodes legal name to an observable emitting the number of nodes in its network map.
    private val countObservables = mutableMapOf<CordaX500Name, Observable<Int>>()

    class State {
        val processes = ArrayList<CordaFuture<Process>>()
    }

    private val state = ThreadBox(State())

    //TODO: remove this once we can bundle quasar properly.
    private val quasarJarPath: String by lazy {
        val cl = ClassLoader.getSystemClassLoader()
        val urls = (cl as URLClassLoader).urLs
        val quasarPattern = ".*quasar.*\\.jar$".toRegex()
        val quasarFileUrl = urls.first { quasarPattern.matches(it.path) }
        Paths.get(quasarFileUrl.toURI()).toString()
    }

    fun registerProcess(process: CordaFuture<Process>) {
        shutdownManager.registerProcessShutdown(process)
        state.locked {
            processes.add(process)
        }
    }

    override fun waitForAllNodesToFinish() = state.locked {
        processes.transpose().get().forEach {
            it.waitFor()
        }
    }

    override fun shutdown() {
        _shutdownManager?.shutdown()
        _executorService?.shutdownNow()
    }

    private fun establishRpc(config: NodeConfiguration, processDeathFuture: CordaFuture<out Process>): CordaFuture<CordaRPCOps> {
        val rpcAddress = config.rpcAddress!!
        val client = CordaRPCClient(rpcAddress)
        val connectionFuture = poll(executorService, "RPC connection") {
            try {
                client.start(config.rpcUsers[0].username, config.rpcUsers[0].password)
            } catch (e: Exception) {
                if (processDeathFuture.isDone) throw e
                log.error("Exception $e, Retrying RPC connection at $rpcAddress")
                null
            }
        }
        return firstOf(connectionFuture, processDeathFuture) {
            if (it == processDeathFuture) {
                throw ListenProcessDeathException(rpcAddress, processDeathFuture.getOrThrow())
            }
            val connection = connectionFuture.getOrThrow()
            shutdownManager.registerShutdown(connection::close)
            connection.proxy
        }
    }

    override fun startNode(
            defaultParameters: NodeParameters,
            providedName: CordaX500Name?,
            rpcUsers: List<User>,
            verifierType: VerifierType,
            customOverrides: Map<String, Any?>,
            startInSameProcess: Boolean?,
            maximumHeapSize: String
    ): CordaFuture<NodeHandle> {
        val p2pAddress = portAllocation.nextHostAndPort()
        val rpcAddress = portAllocation.nextHostAndPort()
        val webAddress = portAllocation.nextHostAndPort()
        // TODO: Derive name from the full picked name, don't just wrap the common name
        val name = providedName ?: CordaX500Name(organisation = "${oneOf(names).organisation}-${p2pAddress.port}", locality = "London", country = "GB")
        val users = rpcUsers.map { it.copy(permissions = it.permissions + DRIVER_REQUIRED_PERMISSIONS) }
        val config = ConfigHelper.loadConfig(
                baseDirectory = baseDirectory(name),
                allowMissingConfig = true,
                configOverrides = configOf(
                        "myLegalName" to name.toString(),
                        "p2pAddress" to p2pAddress.toString(),
                        "rpcAddress" to rpcAddress.toString(),
                        "webAddress" to webAddress.toString(),
                        "useTestClock" to useTestClock,
<<<<<<< HEAD
                        "rpcUsers" to if (users.isEmpty()) defaultRpcUserList else users.map { it.toConfig().root().unwrapped() },
                        "verifierType" to verifierType.name,
                        "noNetworkMapServiceMode" to true
=======
                        "rpcUsers" to if (rpcUsers.isEmpty()) defaultRpcUserList else rpcUsers.map { it.toConfig().root().unwrapped() },
                        "verifierType" to verifierType.name
>>>>>>> a21d361d
                ) + customOverrides
        )
        return startNodeInternal(config, webAddress, startInSameProcess, maximumHeapSize)
    }

    override fun startNotaryNode(providedName: CordaX500Name,
                                 rpcUsers: List<User>,
                                 verifierType: VerifierType,
                                 customOverrides: Map<String, Any?>,
                                 validating: Boolean): CordaFuture<NodeHandle> {
        val config = customOverrides + NotaryConfig(validating).toConfigMap()
        return startNode(providedName = providedName, rpcUsers = rpcUsers, verifierType = verifierType, customOverrides = config)
    }

    override fun startNodes(nodes: List<CordformNode>, startInSameProcess: Boolean?, maximumHeapSize: String): List<CordaFuture<NodeHandle>> {
        return nodes.map { node ->
            portAllocation.nextHostAndPort() // rpcAddress
            val webAddress = portAllocation.nextHostAndPort()
            val name = CordaX500Name.parse(node.name)
            val rpcUsers = node.rpcUsers
            val notary = if (node.notary != null) mapOf("notary" to node.notary) else emptyMap()
            val config = ConfigHelper.loadConfig(
                    baseDirectory = baseDirectory(name),
                    allowMissingConfig = true,
                    configOverrides = node.config + notary + mapOf(
                            "rpcUsers" to if (rpcUsers.isEmpty()) defaultRpcUserList else rpcUsers
                    )
            )
            startNodeInternal(config, webAddress, startInSameProcess, maximumHeapSize)
        }
    }

    // TODO This mapping is done is several plaecs including the gradle plugin. In general we need a better way of
    // generating the configs for the nodes, probably making use of Any.toConfig()
    private fun NotaryConfig.toConfigMap(): Map<String, Any> = mapOf("notary" to toConfig().root().unwrapped())

    override fun startNotaryCluster(
            notaryName: CordaX500Name,
            clusterSize: Int,
            verifierType: VerifierType,
            rpcUsers: List<User>,
            startInSameProcess: Boolean?
    ): CordaFuture<Pair<Party, List<NodeHandle>>> {
        fun notaryConfig(nodeAddress: NetworkHostAndPort, clusterAddress: NetworkHostAndPort? = null): Map<String, Any> {
            val clusterAddresses = if (clusterAddress != null) listOf(clusterAddress) else emptyList()
            val config = NotaryConfig(validating = true, raft = RaftConfig(nodeAddress = nodeAddress, clusterAddresses = clusterAddresses))
            return config.toConfigMap()
        }

        val nodeNames = (0 until clusterSize).map { CordaX500Name("Notary Service $it", "Zurich", "CH") }
        val paths = nodeNames.map { baseDirectory(it) }
        ServiceIdentityGenerator.generateToDisk(paths, notaryName)
        val clusterAddress = portAllocation.nextHostAndPort()

        // Start the first node that will bootstrap the cluster
        val firstNotaryFuture = startNode(
                providedName = nodeNames.first(),
                rpcUsers = rpcUsers,
                verifierType = verifierType,
                customOverrides = notaryConfig(clusterAddress) + mapOf(
                        "database.serverNameTablePrefix" to if (nodeNames.isNotEmpty()) nodeNames.first().toString().replace(Regex("[^0-9A-Za-z]+"), "") else ""
                ),
                startInSameProcess = startInSameProcess
        )
        // All other nodes will join the cluster
        val restNotaryFutures = nodeNames.drop(1).map {
            val nodeAddress = portAllocation.nextHostAndPort()
            startNode(
                    providedName = it,
                    rpcUsers = rpcUsers,
                    verifierType = verifierType,
                    customOverrides = notaryConfig(nodeAddress, clusterAddress) + mapOf(
                            "database.serverNameTablePrefix" to it.toString().replace(Regex("[^0-9A-Za-z]+"), "")
                    ))
        }

        return firstNotaryFuture.flatMap { firstNotary ->
            val notaryParty = firstNotary.nodeInfo.legalIdentities[1] // TODO For now the second identity is notary identity.
            restNotaryFutures.transpose().map { restNotaries ->
                Pair(notaryParty, listOf(firstNotary) + restNotaries)
            }
        }
    }

    private fun queryWebserver(handle: NodeHandle, process: Process): WebserverHandle {
        val protocol = if (handle.configuration.useHTTPS) "https://" else "http://"
        val url = URL("$protocol${handle.webAddress}/api/status")
        val client = OkHttpClient.Builder().connectTimeout(5, SECONDS).readTimeout(60, SECONDS).build()

        while (process.isAlive) try {
            val response = client.newCall(Request.Builder().url(url).build()).execute()
            if (response.isSuccessful && (response.body().string() == "started")) {
                return WebserverHandle(handle.webAddress, process)
            }
        } catch (e: ConnectException) {
            log.debug("Retrying webserver info at ${handle.webAddress}")
        }

        throw IllegalStateException("Webserver at ${handle.webAddress} has died")
    }

    override fun startWebserver(handle: NodeHandle, maximumHeapSize: String): CordaFuture<WebserverHandle> {
        val debugPort = if (isDebug) debugPortAllocation.nextPort() else null
        val processFuture = DriverDSL.startWebserver(executorService, handle, debugPort, maximumHeapSize)
        registerProcess(processFuture)
        return processFuture.map { queryWebserver(handle, it) }
    }

    override fun start() {
        _executorService = Executors.newScheduledThreadPool(2, ThreadFactoryBuilder().setNameFormat("driver-pool-thread-%d").build())
        _shutdownManager = ShutdownManager(executorService)
        shutdownManager.registerShutdown { nodeInfoFilesCopier.close() }
    }

    fun baseDirectory(nodeName: CordaX500Name): Path {
        val nodeDirectoryName = String(nodeName.organisation.filter { !it.isWhitespace() }.toCharArray())
        return driverDirectory / nodeDirectoryName

    }

    override fun baseDirectory(nodeName: String): Path = baseDirectory(CordaX500Name.parse(nodeName))

    /**
     * @param initial number of nodes currently in the network map of a running node.
     * @param networkMapCacheChangeObservable an observable returning the updates to the node network map.
     * @return a [ConnectableObservable] which emits a new [Int] every time the number of registered nodes changes
     *   the initial value emitted is always [initial]
     */
    private fun nodeCountObservable(initial: Int, networkMapCacheChangeObservable: Observable<NetworkMapCache.MapChange>):
            ConnectableObservable<Int> {
        val count = AtomicInteger(initial)
        return networkMapCacheChangeObservable.map { it ->
            when (it) {
                is NetworkMapCache.MapChange.Added -> count.incrementAndGet()
                is NetworkMapCache.MapChange.Removed -> count.decrementAndGet()
                is NetworkMapCache.MapChange.Modified -> count.get()
            }
        }.startWith(initial).replay()
    }

    /**
     * @param rpc the [CordaRPCOps] of a newly started node.
     * @return a [CordaFuture] which resolves when every node started by driver has in its network map a number of nodes
     *   equal to the number of running nodes. The future will yield the number of connected nodes.
     */
    private fun allNodesConnected(rpc: CordaRPCOps): CordaFuture<Int> {
        val (snapshot, updates) = rpc.networkMapFeed()
        val counterObservable = nodeCountObservable(snapshot.size, updates)
        countObservables.put(rpc.nodeInfo().legalIdentities.first().name, counterObservable)
        /* TODO: this might not always be the exact number of nodes one has to wait for,
         * for example in the following sequence
         * 1 start 3 nodes in order, A, B, C.
         * 2 before the future returned by this function resolves, kill B
         * At that point this future won't ever resolve as it will wait for nodes to know 3 other nodes.
         */
        val requiredNodes = countObservables.size

        // This is an observable which yield the minimum number of nodes in each node network map.
        val smallestSeenNetworkMapSize = Observable.combineLatest(countObservables.values.toList()) { args : Array<Any> ->
            args.map { it as Int }.min() ?: 0
        }
        val future = smallestSeenNetworkMapSize.filter { it >= requiredNodes }.toFuture()
        counterObservable.connect()
        return future
    }

    private fun startNodeInternal(config: Config, webAddress: NetworkHostAndPort, startInProcess: Boolean?, maximumHeapSize: String): CordaFuture<NodeHandle> {
        val nodeConfiguration = config.parseAsNodeConfiguration()
        nodeInfoFilesCopier.addConfig(nodeConfiguration.baseDirectory)
        val onNodeExit: () -> Unit = {
            nodeInfoFilesCopier.removeConfig(nodeConfiguration.baseDirectory)
            countObservables.remove(nodeConfiguration.myLegalName)
        }
        if (startInProcess ?: startNodesInProcess) {
            val nodeAndThreadFuture = startInProcessNode(executorService, nodeConfiguration, config, cordappPackages)
            shutdownManager.registerShutdown(
                    nodeAndThreadFuture.map { (node, thread) ->
                        {
                            node.dispose()
                            thread.interrupt()
                        }
                    }
            )
            return nodeAndThreadFuture.flatMap { (node, thread) ->
                establishRpc(nodeConfiguration, openFuture()).flatMap { rpc ->
                    allNodesConnected(rpc).map {
                        NodeHandle.InProcess(rpc.nodeInfo(), rpc, nodeConfiguration, webAddress, node, thread, onNodeExit)
                    }
                }
            }
        } else {
            val debugPort = if (isDebug) debugPortAllocation.nextPort() else null
            val processFuture = startOutOfProcessNode(executorService, nodeConfiguration, config, quasarJarPath, debugPort, systemProperties, cordappPackages, maximumHeapSize)
            registerProcess(processFuture)
            return processFuture.flatMap { process ->
                val processDeathFuture = poll(executorService, "process death") {
                    if (process.isAlive) null else process
                }
                establishRpc(nodeConfiguration, processDeathFuture).flatMap { rpc ->
                    // Call waitUntilNetworkReady in background in case RPC is failing over:
                    val forked = executorService.fork {
                        allNodesConnected(rpc)
                    }
                    val networkMapFuture = forked.flatMap { it }
                    firstOf(processDeathFuture, networkMapFuture) {
                        if (it == processDeathFuture) {
                            throw ListenProcessDeathException(nodeConfiguration.p2pAddress, process)
                        }
                        processDeathFuture.cancel(false)
                        log.info("Node handle is ready. NodeInfo: ${rpc.nodeInfo()}, WebAddress: ${webAddress}")
                        NodeHandle.OutOfProcess(rpc.nodeInfo(), rpc, nodeConfiguration, webAddress, debugPort, process,
                                onNodeExit)
                    }
                }
            }
        }
    }

    override fun <A> pollUntilNonNull(pollName: String, pollInterval: Duration, warnCount: Int, check: () -> A?): CordaFuture<A> {
        val pollFuture = poll(executorService, pollName, pollInterval, warnCount, check)
        shutdownManager.registerShutdown { pollFuture.cancel(true) }
        return pollFuture
    }

    companion object {
        private val defaultRpcUserList = listOf(User("default", "default", setOf("ALL")).toConfig().root().unwrapped())

        private val names = arrayOf(
                ALICE.name,
                BOB.name,
                DUMMY_BANK_A.name
        )

        private fun <A> oneOf(array: Array<A>) = array[Random().nextInt(array.size)]

        private fun startInProcessNode(
                executorService: ScheduledExecutorService,
                nodeConf: NodeConfiguration,
                config: Config,
                cordappPackages: List<String>
        ): CordaFuture<Pair<StartedNode<Node>, Thread>> {
            return executorService.fork {
                log.info("Starting in-process Node ${nodeConf.myLegalName.organisation}")
                // Write node.conf
                writeConfig(nodeConf.baseDirectory, "node.conf", config)
                // TODO pass the version in?
                val node = Node(nodeConf, MOCK_VERSION_INFO, initialiseSerialization = false, cordappLoader = CordappLoader.createDefaultWithTestPackages(nodeConf, cordappPackages)).start()
                val nodeThread = thread(name = nodeConf.myLegalName.organisation) {
                    node.internals.run()
                }
                node to nodeThread
            }.flatMap { nodeAndThread -> addressMustBeBoundFuture(executorService, nodeConf.p2pAddress).map { nodeAndThread } }
        }

        private fun startOutOfProcessNode(
                executorService: ScheduledExecutorService,
                nodeConf: NodeConfiguration,
                config: Config,
                quasarJarPath: String,
                debugPort: Int?,
                overriddenSystemProperties: Map<String, String>,
                cordappPackages: List<String>,
                maximumHeapSize: String
        ): CordaFuture<Process> {
            val processFuture = executorService.fork {
                log.info("Starting out-of-process Node ${nodeConf.myLegalName.organisation}, debug port is " + debugPort ?: "not enabled")
                // Write node.conf
                writeConfig(nodeConf.baseDirectory, "node.conf", config)

                val systemProperties = overriddenSystemProperties + mapOf(
                        "name" to nodeConf.myLegalName,
                        "visualvm.display.name" to "corda-${nodeConf.myLegalName}",
                        Node.scanPackagesSystemProperty to cordappPackages.joinToString(Node.scanPackagesSeparator),
                        "java.io.tmpdir" to System.getProperty("java.io.tmpdir") // Inherit from parent process
                )
                // See experimental/quasar-hook/README.md for how to generate.
                val excludePattern = "x(antlr**;bftsmart**;ch**;co.paralleluniverse**;com.codahale**;com.esotericsoftware**;com.fasterxml**;com.google**;com.ibm**;com.intellij**;com.jcabi**;com.nhaarman**;com.opengamma**;com.typesafe**;com.zaxxer**;de.javakaffee**;groovy**;groovyjarjarantlr**;groovyjarjarasm**;io.atomix**;io.github**;io.netty**;jdk**;joptsimple**;junit**;kotlin**;net.bytebuddy**;net.i2p**;org.apache**;org.assertj**;org.bouncycastle**;org.codehaus**;org.crsh**;org.dom4j**;org.fusesource**;org.h2**;org.hamcrest**;org.hibernate**;org.jboss**;org.jcp**;org.joda**;org.junit**;org.mockito**;org.objectweb**;org.objenesis**;org.slf4j**;org.w3c**;org.xml**;org.yaml**;reflectasm**;rx**)"
                val extraJvmArguments = systemProperties.removeResolvedClasspath().map { "-D${it.key}=${it.value}" } +
                        "-javaagent:$quasarJarPath=$excludePattern"
                val loggingLevel = if (debugPort == null) "INFO" else "DEBUG"

                ProcessUtilities.startCordaProcess(
                        className = "net.corda.node.Corda", // cannot directly get class for this, so just use string
                        arguments = listOf(
                                "--base-directory=${nodeConf.baseDirectory}",
                                "--logging-level=$loggingLevel",
                                "--no-local-shell"
                        ),
                        jdwpPort = debugPort,
                        extraJvmArguments = extraJvmArguments,
                        errorLogPath = nodeConf.baseDirectory / NodeStartup.LOGS_DIRECTORY_NAME / "error.log",
                        workingDirectory = nodeConf.baseDirectory,
                        maximumHeapSize = maximumHeapSize
                )
            }
            return processFuture.flatMap { process ->
                addressMustBeBoundFuture(executorService, nodeConf.p2pAddress, process).map { process }
            }
        }

        private fun startWebserver(
                executorService: ScheduledExecutorService,
                handle: NodeHandle,
                debugPort: Int?,
                maximumHeapSize: String
        ): CordaFuture<Process> {
            return executorService.fork {
                val className = "net.corda.webserver.WebServer"
                ProcessUtilities.startCordaProcess(
                        className = className, // cannot directly get class for this, so just use string
                        arguments = listOf("--base-directory", handle.configuration.baseDirectory.toString()),
                        jdwpPort = debugPort,
                        extraJvmArguments = listOf(
                                "-Dname=node-${handle.configuration.p2pAddress}-webserver",
                                "-Djava.io.tmpdir=${System.getProperty("java.io.tmpdir")}" // Inherit from parent process
                        ),
                        errorLogPath = Paths.get("error.$className.log"),
                        workingDirectory = null,
                        maximumHeapSize = maximumHeapSize
                )
            }.flatMap { process -> addressMustBeBoundFuture(executorService, handle.webAddress, process).map { process } }
        }

        private fun getCallerPackage(): String {
            return Exception()
                    .stackTrace
                    .first { it.fileName != "Driver.kt" }
                    .let { Class.forName(it.className).`package`?.name }
                    ?: throw IllegalStateException("Function instantiating driver must be defined in a package.")
        }

        /**
         * We have an alternative way of specifying classpath for spawned process: by using "-cp" option. So duplicating the setting of this
         * rather long string is un-necessary and can be harmful on Windows.
         */
        private fun Map<String, Any>.removeResolvedClasspath(): Map<String, Any> {
            return filterNot { it.key == "java.class.path" }
        }
    }
}

fun writeConfig(path: Path, filename: String, config: Config) {
    path.toFile().mkdirs()
    File("$path/$filename").writeText(config.root().render(ConfigRenderOptions.defaults()))
}
<|MERGE_RESOLUTION|>--- conflicted
+++ resolved
@@ -738,14 +738,8 @@
                         "rpcAddress" to rpcAddress.toString(),
                         "webAddress" to webAddress.toString(),
                         "useTestClock" to useTestClock,
-<<<<<<< HEAD
                         "rpcUsers" to if (users.isEmpty()) defaultRpcUserList else users.map { it.toConfig().root().unwrapped() },
-                        "verifierType" to verifierType.name,
-                        "noNetworkMapServiceMode" to true
-=======
-                        "rpcUsers" to if (rpcUsers.isEmpty()) defaultRpcUserList else rpcUsers.map { it.toConfig().root().unwrapped() },
                         "verifierType" to verifierType.name
->>>>>>> a21d361d
                 ) + customOverrides
         )
         return startNodeInternal(config, webAddress, startInSameProcess, maximumHeapSize)
