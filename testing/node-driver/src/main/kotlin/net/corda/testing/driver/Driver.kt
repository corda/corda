--- conflicted
+++ resolved
@@ -302,7 +302,6 @@
  *
  * @property httpPort The port to use for remote Jolokia/JMX monitoring over HTTP. Defaults to 7006.
  */
-<<<<<<< HEAD
 @Suppress("DEPRECATION")
 class JmxPolicy private constructor(
         @Deprecated("This is no longer needed to turn on monitoring.")
@@ -343,11 +342,6 @@
 
     override fun toString(): String = "JmxPolicy(httpPort=$httpPort)"
 }
-=======
-data class JmxPolicy(val startJmxHttpServer: Boolean = false,
-                     val jmxHttpServerPortAllocation: PortAllocation? =
-                             if (startJmxHttpServer) incrementalPortAllocation(7005) else null)
->>>>>>> dc1f5f0c
 
 /**
  * [driver] allows one to start up nodes like this:
