package net.corda.testing.node.internal

import net.corda.core.internal.div
import java.io.File
import java.nio.file.Path

object ProcessUtilities {
    @Suppress("LongParameterList")
    inline fun <reified C : Any> startJavaProcess(
            arguments: List<String>,
            classPath: List<String> = defaultClassPath,
            workingDirectory: Path? = null,
            jdwpPort: Int? = null,
            extraJvmArguments: List<String> = emptyList(),
            maximumHeapSize: String? = null,
            environmentVariables: Map<String, String> = emptyMap()
    ): Process {
        return startJavaProcess(
                C::class.java.name,
                arguments,
                classPath,
                workingDirectory,
                jdwpPort,
                extraJvmArguments,
                maximumHeapSize,
                environmentVariables
        )
    }

    @Suppress("LongParameterList")
    fun startJavaProcess(
            className: String,
            arguments: List<String>,
            classPath: List<String> = defaultClassPath,
            workingDirectory: Path? = null,
            jdwpPort: Int? = null,
            extraJvmArguments: List<String> = emptyList(),
            maximumHeapSize: String? = null,
<<<<<<< HEAD
            environmentVariables: Map<String,String> = emptyMap()
=======
            identifier: String = ""
>>>>>>> 5f819c19
    ): Process {
        val command = mutableListOf<String>().apply {
            add(javaPath)
            (jdwpPort != null) && add("-agentlib:jdwp=transport=dt_socket,server=y,suspend=n,address=$jdwpPort")
            if (maximumHeapSize != null) add("-Xmx$maximumHeapSize")
            add("-XX:+UseG1GC")
            addAll(extraJvmArguments)
            add(className)
            addAll(arguments)
        }
        return ProcessBuilder(command).apply {
            inheritIO()
            environment().putAll(environmentVariables)
            environment()["CLASSPATH"] = classPath.joinToString(File.pathSeparator)
            if (workingDirectory != null) {
                // An identifier may be handy if the same process started, killed and then re-started. Without the identifier
                // StdOut and StdErr will be overwritten. By default the identifier is a timestamp passed down to here.
                redirectError((workingDirectory / "$className.$identifier.stderr.log").toFile())
                redirectOutput((workingDirectory / "$className.$identifier.stdout.log").toFile())
                directory(workingDirectory.toFile())
            }
        }.start()
    }

    private val javaPath = (System.getProperty("java.home") / "bin" / "java").toString()

    val defaultClassPath: List<String> = System.getProperty("java.class.path").split(File.pathSeparator)
}<|MERGE_RESOLUTION|>--- conflicted
+++ resolved
@@ -23,7 +23,7 @@
                 jdwpPort,
                 extraJvmArguments,
                 maximumHeapSize,
-                environmentVariables
+                environmentVariables = environmentVariables
         )
     }
 
@@ -36,11 +36,8 @@
             jdwpPort: Int? = null,
             extraJvmArguments: List<String> = emptyList(),
             maximumHeapSize: String? = null,
-<<<<<<< HEAD
+            identifier: String = "",
             environmentVariables: Map<String,String> = emptyMap()
-=======
-            identifier: String = ""
->>>>>>> 5f819c19
     ): Process {
         val command = mutableListOf<String>().apply {
             add(javaPath)
