--- conflicted
+++ resolved
@@ -483,13 +483,7 @@
             minLargeMessageSize = ArtemisMessagingServer.MAX_FILE_SIZE
             isUseGlobalPools = false
         }
-<<<<<<< HEAD
-        val rpcSecurityManager = RPCSecurityManagerImpl.buildInMemory(
-                users = listOf(rpcUser),
-                id = AuthServiceId("TEST_SECURITY_MANAGER"))
-=======
         val rpcSecurityManager = RPCSecurityManagerImpl.buildInMemory(users = listOf(rpcUser), id = AuthServiceId("TEST_SECURITY_MANAGER"))
->>>>>>> 21bacd02
         val rpcServer = RPCServer(
                 ops,
                 rpcUser.username,
