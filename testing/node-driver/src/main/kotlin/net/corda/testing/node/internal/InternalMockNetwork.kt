--- conflicted
+++ resolved
@@ -482,12 +482,8 @@
         doReturn(null).whenever(it).compatibilityZoneURL
         doReturn(null).whenever(it).networkServices
         doReturn(VerifierType.InMemory).whenever(it).verifierType
-<<<<<<< HEAD
-        doReturn(FlowTimeoutConfiguration(5.seconds, 3, backoffBase = 1.0)).whenever(it).flowTimeout
-=======
         // Set to be long enough so retries don't trigger unless we override it
-        doReturn(P2PMessagingRetryConfiguration(1.hours, 3, backoffBase = 2.0)).whenever(it).p2pMessagingRetry
->>>>>>> a590d5e0
+        doReturn(FlowTimeoutConfiguration(1.hours, 3, backoffBase = 1.0)).whenever(it).flowTimeout
         doReturn(5.seconds.toMillis()).whenever(it).additionalNodeInfoPollingFrequencyMsec
         doReturn(null).whenever(it).devModeOptions
     }
