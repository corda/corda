package net.corda.testing.node.internal

import com.google.common.jimfs.Configuration.unix
import com.google.common.jimfs.Jimfs
import com.nhaarman.mockito_kotlin.doReturn
import com.nhaarman.mockito_kotlin.whenever
import net.corda.core.DoNotImplement
import net.corda.core.crypto.Crypto
import net.corda.core.crypto.SecureHash
import net.corda.core.crypto.random63BitValue
import net.corda.core.flows.FlowLogic
import net.corda.core.flows.InitiatedBy
import net.corda.core.identity.CordaX500Name
import net.corda.core.identity.Party
import net.corda.core.identity.PartyAndCertificate
import net.corda.core.internal.*
import net.corda.core.internal.notary.NotaryService
import net.corda.core.messaging.CordaRPCOps
import net.corda.core.messaging.MessageRecipients
import net.corda.core.messaging.RPCOps
import net.corda.core.messaging.SingleMessageRecipient
import net.corda.core.node.NetworkParameters
import net.corda.core.node.NodeInfo
import net.corda.core.node.NotaryInfo
import net.corda.core.serialization.SerializationWhitelist
import net.corda.core.utilities.NetworkHostAndPort
import net.corda.core.utilities.contextLogger
import net.corda.core.utilities.hours
import net.corda.core.utilities.seconds
import net.corda.node.VersionInfo
import net.corda.node.internal.AbstractNode
import net.corda.node.internal.InitiatedFlowFactory
import net.corda.node.internal.NodeFlowManager
import net.corda.node.services.api.FlowStarter
import net.corda.node.services.api.ServiceHubInternal
import net.corda.node.services.api.StartedNodeServices
<<<<<<< HEAD
import net.corda.node.services.config.*
=======
import net.corda.node.services.config.FlowTimeoutConfiguration
import net.corda.node.services.config.NetworkParameterAcceptanceSettings
import net.corda.node.services.config.NodeConfiguration
import net.corda.node.services.config.VerifierType
>>>>>>> 8827801a
import net.corda.node.services.identity.PersistentIdentityService
import net.corda.node.services.keys.E2ETestKeyManagementService
import net.corda.node.services.keys.KeyManagementServiceInternal
import net.corda.node.services.keys.cryptoservice.BCCryptoService
import net.corda.node.services.messaging.Message
import net.corda.node.services.messaging.MessagingService
import net.corda.node.services.persistence.NodeAttachmentService
import net.corda.node.services.statemachine.FlowState
import net.corda.node.services.statemachine.StateMachineManager
import net.corda.node.utilities.AffinityExecutor.ServiceAffinityExecutor
import net.corda.node.utilities.EnterpriseNamedCacheFactory
import net.corda.node.utilities.profiling.getTracingConfig
import net.corda.nodeapi.internal.DevIdentityGenerator
import net.corda.nodeapi.internal.config.User
import net.corda.nodeapi.internal.network.NetworkParametersCopier
import net.corda.nodeapi.internal.persistence.CordaPersistence
import net.corda.nodeapi.internal.persistence.DatabaseConfig
import net.corda.testing.common.internal.testNetworkParameters
import net.corda.testing.internal.rigorousMock
import net.corda.testing.internal.setGlobalSerialization
import net.corda.testing.internal.stubs.CertificateStoreStubs
import net.corda.testing.internal.testThreadFactory
import net.corda.testing.node.*
import org.apache.activemq.artemis.utils.ReusableLatch
import org.apache.sshd.common.util.security.SecurityUtils
import rx.Observable
import rx.Scheduler
import rx.internal.schedulers.CachedThreadScheduler
import java.math.BigInteger
import java.nio.file.Path
import java.nio.file.Paths
import java.security.PublicKey
import java.time.Clock
import java.util.concurrent.TimeUnit
import java.util.concurrent.atomic.AtomicInteger

val MOCK_VERSION_INFO = VersionInfo(PLATFORM_VERSION, "Mock release", "Mock revision", "Mock Vendor")

data class MockNodeArgs(
        val config: NodeConfiguration,
        val network: InternalMockNetwork,
        val id: Int,
        val entropyRoot: BigInteger,
        val version: VersionInfo = MOCK_VERSION_INFO,
        val flowManager: MockNodeFlowManager = MockNodeFlowManager()
)

// TODO We don't need a parameters object as this is internal only
data class InternalMockNodeParameters(
        val forcedID: Int? = null,
        val legalName: CordaX500Name? = null,
        val entropyRoot: BigInteger = BigInteger.valueOf(random63BitValue()),
        val configOverrides: MockNodeConfigOverrides? = null,
        val version: VersionInfo = MOCK_VERSION_INFO,
        val additionalCordapps: Collection<TestCordapp>? = null,
        val flowManager: MockNodeFlowManager = MockNodeFlowManager()) {
    constructor(mockNodeParameters: MockNodeParameters) : this(
            mockNodeParameters.forcedID,
            mockNodeParameters.legalName,
            mockNodeParameters.entropyRoot,
            mockNodeParameters.configOverrides,
            MOCK_VERSION_INFO,
            mockNodeParameters.additionalCordapps
    )
}

/**
 * A [StartedNode] which exposes its internal [InternalMockNetwork.MockNode] for testing.
 */
interface TestStartedNode {
    val internals: InternalMockNetwork.MockNode
    val info: NodeInfo
    val services: StartedNodeServices
    val smm: StateMachineManager
    val attachments: NodeAttachmentService
    val rpcOps: CordaRPCOps
    val network: MockNodeMessagingService
    val database: CordaPersistence
    val notaryService: NotaryService?

    fun dispose() = internals.stop()

    fun pumpReceive(block: Boolean = false): InMemoryMessagingNetwork.MessageTransfer? {
        return network.pumpReceive(block)
    }

    /**
     * Attach a [MessagingServiceSpy] to the [InternalMockNetwork.MockNode] allowing interception and modification of messages.
     */
    fun setMessagingServiceSpy(spy: MessagingServiceSpy) {
        internals.setMessagingServiceSpy(spy)
    }

    /**
     * Use this method to register your initiated flows in your tests. This is automatically done by the node when it
     * starts up for all [FlowLogic] classes it finds which are annotated with [InitiatedBy].
     * @return An [Observable] of the initiated flows started by counterparties.
     */
    fun <T : FlowLogic<*>> registerInitiatedFlow(initiatedFlowClass: Class<T>, track: Boolean = false): Observable<T>

    fun <T : FlowLogic<*>> registerInitiatedFlow(initiatingFlowClass: Class<out FlowLogic<*>>, initiatedFlowClass: Class<T>, track: Boolean = false): Observable<T>

}

open class InternalMockNetwork(defaultParameters: MockNetworkParameters = MockNetworkParameters(),
                               val networkSendManuallyPumped: Boolean = defaultParameters.networkSendManuallyPumped,
                               val threadPerNode: Boolean = defaultParameters.threadPerNode,
                               servicePeerAllocationStrategy: InMemoryMessagingNetwork.ServicePeerAllocationStrategy = defaultParameters.servicePeerAllocationStrategy,
                               val notarySpecs: List<MockNetworkNotarySpec> = defaultParameters.notarySpecs,
                               val testDirectory: Path = Paths.get("build", getTimestampAsDirectoryName()),
                               val networkParameters: NetworkParameters = testNetworkParameters(),
                               val defaultFactory: (MockNodeArgs) -> MockNode = { args -> MockNode(args) },
                               val cordappsForAllNodes: Collection<TestCordapp> = emptySet(),
                               val autoVisibleNodes: Boolean = true) : AutoCloseable {
    init {
        // Apache SSHD for whatever reason registers a SFTP FileSystemProvider - which gets loaded by JimFS.
        // This SFTP support loads BouncyCastle, which we want to avoid.
        // Please see https://issues.apache.org/jira/browse/SSHD-736 - it's easier then to create our own fork of SSHD
        SecurityUtils.setAPrioriDisabledProvider("BC", true) // XXX: Why isn't this static?
        require(networkParameters.notaries.isEmpty()) { "Define notaries using notarySpecs" }
    }

    var nextNodeId = 0
        private set
    private val filesystem = Jimfs.newFileSystem(unix())
    private val busyLatch = ReusableLatch()
    val messagingNetwork = InMemoryMessagingNetwork.create(networkSendManuallyPumped, servicePeerAllocationStrategy, busyLatch)
    // A unique identifier for this network to segregate databases with the same nodeID but different networks.
    private val networkId = random63BitValue()
    private val networkParametersCopier: NetworkParametersCopier
    private val _nodes = mutableListOf<MockNode>()
    private val serializationEnv = try {
        setGlobalSerialization(true)
    } catch (e: IllegalStateException) {
        throw IllegalStateException("Using more than one InternalMockNetwork simultaneously is not supported.", e)
    }
    private val sharedUserCount = AtomicInteger(0)

    /** A read only view of the current set of nodes. */
    val nodes: List<MockNode> get() = _nodes

    /**
     * Returns the list of nodes started by the network. Each notary specified when the network is constructed ([notarySpecs]
     * parameter) maps 1:1 to the notaries returned by this list.
     */
    val notaryNodes: List<TestStartedNode>

    /**
     * Returns the single notary node on the network. Throws if there are none or more than one.
     * @see notaryNodes
     */
    val defaultNotaryNode: TestStartedNode
        get() {
            return when (notaryNodes.size) {
                0 -> throw IllegalStateException("There are no notaries defined on the network")
                1 -> notaryNodes[0]
                else -> throw IllegalStateException("There is more than one notary defined on the network")
            }
        }

    /**
     * Return the identity of the default notary node.
     * @see defaultNotaryNode
     */
    val defaultNotaryIdentity: Party
        get() {
            return defaultNotaryNode.info.legalIdentities.singleOrNull()
                    ?: throw IllegalStateException("Default notary has multiple identities")
        }

    /**
     * Because this executor is shared, we need to be careful about nodes shutting it down.
     */
    private val sharedServerThread = object : ServiceAffinityExecutor("Mock network", 1) {
        override fun shutdown() {
            // We don't actually allow the shutdown of the network-wide shared thread pool until all references to
            // it have been shutdown.
            if (sharedUserCount.decrementAndGet() == 0) {
                super.shutdown()
            }
        }

        override fun awaitTermination(timeout: Long, unit: TimeUnit): Boolean {
            return if (!isShutdown) {
                flush()
                true
            } else {
                super.awaitTermination(timeout, unit)
            }
        }
    }

    init {
        try {
            filesystem.getPath("/nodes").createDirectory()
            val notaryInfos = generateNotaryIdentities()
            // The network parameters must be serialised before starting any of the nodes
            networkParametersCopier = NetworkParametersCopier(networkParameters.copy(notaries = notaryInfos))
            @Suppress("LeakingThis")
            // Notary nodes need a platform version >= network min platform version.
            notaryNodes = createNotaries()
        } catch (t: Throwable) {
            stopNodes()
            throw t
        }
    }

    private fun generateNotaryIdentities(): List<NotaryInfo> {
        return notarySpecs.mapIndexed { index, (name, validating) ->
            val identity = DevIdentityGenerator.installKeyStoreWithNodeIdentity(baseDirectory(nextNodeId + index), name)
            NotaryInfo(identity, validating)
        }
    }

    @VisibleForTesting
    internal open fun createNotaries(): List<TestStartedNode> {
        return notarySpecs.map { (name, validating) ->
            createNode(InternalMockNodeParameters(
                    legalName = name,
                    configOverrides = MockNodeConfigOverrides(notary = MockNetNotaryConfig(validating))
            ))
        }
    }

    private fun getServerThread(id: Int): ServiceAffinityExecutor {
        return if (threadPerNode) {
            ServiceAffinityExecutor("Mock node $id thread", 1)
        } else {
            sharedUserCount.incrementAndGet()
            sharedServerThread
        }
    }

    open class MockNode(args: MockNodeArgs, private val mockFlowManager: MockNodeFlowManager = args.flowManager) : AbstractNode<TestStartedNode>(
            args.config,
            TestClock(Clock.systemUTC()),
            EnterpriseNamedCacheFactory(args.config.enterpriseConfiguration.getTracingConfig()),
            args.version,
            mockFlowManager,
            args.network.getServerThread(args.id),
            args.network.busyLatch
    ) {
        companion object {
            private val staticLog = contextLogger()
        }

        /** The actual [TestStartedNode] implementation created by this node */
        private class TestStartedNodeImpl(
                override val internals: MockNode,
                override val attachments: NodeAttachmentService,
                override val network: MockNodeMessagingService,
                override val services: StartedNodeServices,
                override val info: NodeInfo,
                override val smm: StateMachineManager,
                override val database: CordaPersistence,
                override val rpcOps: CordaRPCOps,
                override val notaryService: NotaryService?) : TestStartedNode {

            override fun dispose() = internals.stop()

            override fun <T : FlowLogic<*>> registerInitiatedFlow(initiatedFlowClass: Class<T>, track: Boolean): Observable<T> {
                internals.flowManager.registerInitiatedFlow(initiatedFlowClass)
                return smm.changes.filter { it is StateMachineManager.Change.Add }.map { it.logic }.ofType(initiatedFlowClass)
            }

            override fun <T : FlowLogic<*>> registerInitiatedFlow(initiatingFlowClass: Class<out FlowLogic<*>>, initiatedFlowClass: Class<T>, track: Boolean): Observable<T> {
                internals.flowManager.registerInitiatedFlow(initiatingFlowClass, initiatedFlowClass)
                return smm.changes.filter { it is StateMachineManager.Change.Add }.map { it.logic }.ofType(initiatedFlowClass)
            }


        }

        val mockNet = args.network
        val id = args.id

        init {
            require(id >= 0) { "Node ID must be zero or positive, was passed: $id" }
        }

        private val entropyRoot = args.entropyRoot
        var counter = entropyRoot
        override val log get() = staticLog
        override val transactionVerifierWorkerCount: Int get() = 1

        private var _rxIoScheduler: Scheduler? = null
        override val rxIoScheduler: Scheduler
            get() {
                return _rxIoScheduler ?: CachedThreadScheduler(testThreadFactory()).also {
                    runOnStop += it::shutdown
                    _rxIoScheduler = it
                }
            }

        override val started: TestStartedNode? get() = super.started

        override fun createStartedNode(nodeInfo: NodeInfo, rpcOps: CordaRPCOps, notaryService: NotaryService?): TestStartedNode {
            return TestStartedNodeImpl(
                    this,
                    attachments,
                    network as MockNodeMessagingService,
                    object : StartedNodeServices, ServiceHubInternal by services, FlowStarter by flowStarter {},
                    nodeInfo,
                    smm,
                    database,
                    rpcOps,
                    notaryService
            )
        }

        override fun start(): TestStartedNode {
            mockNet.networkParametersCopier.install(configuration.baseDirectory)
            return super.start().also(::advertiseNodeToNetwork)
        }

        private fun advertiseNodeToNetwork(newNode: TestStartedNode) {
            if (!mockNet.autoVisibleNodes) return
            mockNet.nodes
                    .mapNotNull { it.started }
                    .forEach { existingNode ->
                        newNode.services.networkMapCache.addNode(existingNode.info)
                        existingNode.services.networkMapCache.addNode(newNode.info)
                    }
        }

        override fun makeMessagingService(): MockNodeMessagingService {
            return MockNodeMessagingService(configuration, serverThread).closeOnStop()
        }

        override fun startMessagingService(rpcOps: RPCOps,
                                           nodeInfo: NodeInfo,
                                           myNotaryIdentity: PartyAndCertificate?,
                                           networkParameters: NetworkParameters) {
            (network as MockNodeMessagingService).start(mockNet.messagingNetwork, !mockNet.threadPerNode, id, myNotaryIdentity)
        }

        fun setMessagingServiceSpy(spy: MessagingServiceSpy) {
            spy._messagingService = network
            (network as MockNodeMessagingService).spy = spy
        }

        override fun makeKeyManagementService(identityService: PersistentIdentityService): KeyManagementServiceInternal {
            return E2ETestKeyManagementService(identityService, cryptoService)
        }

        override fun startShell() {
            //No mock shell
        }

        // This is not thread safe, but node construction is done on a single thread, so that should always be fine
        override fun generateKeyPair(alias: String): PublicKey {
            require(cryptoService is BCCryptoService) { "MockNode supports BCCryptoService only, but it is ${cryptoService.javaClass.name}" }
            counter = counter.add(BigInteger.ONE)
            // The StartedMockNode specifically uses EdDSA keys as they are fixed and stored in json files for some tests (e.g IRSSimulation).
            val keyPair = Crypto.deriveKeyPairFromEntropy(Crypto.EDDSA_ED25519_SHA512, counter)
            (cryptoService as BCCryptoService).importKey(alias, keyPair)
            return keyPair.public
        }

        // NodeInfo requires a non-empty addresses list and so we give it a dummy value for mock nodes.
        // The non-empty addresses check is important to have and so we tolerate the ugliness here.
        override fun myAddresses(): List<NetworkHostAndPort> = listOf(NetworkHostAndPort("mock.node", 1000))

        // Allow unit tests to modify the serialization whitelist list before the node start,
        // so they don't have to ServiceLoad test whitelists into all unit tests.
        private val _serializationWhitelists by lazy { super.serializationWhitelists.toMutableList() }
        override val serializationWhitelists: List<SerializationWhitelist>
            get() = _serializationWhitelists
        private var dbCloser: (() -> Any?)? = null

        override fun startDatabase() {
            super.startDatabase()
            dbCloser = database::close
            runOnStop += dbCloser!!
        }

        fun disableDBCloseOnStop() {
            runOnStop.remove(dbCloser)
        }

        fun manuallyCloseDB() {
            dbCloser?.invoke()
            dbCloser = null
        }

        var acceptableLiveFiberCountOnStop: Int = 0

        override fun acceptableLiveFiberCountOnStop(): Int = acceptableLiveFiberCountOnStop

        fun <T : FlowLogic<*>> registerInitiatedFlowFactory(initiatingFlowClass: Class<out FlowLogic<*>>, initiatedFlowClass: Class<T>, factory: InitiatedFlowFactory<T>, track: Boolean): Observable<T> {
            mockFlowManager.registerTestingFactory(initiatingFlowClass, factory)
            return if (track) {
                smm.changes.filter { it is StateMachineManager.Change.Add }.map { it.logic }.ofType(initiatedFlowClass)
            } else {
                Observable.empty<T>()
            }
        }
    }


    fun createUnstartedNode(parameters: InternalMockNodeParameters = InternalMockNodeParameters()): MockNode {
        return createUnstartedNode(parameters, defaultFactory)
    }

    fun createUnstartedNode(parameters: InternalMockNodeParameters = InternalMockNodeParameters(), nodeFactory: (MockNodeArgs) -> MockNode): MockNode {
        return createNodeImpl(parameters, nodeFactory, false)
    }

    fun createNode(parameters: InternalMockNodeParameters = InternalMockNodeParameters()): TestStartedNode {
        return createNode(parameters, defaultFactory)
    }

    /** Like the other [createNode] but takes a [nodeFactory] and propagates its [MockNode] subtype. */
    fun createNode(parameters: InternalMockNodeParameters = InternalMockNodeParameters(), nodeFactory: (MockNodeArgs) -> MockNode): TestStartedNode {
        return uncheckedCast(createNodeImpl(parameters, nodeFactory, true).started)!!
    }

    private fun createNodeImpl(parameters: InternalMockNodeParameters, nodeFactory: (MockNodeArgs) -> MockNode, start: Boolean): MockNode {
        val id = parameters.forcedID ?: nextNodeId++
        val baseDirectory = baseDirectory(id)
        val certificatesDirectory = baseDirectory / "certificates"
        certificatesDirectory.createDirectories()
        val config = mockNodeConfiguration(certificatesDirectory).also {
            doReturn(baseDirectory).whenever(it).baseDirectory
            doReturn(parameters.legalName ?: CordaX500Name("Mock Company $id", "London", "GB")).whenever(it).myLegalName
            doReturn(makeInternalTestDataSourceProperties("node_$id", "net_$networkId")).whenever(it).dataSourceProperties
            doReturn(makeTestDatabaseProperties("node_$id")).whenever(it).database
            doReturn(emptyList<SecureHash>()).whenever(it).extraNetworkMapKeys
            parameters.configOverrides?.applyMockNodeOverrides(it)
        }

        val cordapps = (parameters.additionalCordapps ?: emptySet()) + cordappsForAllNodes
        val cordappDirectories = cordapps.map { TestCordappDirectories.getJarDirectory(it) }.distinct()
        doReturn(cordappDirectories).whenever(config).cordappDirectories

        val node = nodeFactory(MockNodeArgs(config, this, id, parameters.entropyRoot, parameters.version, flowManager = parameters.flowManager))
        _nodes += node
        if (start) {
            node.start()
        }
        return node
    }

    fun restartNode(node: TestStartedNode, nodeFactory: (MockNodeArgs) -> MockNode): TestStartedNode {
        node.internals.disableDBCloseOnStop()
        node.dispose()
        return createNode(
                InternalMockNodeParameters(legalName = node.internals.configuration.myLegalName, forcedID = node.internals.id),
                nodeFactory
        )
    }

    fun restartNode(node: TestStartedNode): TestStartedNode = restartNode(node, defaultFactory)

    fun baseDirectory(nodeId: Int): Path = testDirectory / "nodes/$nodeId"

    /**
     * Asks every node in order to process any queued up inbound messages. This may in turn result in nodes
     * sending more messages to each other, thus, a typical usage is to call runNetwork with the [rounds]
     * parameter set to -1 (the default) which simply runs as many rounds as necessary to result in network
     * stability (no nodes sent any messages in the last round).
     */
    @JvmOverloads
    fun runNetwork(rounds: Int = -1) {
        check(!networkSendManuallyPumped) {
            "MockNetwork.runNetwork() should only be used when networkSendManuallyPumped == false. " +
                    "You can use MockNetwork.waitQuiescent() to wait for all the nodes to process all the messages on their queues instead."
        }

        if (rounds == -1) {
            do {
                awaitAsyncOperations()
            } while (pumpAll())
        } else {
            repeat(rounds) {
                pumpAll()
            }
        }
    }

    private fun pumpAll(): Boolean {
        val transferredMessages = messagingNetwork.endpoints.map { it.pumpReceive(false) }
        return transferredMessages.any { it != null }
    }

    /**
     * We wait for any flows that are suspended on an async operation completion to resume and either
     * finish the flow, or generate a response message.
     */
    private fun awaitAsyncOperations() {
        while (anyFlowsSuspendedOnAsyncOperation()) {
            Thread.sleep(50)
        }
    }

    /** Returns true if there are any flows suspended waiting for an async operation to complete. */
    private fun anyFlowsSuspendedOnAsyncOperation(): Boolean {
        val allNodes = this._nodes
        val allActiveFlows = allNodes.flatMap { it.smm.snapshot() }

        return allActiveFlows.any {
            val flowState = it.snapshot().checkpoint.flowState
            flowState is FlowState.Started && flowState.flowIORequest is FlowIORequest.ExecuteAsyncOperation
        }
    }

    @JvmOverloads
    fun createPartyNode(legalName: CordaX500Name? = null): TestStartedNode {
        return createNode(InternalMockNodeParameters(legalName = legalName))
    }

    @Suppress("unused") // This is used from the network visualiser tool.
    fun addressToNode(msgRecipient: MessageRecipients): MockNode {
        return when (msgRecipient) {
            is SingleMessageRecipient -> nodes.single { it.started!!.network.myAddress == msgRecipient }
            is InMemoryMessagingNetwork.DistributedServiceHandle -> {
                nodes.firstOrNull { it.started!!.info.isLegalIdentity(msgRecipient.party) }
                        ?: throw IllegalArgumentException("Couldn't find node advertising service with owning party name: ${msgRecipient.party.name} ")
            }
            else -> throw IllegalArgumentException("Method not implemented for different type of message recipients")
        }
    }

    fun startNodes() {
        require(nodes.isNotEmpty())
        nodes.forEach { it.started ?: it.start() }
    }

    fun stopNodes() {
        try {
            nodes.forEach { it.started?.dispose() }
        } finally {
            serializationEnv.unset() // Must execute even if other parts of this method fail.
        }
        messagingNetwork.stop()
    }

    /** Block until all scheduled activity, active flows and network activity has ceased. */
    fun waitQuiescent() {
        busyLatch.await(30000) // don't hang forever if for some reason things don't complete
    }

    override fun close() = stopNodes()
}

abstract class MessagingServiceSpy {
    internal var _messagingService: MessagingService? = null
        set(value) {
            check(field == null) { "Spy has already been attached to a node" }
            field = value
        }
    val messagingService: MessagingService get() = checkNotNull(_messagingService) { "Spy has not been attached to a node" }

    abstract fun send(message: Message, target: MessageRecipients, sequenceKey: Any)
}

private fun mockNodeConfiguration(certificatesDirectory: Path): NodeConfiguration {
    @DoNotImplement
    abstract class AbstractNodeConfiguration : NodeConfiguration

    val signingCertificateStore = CertificateStoreStubs.Signing.withCertificatesDirectory(certificatesDirectory)
    val p2pSslConfiguration = CertificateStoreStubs.P2P.withCertificatesDirectory(certificatesDirectory)

    return rigorousMock<AbstractNodeConfiguration>().also {
        doReturn(certificatesDirectory.createDirectories()).whenever(it).certificatesDirectory
        doReturn(p2pSslConfiguration).whenever(it).p2pSslOptions
        doReturn(signingCertificateStore).whenever(it).signingCertificateStore
        doReturn(emptyList<User>()).whenever(it).rpcUsers
        doReturn(null).whenever(it).notary
        doReturn(DatabaseConfig()).whenever(it).database
        doReturn("").whenever(it).emailAddress
        doReturn(null).whenever(it).jmxMonitoringHttpPort
        doReturn(true).whenever(it).devMode
        doReturn(null).whenever(it).compatibilityZoneURL
        doReturn(null).whenever(it).networkServices
        doReturn(VerifierType.InMemory).whenever(it).verifierType
        // Set to be long enough so retries don't trigger unless we override it
        doReturn(FlowTimeoutConfiguration(1.hours, 3, backoffBase = 1.0)).whenever(it).flowTimeout
        doReturn(5.seconds.toMillis()).whenever(it).additionalNodeInfoPollingFrequencyMsec
        doReturn(null).whenever(it).devModeOptions
        doReturn(null).whenever(it).cryptoServiceName
        doReturn(null).whenever(it).cryptoServiceConf
<<<<<<< HEAD
        doReturn(EnterpriseConfiguration(
                mutualExclusionConfiguration = MutualExclusionConfiguration(false, "", 20000, 40000),
                useMultiThreadedSMM = false
        )).whenever(it).enterpriseConfiguration
=======
        doReturn(NetworkParameterAcceptanceSettings()).whenever(it).networkParameterAcceptanceSettings
>>>>>>> 8827801a
    }
}

class MockNodeFlowManager : NodeFlowManager() {
    val testingRegistrations = HashMap<Class<out FlowLogic<*>>, InitiatedFlowFactory<*>>()
    override fun getFlowFactoryForInitiatingFlow(initiatedFlowClass: Class<out FlowLogic<*>>): InitiatedFlowFactory<*>? {
        if (initiatedFlowClass in testingRegistrations) {
            return testingRegistrations.get(initiatedFlowClass)
        }
        return super.getFlowFactoryForInitiatingFlow(initiatedFlowClass)
    }

    fun registerTestingFactory(initiator: Class<out FlowLogic<*>>, factory: InitiatedFlowFactory<*>) {
        testingRegistrations.put(initiator, factory)
    }
}
<|MERGE_RESOLUTION|>--- conflicted
+++ resolved
@@ -34,14 +34,7 @@
 import net.corda.node.services.api.FlowStarter
 import net.corda.node.services.api.ServiceHubInternal
 import net.corda.node.services.api.StartedNodeServices
-<<<<<<< HEAD
 import net.corda.node.services.config.*
-=======
-import net.corda.node.services.config.FlowTimeoutConfiguration
-import net.corda.node.services.config.NetworkParameterAcceptanceSettings
-import net.corda.node.services.config.NodeConfiguration
-import net.corda.node.services.config.VerifierType
->>>>>>> 8827801a
 import net.corda.node.services.identity.PersistentIdentityService
 import net.corda.node.services.keys.E2ETestKeyManagementService
 import net.corda.node.services.keys.KeyManagementServiceInternal
@@ -624,14 +617,11 @@
         doReturn(null).whenever(it).devModeOptions
         doReturn(null).whenever(it).cryptoServiceName
         doReturn(null).whenever(it).cryptoServiceConf
-<<<<<<< HEAD
         doReturn(EnterpriseConfiguration(
                 mutualExclusionConfiguration = MutualExclusionConfiguration(false, "", 20000, 40000),
                 useMultiThreadedSMM = false
         )).whenever(it).enterpriseConfiguration
-=======
         doReturn(NetworkParameterAcceptanceSettings()).whenever(it).networkParameterAcceptanceSettings
->>>>>>> 8827801a
     }
 }
 
