package net.corda.testing.node.internal

import com.nhaarman.mockito_kotlin.doReturn
import com.nhaarman.mockito_kotlin.whenever
import net.corda.core.DoNotImplement
import net.corda.core.crypto.Crypto
import net.corda.core.crypto.SecureHash
import net.corda.core.crypto.random63BitValue
import net.corda.core.flows.FlowLogic
import net.corda.core.flows.InitiatedBy
import net.corda.core.identity.CordaX500Name
import net.corda.core.identity.Party
import net.corda.core.identity.PartyAndCertificate
import net.corda.core.internal.*
import net.corda.core.internal.notary.NotaryService
import net.corda.core.messaging.CordaRPCOps
import net.corda.core.messaging.MessageRecipients
import net.corda.core.messaging.RPCOps
import net.corda.core.messaging.SingleMessageRecipient
import net.corda.core.node.NetworkParameters
import net.corda.core.node.NodeInfo
import net.corda.core.node.NotaryInfo
import net.corda.core.serialization.SerializationWhitelist
import net.corda.core.utilities.NetworkHostAndPort
import net.corda.core.utilities.contextLogger
import net.corda.core.utilities.hours
import net.corda.core.utilities.seconds
import net.corda.node.VersionInfo
import net.corda.node.internal.AbstractNode
import net.corda.node.internal.InitiatedFlowFactory
import net.corda.node.internal.NodeFlowManager
import net.corda.node.services.api.FlowStarter
import net.corda.node.services.api.ServiceHubInternal
import net.corda.node.services.api.StartedNodeServices
import net.corda.node.services.config.*
import net.corda.node.services.identity.PersistentIdentityService
import net.corda.node.services.keys.BasicHSMKeyManagementService
import net.corda.node.services.keys.KeyManagementServiceInternal
import net.corda.node.services.messaging.Message
import net.corda.node.services.messaging.MessagingService
import net.corda.node.services.persistence.NodeAttachmentService
import net.corda.node.services.statemachine.FlowState
import net.corda.node.services.statemachine.StateMachineManager
import net.corda.node.utilities.AffinityExecutor.ServiceAffinityExecutor
import net.corda.node.utilities.DefaultNamedCacheFactory
import net.corda.nodeapi.internal.DevIdentityGenerator
import net.corda.nodeapi.internal.config.User
import net.corda.nodeapi.internal.cryptoservice.bouncycastle.BCCryptoService
import net.corda.nodeapi.internal.network.NetworkParametersCopier
import net.corda.nodeapi.internal.persistence.CordaPersistence
import net.corda.nodeapi.internal.persistence.DatabaseConfig
import net.corda.testing.common.internal.testNetworkParameters
import net.corda.testing.internal.rigorousMock
import net.corda.testing.internal.stubs.CertificateStoreStubs
import net.corda.testing.internal.testThreadFactory
import net.corda.testing.node.*
import net.corda.testing.node.MockServices.Companion.makeTestDataSourceProperties
import org.apache.activemq.artemis.utils.ReusableLatch
import org.apache.sshd.common.util.security.SecurityUtils
import rx.Observable
import rx.Scheduler
import rx.internal.schedulers.CachedThreadScheduler
import java.math.BigInteger
import java.nio.file.Path
import java.nio.file.Paths
import java.security.PublicKey
import java.time.Clock
import java.util.concurrent.TimeUnit
import java.util.concurrent.atomic.AtomicInteger

val MOCK_VERSION_INFO = VersionInfo(PLATFORM_VERSION, "Mock release", "Mock revision", "Mock Vendor")

data class MockNodeArgs(
        val config: NodeConfiguration,
        val network: InternalMockNetwork,
        val id: Int,
        val entropyRoot: BigInteger,
        val version: VersionInfo = MOCK_VERSION_INFO,
        val flowManager: MockNodeFlowManager = MockNodeFlowManager()
)

// TODO We don't need a parameters object as this is internal only
data class InternalMockNodeParameters(
        val forcedID: Int? = null,
        val legalName: CordaX500Name? = null,
        val entropyRoot: BigInteger = BigInteger.valueOf(random63BitValue()),
        val configOverrides: (NodeConfiguration) -> Any? = {},
        val version: VersionInfo = MOCK_VERSION_INFO,
        val additionalCordapps: Collection<TestCordappInternal> = emptyList(),
        val flowManager: MockNodeFlowManager = MockNodeFlowManager()) {
    constructor(mockNodeParameters: MockNodeParameters) : this(
            mockNodeParameters.forcedID,
            mockNodeParameters.legalName,
            mockNodeParameters.entropyRoot,
            { mockNodeParameters.configOverrides?.applyMockNodeOverrides(it) },
            MOCK_VERSION_INFO,
            uncheckedCast(mockNodeParameters.additionalCordapps)
    )
}

/**
 * A [StartedNode] which exposes its internal [InternalMockNetwork.MockNode] for testing.
 */
interface TestStartedNode {
    val internals: InternalMockNetwork.MockNode
    val info: NodeInfo
    val services: StartedNodeServices
    val smm: StateMachineManager
    val attachments: NodeAttachmentService
    val rpcOps: CordaRPCOps
    val network: MockNodeMessagingService
    val database: CordaPersistence
    val notaryService: NotaryService?

    fun dispose() = internals.stop()

    fun pumpReceive(block: Boolean = false): InMemoryMessagingNetwork.MessageTransfer? {
        return network.pumpReceive(block)
    }

    /**
     * Attach a [MessagingServiceSpy] to the [InternalMockNetwork.MockNode] allowing interception and modification of messages.
     */
    fun setMessagingServiceSpy(spy: MessagingServiceSpy) {
        internals.setMessagingServiceSpy(spy)
    }

    /**
     * Use this method to register your initiated flows in your tests. This is automatically done by the node when it
     * starts up for all [FlowLogic] classes it finds which are annotated with [InitiatedBy].
     * @return An [Observable] of the initiated flows started by counterparties.
     */
    fun <T : FlowLogic<*>> registerInitiatedFlow(initiatedFlowClass: Class<T>, track: Boolean = false): Observable<T>

    fun <T : FlowLogic<*>> registerInitiatedFlow(initiatingFlowClass: Class<out FlowLogic<*>>, initiatedFlowClass: Class<T>, track: Boolean = false): Observable<T>
}

open class InternalMockNetwork(cordappPackages: List<String> = emptyList(),
                               // TODO InternalMockNetwork does not need MockNetworkParameters
                               defaultParameters: MockNetworkParameters = MockNetworkParameters(),
                               val networkSendManuallyPumped: Boolean = defaultParameters.networkSendManuallyPumped,
                               val threadPerNode: Boolean = defaultParameters.threadPerNode,
                               servicePeerAllocationStrategy: InMemoryMessagingNetwork.ServicePeerAllocationStrategy = defaultParameters.servicePeerAllocationStrategy,
                               val notarySpecs: List<MockNetworkNotarySpec> = defaultParameters.notarySpecs,
                               val testDirectory: Path = Paths.get("build") / "mock-network" /  getTimestampAsDirectoryName(),
                               initialNetworkParameters: NetworkParameters = testNetworkParameters(),
                               val defaultFactory: (MockNodeArgs) -> MockNode = { args -> MockNode(args) },
                               cordappsForAllNodes: Collection<TestCordappInternal> = emptySet(),
                               val autoVisibleNodes: Boolean = true) : AutoCloseable {

    var networkParameters: NetworkParameters = initialNetworkParameters
        private set

    init {
        // Apache SSHD for whatever reason registers a SFTP FileSystemProvider - which gets loaded by JimFS.
        // This SFTP support loads BouncyCastle, which we want to avoid.
        // Please see https://issues.apache.org/jira/browse/SSHD-736 - it's easier then to create our own fork of SSHD
        SecurityUtils.setAPrioriDisabledProvider("BC", true) // XXX: Why isn't this static?
        require(initialNetworkParameters.notaries.isEmpty()) { "Define notaries using notarySpecs" }
    }

    var nextNodeId = 0
        private set
    private val busyLatch = ReusableLatch()
    val messagingNetwork = InMemoryMessagingNetwork.create(networkSendManuallyPumped, servicePeerAllocationStrategy, busyLatch)
    // A unique identifier for this network to segregate databases with the same nodeID but different networks.
    private val networkId = random63BitValue()
    private val networkParametersCopier: NetworkParametersCopier
    private val _nodes = mutableListOf<MockNode>()
    private val serializationEnv = checkNotNull(setDriverSerialization()) { "Using more than one mock network simultaneously is not supported." }
    private val sharedUserCount = AtomicInteger(0)
    private val combinedCordappsForAllNodes = cordappsForPackages(cordappPackages) + cordappsForAllNodes

    /** A read only view of the current set of nodes. */
    val nodes: List<MockNode> get() = _nodes

    /**
     * Returns the list of nodes started by the network. Each notary specified when the network is constructed ([notarySpecs]
     * parameter) maps 1:1 to the notaries returned by this list.
     */
    val notaryNodes: List<TestStartedNode>

    /**
     * Returns the single notary node on the network. Throws if there are none or more than one.
     * @see notaryNodes
     */
    val defaultNotaryNode: TestStartedNode
        get() {
            return when (notaryNodes.size) {
                0 -> throw IllegalStateException("There are no notaries defined on the network")
                1 -> notaryNodes[0]
                else -> throw IllegalStateException("There is more than one notary defined on the network")
            }
        }

    /**
     * Return the identity of the default notary node.
     * @see defaultNotaryNode
     */
    val defaultNotaryIdentity: Party
        get() {
            return defaultNotaryNode.info.legalIdentities.singleOrNull()
                    ?: throw IllegalStateException("Default notary has multiple identities")
        }

    /**
     * Because this executor is shared, we need to be careful about nodes shutting it down.
     */
    private val sharedServerThread = object : ServiceAffinityExecutor("Mock network", 1) {
        override fun shutdown() {
            // We don't actually allow the shutdown of the network-wide shared thread pool until all references to
            // it have been shutdown.
            if (sharedUserCount.decrementAndGet() == 0) {
                super.shutdown()
            }
        }

        override fun awaitTermination(timeout: Long, unit: TimeUnit): Boolean {
            return if (!isShutdown) {
                flush()
                true
            } else {
                super.awaitTermination(timeout, unit)
            }
        }
    }

    init {
        try {
            val notaryInfos = generateNotaryIdentities()
            networkParameters = initialNetworkParameters.copy(notaries = notaryInfos)
            // The network parameters must be serialised before starting any of the nodes
            networkParametersCopier = NetworkParametersCopier(networkParameters)
            @Suppress("LeakingThis")
            // Notary nodes need a platform version >= network min platform version.
            notaryNodes = createNotaries()
        } catch (t: Throwable) {
            stopNodes()
            throw t
        }
    }

    private fun generateNotaryIdentities(): List<NotaryInfo> {
        return notarySpecs.mapIndexed { index, (name, validating) ->
            val identity = DevIdentityGenerator.installKeyStoreWithNodeIdentity(baseDirectory(nextNodeId + index), name)
            NotaryInfo(identity, validating)
        }
    }

    @VisibleForTesting
    internal open fun createNotaries(): List<TestStartedNode> {
        return notarySpecs.map { spec ->
            createNode(InternalMockNodeParameters(
                    legalName = spec.name,
                    configOverrides = { doReturn(NotaryConfig(spec.validating, className = spec.className)).whenever(it).notary }
            ))
        }
    }

    private fun getServerThread(id: Int): ServiceAffinityExecutor {
        return if (threadPerNode) {
            ServiceAffinityExecutor("Mock node $id thread", 1)
        } else {
            sharedUserCount.incrementAndGet()
            sharedServerThread
        }
    }

    open class MockNode(args: MockNodeArgs, private val mockFlowManager: MockNodeFlowManager = args.flowManager) : AbstractNode<TestStartedNode>(
            args.config,
            TestClock(Clock.systemUTC()),
            DefaultNamedCacheFactory(),
            args.version,
            mockFlowManager,
            args.network.getServerThread(args.id),
            args.network.busyLatch
    ) {
        companion object {
            private val staticLog = contextLogger()
        }

        /** The actual [TestStartedNode] implementation created by this node */
        private class TestStartedNodeImpl(
                override val internals: MockNode,
                override val attachments: NodeAttachmentService,
                override val network: MockNodeMessagingService,
                override val services: StartedNodeServices,
                override val info: NodeInfo,
                override val smm: StateMachineManager,
                override val database: CordaPersistence,
                override val rpcOps: CordaRPCOps,
                override val notaryService: NotaryService?) : TestStartedNode {

            override fun dispose() = internals.stop()

            override fun <T : FlowLogic<*>> registerInitiatedFlow(initiatedFlowClass: Class<T>, track: Boolean): Observable<T> {
                internals.flowManager.registerInitiatedFlow(initiatedFlowClass)
                return smm.changes.filter { it is StateMachineManager.Change.Add }.map { it.logic }.ofType(initiatedFlowClass)
            }

            override fun <T : FlowLogic<*>> registerInitiatedFlow(initiatingFlowClass: Class<out FlowLogic<*>>, initiatedFlowClass: Class<T>, track: Boolean): Observable<T> {
                internals.flowManager.registerInitiatedFlow(initiatingFlowClass, initiatedFlowClass)
                return smm.changes.filter { it is StateMachineManager.Change.Add }.map { it.logic }.ofType(initiatedFlowClass)
            }
        }

        val mockNet = args.network
        val id = args.id

        init {
            require(id >= 0) { "Node ID must be zero or positive, was passed: $id" }
        }

        private val entropyRoot = args.entropyRoot
        var counter = entropyRoot
        override val log get() = staticLog
        override val transactionVerifierWorkerCount: Int get() = 1

        private var _rxIoScheduler: Scheduler? = null
        override val rxIoScheduler: Scheduler
            get() {
                return _rxIoScheduler ?: CachedThreadScheduler(testThreadFactory()).also {
                    runOnStop += it::shutdown
                    _rxIoScheduler = it
                }
            }

        override val started: TestStartedNode? get() = super.started

        override fun createStartedNode(nodeInfo: NodeInfo, rpcOps: CordaRPCOps, notaryService: NotaryService?): TestStartedNode {
            return TestStartedNodeImpl(
                    this,
                    attachments,
                    network as MockNodeMessagingService,
                    object : StartedNodeServices, ServiceHubInternal by services, FlowStarter by flowStarter {},
                    nodeInfo,
                    smm,
                    database,
                    rpcOps,
                    notaryService
            )
        }

        override fun start(): TestStartedNode {
            mockNet.networkParametersCopier.install(configuration.baseDirectory)
            return super.start().also(::advertiseNodeToNetwork)
        }

        private fun advertiseNodeToNetwork(newNode: TestStartedNode) {
            if (!mockNet.autoVisibleNodes) return
            mockNet.nodes
                    .mapNotNull { it.started }
                    .forEach { existingNode ->
                        newNode.services.networkMapCache.addNode(existingNode.info)
                        existingNode.services.networkMapCache.addNode(newNode.info)
                    }
        }

        override fun makeMessagingService(): MockNodeMessagingService {
            return MockNodeMessagingService(configuration, serverThread).closeOnStop()
        }

        override fun startMessagingService(rpcOps: RPCOps,
                                           nodeInfo: NodeInfo,
                                           myNotaryIdentity: PartyAndCertificate?,
                                           networkParameters: NetworkParameters) {
            (network as MockNodeMessagingService).start(mockNet.messagingNetwork, !mockNet.threadPerNode, id, myNotaryIdentity)
        }

        fun setMessagingServiceSpy(spy: MessagingServiceSpy) {
            spy._messagingService = network
            (network as MockNodeMessagingService).spy = spy
        }

        override fun makeKeyManagementService(identityService: PersistentIdentityService): KeyManagementServiceInternal {
            return BasicHSMKeyManagementService(cacheFactory, identityService, database, cryptoService, pkToIdCache)
        }

        override fun startShell() {
            //No mock shell
        }

        // This is not thread safe, but node construction is done on a single thread, so that should always be fine
        override fun generateKeyPair(alias: String): PublicKey {
            require(cryptoService is BCCryptoService) { "MockNode supports BCCryptoService only, but it is ${cryptoService.javaClass.name}" }
            counter = counter.add(BigInteger.ONE)
            // The StartedMockNode specifically uses EdDSA keys as they are fixed and stored in json files for some tests (e.g IRSSimulation).
            val keyPair = Crypto.deriveKeyPairFromEntropy(Crypto.EDDSA_ED25519_SHA512, counter)
            (cryptoService as BCCryptoService).importKey(alias, keyPair)
            return keyPair.public
        }

        // NodeInfo requires a non-empty addresses list and so we give it a dummy value for mock nodes.
        // The non-empty addresses check is important to have and so we tolerate the ugliness here.
        override fun myAddresses(): List<NetworkHostAndPort> = listOf(NetworkHostAndPort("mock.node", 1000))

        // Allow unit tests to modify the serialization whitelist list before the node start,
        // so they don't have to ServiceLoad test whitelists into all unit tests.
        private val _serializationWhitelists by lazy { super.serializationWhitelists.toMutableList() }
        override val serializationWhitelists: List<SerializationWhitelist>
            get() = _serializationWhitelists
        private var dbCloser: (() -> Any?)? = null

        override fun startDatabase() {
            super.startDatabase()
            dbCloser = database::close
            runOnStop += dbCloser!!
        }

        fun disableDBCloseOnStop() {
            runOnStop.remove(dbCloser)
        }

        fun manuallyCloseDB() {
            dbCloser?.invoke()
            dbCloser = null
        }

        var acceptableLiveFiberCountOnStop: Int = 0

        override fun acceptableLiveFiberCountOnStop(): Int = acceptableLiveFiberCountOnStop

        fun <T : FlowLogic<*>> registerInitiatedFlowFactory(initiatingFlowClass: Class<out FlowLogic<*>>, initiatedFlowClass: Class<T>, factory: InitiatedFlowFactory<T>, track: Boolean): Observable<T> {
            mockFlowManager.registerTestingFactory(initiatingFlowClass, factory)
            return if (track) {
                smm.changes.filter { it is StateMachineManager.Change.Add }.map { it.logic }.ofType(initiatedFlowClass)
            } else {
                Observable.empty<T>()
            }
        }

        override fun makeNetworkParametersStorage(): NetworkParametersStorage = MockNetworkParametersStorage()
    }

    fun createUnstartedNode(parameters: InternalMockNodeParameters = InternalMockNodeParameters()): MockNode {
        return createUnstartedNode(parameters, defaultFactory)
    }

    fun createUnstartedNode(parameters: InternalMockNodeParameters = InternalMockNodeParameters(), nodeFactory: (MockNodeArgs) -> MockNode): MockNode {
        return createNodeImpl(parameters, nodeFactory, false)
    }

    fun createNode(parameters: InternalMockNodeParameters = InternalMockNodeParameters()): TestStartedNode {
        return createNode(parameters, defaultFactory)
    }

    /** Like the other [createNode] but takes a [nodeFactory] and propagates its [MockNode] subtype. */
    fun createNode(parameters: InternalMockNodeParameters = InternalMockNodeParameters(), nodeFactory: (MockNodeArgs) -> MockNode): TestStartedNode {
        return uncheckedCast(createNodeImpl(parameters, nodeFactory, true).started)!!
    }

    private fun createNodeImpl(parameters: InternalMockNodeParameters, nodeFactory: (MockNodeArgs) -> MockNode, start: Boolean): MockNode {
        val id = parameters.forcedID ?: nextNodeId++
        val baseDirectory = baseDirectory(id)
        val certificatesDirectory = baseDirectory / "certificates"
        certificatesDirectory.createDirectories()
        val config = mockNodeConfiguration(certificatesDirectory).also {
            doReturn(baseDirectory).whenever(it).baseDirectory
            doReturn(parameters.legalName ?: CordaX500Name("Mock Company $id", "London", "GB")).whenever(it).myLegalName
            doReturn(makeTestDataSourceProperties("node_${id}_net_$networkId")).whenever(it).dataSourceProperties
            doReturn(emptyList<SecureHash>()).whenever(it).extraNetworkMapKeys
            doReturn(listOf(baseDirectory / "cordapps")).whenever(it).cordappDirectories
            parameters.configOverrides(it)
        }

        TestCordappInternal.installCordapps(baseDirectory, parameters.additionalCordapps.toSet(), combinedCordappsForAllNodes)

        val node = nodeFactory(MockNodeArgs(config, this, id, parameters.entropyRoot, parameters.version, flowManager = parameters.flowManager))
        _nodes += node
        if (start) {
            node.start()
        }
        return node
    }

    fun restartNode(
            node: TestStartedNode,
            parameters: InternalMockNodeParameters = InternalMockNodeParameters(),
            nodeFactory: (MockNodeArgs) -> MockNode = defaultFactory
    ): TestStartedNode {
        node.internals.disableDBCloseOnStop()
        node.dispose()
        return createNode(
                parameters.copy(legalName = node.internals.configuration.myLegalName, forcedID = node.internals.id),
                nodeFactory
        )
    }

    fun baseDirectory(node: TestStartedNode): Path = baseDirectory(node.internals.id)

    fun baseDirectory(nodeId: Int): Path = testDirectory / "nodes/$nodeId"

    /**
     * Asks every node in order to process any queued up inbound messages. This may in turn result in nodes
     * sending more messages to each other, thus, a typical usage is to call runNetwork with the [rounds]
     * parameter set to -1 (the default) which simply runs as many rounds as necessary to result in network
     * stability (no nodes sent any messages in the last round).
     */
    @JvmOverloads
    fun runNetwork(rounds: Int = -1) {
        check(!networkSendManuallyPumped) {
            "MockNetwork.runNetwork() should only be used when networkSendManuallyPumped == false. " +
                    "You can use MockNetwork.waitQuiescent() to wait for all the nodes to process all the messages on their queues instead."
        }

        if (rounds == -1) {
            do {
                awaitAsyncOperations()
            } while (pumpAll())
        } else {
            repeat(rounds) {
                pumpAll()
            }
        }
    }

    private fun pumpAll(): Boolean {
        val transferredMessages = messagingNetwork.endpoints.map { it.pumpReceive(false) }
        return transferredMessages.any { it != null }
    }

    /**
     * We wait for any flows that are suspended on an async operation completion to resume and either
     * finish the flow, or generate a response message.
     */
    private fun awaitAsyncOperations() {
        while (anyFlowsSuspendedOnAsyncOperation()) {
            Thread.sleep(50)
        }
    }

    /** Returns true if there are any flows suspended waiting for an async operation to complete. */
    private fun anyFlowsSuspendedOnAsyncOperation(): Boolean {
        val allNodes = this._nodes
        val allActiveFlows = allNodes.flatMap { it.smm.snapshot() }

        return allActiveFlows.any {
            val flowState = it.snapshot().checkpoint.flowState
            flowState is FlowState.Started && flowState.flowIORequest is FlowIORequest.ExecuteAsyncOperation
        }
    }

    @JvmOverloads
    fun createPartyNode(legalName: CordaX500Name? = null): TestStartedNode {
        return createNode(InternalMockNodeParameters(legalName = legalName))
    }

    @Suppress("unused") // This is used from the network visualiser tool.
    fun addressToNode(msgRecipient: MessageRecipients): MockNode {
        return when (msgRecipient) {
            is SingleMessageRecipient -> nodes.single { it.started!!.network.myAddress == msgRecipient }
            is InMemoryMessagingNetwork.DistributedServiceHandle -> {
                nodes.firstOrNull { it.started!!.info.isLegalIdentity(msgRecipient.party) }
                        ?: throw IllegalArgumentException("Couldn't find node advertising service with owning party name: ${msgRecipient.party.name} ")
            }
            else -> throw IllegalArgumentException("Method not implemented for different type of message recipients")
        }
    }

    fun startNodes() {
        require(nodes.isNotEmpty())
        nodes.forEach { it.started ?: it.start() }
    }

    fun stopNodes() {
        // Serialization env must be unset even if other parts of this method fail.
        serializationEnv.use {
            nodes.forEach { it.started?.dispose() }
        }
        messagingNetwork.stop()
    }

    /** Block until all scheduled activity, active flows and network activity has ceased. */
    fun waitQuiescent() {
        busyLatch.await(30000) // don't hang forever if for some reason things don't complete
    }

    override fun close() = stopNodes()
}

abstract class MessagingServiceSpy {
    internal var _messagingService: MessagingService? = null
        set(value) {
            check(field == null) { "Spy has already been attached to a node" }
            field = value
        }
    val messagingService: MessagingService get() = checkNotNull(_messagingService) { "Spy has not been attached to a node" }

    abstract fun send(message: Message, target: MessageRecipients, sequenceKey: Any)
}

private fun mockNodeConfiguration(certificatesDirectory: Path): NodeConfiguration {
    @DoNotImplement
    abstract class AbstractNodeConfiguration : NodeConfiguration

    val signingCertificateStore = CertificateStoreStubs.Signing.withCertificatesDirectory(certificatesDirectory)
    val p2pSslConfiguration = CertificateStoreStubs.P2P.withCertificatesDirectory(certificatesDirectory)

    return rigorousMock<AbstractNodeConfiguration>().also {
        doReturn(certificatesDirectory.createDirectories()).whenever(it).certificatesDirectory
        doReturn(p2pSslConfiguration).whenever(it).p2pSslOptions
        doReturn(signingCertificateStore).whenever(it).signingCertificateStore
        doReturn(emptyList<User>()).whenever(it).rpcUsers
        doReturn(null).whenever(it).notary
        doReturn(DatabaseConfig()).whenever(it).database
        doReturn("").whenever(it).emailAddress
        doReturn(null).whenever(it).jmxMonitoringHttpPort
        doReturn(true).whenever(it).devMode
<<<<<<< HEAD
        @Suppress("DEPRECATION")
=======
        doReturn(emptyList<String>()).whenever(it).blacklistedAttachmentSigningKeys
>>>>>>> aad2e82d
        doReturn(null).whenever(it).compatibilityZoneURL
        doReturn(null).whenever(it).networkServices
        doReturn(VerifierType.InMemory).whenever(it).verifierType
        // Set to be long enough so retries don't trigger unless we override it
        doReturn(FlowTimeoutConfiguration(1.hours, 3, backoffBase = 1.0)).whenever(it).flowTimeout
        doReturn(5.seconds.toMillis()).whenever(it).additionalNodeInfoPollingFrequencyMsec
        doReturn(null).whenever(it).devModeOptions
        doReturn(NetworkParameterAcceptanceSettings()).whenever(it).networkParameterAcceptanceSettings
    }
}

class MockNodeFlowManager : NodeFlowManager() {
    val testingRegistrations = HashMap<Class<out FlowLogic<*>>, InitiatedFlowFactory<*>>()
    override fun getFlowFactoryForInitiatingFlow(initiatedFlowClass: Class<out FlowLogic<*>>): InitiatedFlowFactory<*>? {
        if (initiatedFlowClass in testingRegistrations) {
            return testingRegistrations.get(initiatedFlowClass)
        }
        return super.getFlowFactoryForInitiatingFlow(initiatedFlowClass)
    }

    fun registerTestingFactory(initiator: Class<out FlowLogic<*>>, factory: InitiatedFlowFactory<*>) {
        testingRegistrations.put(initiator, factory)
    }
}
<|MERGE_RESOLUTION|>--- conflicted
+++ resolved
@@ -606,11 +606,8 @@
         doReturn("").whenever(it).emailAddress
         doReturn(null).whenever(it).jmxMonitoringHttpPort
         doReturn(true).whenever(it).devMode
-<<<<<<< HEAD
+        doReturn(emptyList<String>()).whenever(it).blacklistedAttachmentSigningKeys
         @Suppress("DEPRECATION")
-=======
-        doReturn(emptyList<String>()).whenever(it).blacklistedAttachmentSigningKeys
->>>>>>> aad2e82d
         doReturn(null).whenever(it).compatibilityZoneURL
         doReturn(null).whenever(it).networkServices
         doReturn(VerifierType.InMemory).whenever(it).verifierType
