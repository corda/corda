package net.corda.testing.node

import com.google.common.jimfs.Configuration.unix
import com.google.common.jimfs.Jimfs
import com.nhaarman.mockito_kotlin.doReturn
import com.nhaarman.mockito_kotlin.whenever
import net.corda.core.crypto.entropyToKeyPair
import net.corda.core.crypto.random63BitValue
import net.corda.core.identity.CordaX500Name
import net.corda.core.identity.PartyAndCertificate
import net.corda.core.internal.createDirectories
import net.corda.core.internal.createDirectory
import net.corda.core.internal.uncheckedCast
import net.corda.core.messaging.MessageRecipients
import net.corda.core.messaging.RPCOps
import net.corda.core.messaging.SingleMessageRecipient
import net.corda.core.node.services.IdentityService
import net.corda.core.node.services.KeyManagementService
import net.corda.core.serialization.SerializationWhitelist
import net.corda.core.utilities.NetworkHostAndPort
import net.corda.core.utilities.getOrThrow
import net.corda.core.utilities.loggerFor
import net.corda.node.internal.AbstractNode
import net.corda.node.internal.StartedNode
import net.corda.node.internal.cordapp.CordappLoader
import net.corda.node.services.api.NetworkMapCacheInternal
import net.corda.node.services.api.SchemaService
import net.corda.node.services.config.BFTSMaRtConfiguration
import net.corda.node.services.config.NodeConfiguration
import net.corda.node.services.config.NotaryConfig
import net.corda.node.services.keys.E2ETestKeyManagementService
import net.corda.node.services.messaging.*
import net.corda.node.services.network.InMemoryNetworkMapService
import net.corda.node.services.network.NetworkMapService
import net.corda.node.services.transactions.BFTNonValidatingNotaryService
import net.corda.node.services.transactions.BFTSMaRt
import net.corda.node.services.transactions.InMemoryTransactionVerifierService
import net.corda.node.utilities.AffinityExecutor
import net.corda.node.utilities.AffinityExecutor.ServiceAffinityExecutor
import net.corda.nodeapi.internal.ServiceInfo
import net.corda.testing.DUMMY_NOTARY
import net.corda.testing.initialiseTestSerialization
import net.corda.testing.node.MockServices.Companion.MOCK_VERSION_INFO
import net.corda.testing.node.MockServices.Companion.makeTestDataSourceProperties
import net.corda.testing.testNodeConfiguration
import org.apache.activemq.artemis.utils.ReusableLatch
import org.slf4j.Logger
import java.io.Closeable
import java.math.BigInteger
import java.nio.file.Path
import java.security.KeyPair
import java.security.PublicKey
import java.util.concurrent.TimeUnit
import java.util.concurrent.atomic.AtomicInteger

fun StartedNode<MockNetwork.MockNode>.pumpReceive(block: Boolean = false): InMemoryMessagingNetwork.MessageTransfer? {
    return (network as InMemoryMessagingNetwork.InMemoryMessaging).pumpReceive(block)
}

/** Helper builder for configuring a [MockNetwork] from Java. */
@Suppress("unused")
data class MockNetworkParameters(
        val networkSendManuallyPumped: Boolean = false,
        val threadPerNode: Boolean = false,
        val servicePeerAllocationStrategy: InMemoryMessagingNetwork.ServicePeerAllocationStrategy = InMemoryMessagingNetwork.ServicePeerAllocationStrategy.Random(),
        val defaultFactory: (MockNodeArgs) -> MockNetwork.MockNode = MockNetwork::MockNode,
        val initialiseSerialization: Boolean = true,
        val cordappPackages: List<String> = emptyList()) {
    fun setNetworkSendManuallyPumped(networkSendManuallyPumped: Boolean) = copy(networkSendManuallyPumped = networkSendManuallyPumped)
    fun setThreadPerNode(threadPerNode: Boolean) = copy(threadPerNode = threadPerNode)
    fun setServicePeerAllocationStrategy(servicePeerAllocationStrategy: InMemoryMessagingNetwork.ServicePeerAllocationStrategy) = copy(servicePeerAllocationStrategy = servicePeerAllocationStrategy)
    fun setDefaultFactory(defaultFactory: (MockNodeArgs) -> MockNetwork.MockNode) = copy(defaultFactory = defaultFactory)
    fun setInitialiseSerialization(initialiseSerialization: Boolean) = copy(initialiseSerialization = initialiseSerialization)
    fun setCordappPackages(cordappPackages: List<String>) = copy(cordappPackages = cordappPackages)
}

/**
 * @param notaryIdentity a set of service entries to use in place of the node's default service entries,
 * for example where a node's service is part of a cluster.
 * @param entropyRoot the initial entropy value to use when generating keys. Defaults to an (insecure) random value,
 * but can be overridden to cause nodes to have stable or colliding identity/service keys.
 * @param configOverrides add/override behaviour of the [NodeConfiguration] mock object.
 */
@Suppress("unused")
data class MockNodeParameters(
        val forcedID: Int? = null,
        val legalName: CordaX500Name? = null,
        val notaryIdentity: Pair<ServiceInfo, KeyPair>? = null,
        val entropyRoot: BigInteger = BigInteger.valueOf(random63BitValue()),
        val configOverrides: (NodeConfiguration) -> Any? = {}) {
    fun setForcedID(forcedID: Int?) = copy(forcedID = forcedID)
    fun setLegalName(legalName: CordaX500Name?) = copy(legalName = legalName)
    fun setNotaryIdentity(notaryIdentity: Pair<ServiceInfo, KeyPair>?) = copy(notaryIdentity = notaryIdentity)
    fun setEntropyRoot(entropyRoot: BigInteger) = copy(entropyRoot = entropyRoot)
    fun setConfigOverrides(configOverrides: (NodeConfiguration) -> Any?) = copy(configOverrides = configOverrides)
}

data class MockNodeArgs(
        val config: NodeConfiguration,
        val network: MockNetwork,
        val id: Int,
        val notaryIdentity: Pair<ServiceInfo, KeyPair>?,
        val entropyRoot: BigInteger)

/**
 * A mock node brings up a suite of in-memory services in a fast manner suitable for unit testing.
 * Components that do IO are either swapped out for mocks, or pointed to a [Jimfs] in memory filesystem or an in
 * memory H2 database instance.
 *
 * Mock network nodes require manual pumping by default: they will not run asynchronous. This means that
 * for message exchanges to take place (and associated handlers to run), you must call the [runNetwork]
 * method.
 *
 * You can get a printout of every message sent by using code like:
 *
 *    LogHelper.setLevel("+messages")
 */
class MockNetwork(defaultParameters: MockNetworkParameters = MockNetworkParameters(),
                  private val networkSendManuallyPumped: Boolean = defaultParameters.networkSendManuallyPumped,
                  private val threadPerNode: Boolean = defaultParameters.threadPerNode,
                  servicePeerAllocationStrategy: InMemoryMessagingNetwork.ServicePeerAllocationStrategy = defaultParameters.servicePeerAllocationStrategy,
<<<<<<< HEAD
                  private val defaultFactory: (MockNodeArgs) -> MockNode = defaultParameters.defaultFactory,
                  private val initialiseSerialization: Boolean = defaultParameters.initialiseSerialization,
=======
                  private val defaultFactory: Factory<*> = defaultParameters.defaultFactory,
                  initialiseSerialization: Boolean = defaultParameters.initialiseSerialization,
>>>>>>> 4b0b13da
                  private val cordappPackages: List<String> = defaultParameters.cordappPackages) : Closeable {
    /** Helper constructor for creating a [MockNetwork] with custom parameters from Java. */
    constructor(parameters: MockNetworkParameters) : this(defaultParameters = parameters)

    var nextNodeId = 0
        private set
    private val filesystem = Jimfs.newFileSystem(unix())
    private val busyLatch = ReusableLatch()
    val messagingNetwork = InMemoryMessagingNetwork(networkSendManuallyPumped, servicePeerAllocationStrategy, busyLatch)
    // A unique identifier for this network to segregate databases with the same nodeID but different networks.
    private val networkId = random63BitValue()
    private val _nodes = mutableListOf<MockNode>()
    /** A read only view of the current set of executing nodes. */
    val nodes: List<MockNode> get() = _nodes
    private val serializationEnv = initialiseTestSerialization(initialiseSerialization)

    init {
        filesystem.getPath("/nodes").createDirectory()
    }

    /**
     * Because this executor is shared, we need to be careful about nodes shutting it down.
     */
    private val sharedUserCount = AtomicInteger(0)
    private val sharedServerThread = object : ServiceAffinityExecutor("Mock network", 1) {
        override fun shutdown() {
            // We don't actually allow the shutdown of the network-wide shared thread pool until all references to
            // it have been shutdown.
            if (sharedUserCount.decrementAndGet() == 0) {
                super.shutdown()
            }
        }

        override fun awaitTermination(timeout: Long, unit: TimeUnit): Boolean {
            if (!isShutdown) {
                flush()
                return true
            } else {
                return super.awaitTermination(timeout, unit)
            }
        }
    }

    open class MockNode(args: MockNodeArgs) : AbstractNode(
            args.config,
            TestClock(),
            MOCK_VERSION_INFO,
            CordappLoader.createDefaultWithTestPackages(args.config, args.network.cordappPackages),
            args.network.busyLatch) {
        val mockNet = args.network
        val id = args.id
        internal val notaryIdentity = args.notaryIdentity
        val entropyRoot = args.entropyRoot
        var counter = entropyRoot
        override val log: Logger = loggerFor<MockNode>()
        override val serverThread: AffinityExecutor =
                if (mockNet.threadPerNode)
                    ServiceAffinityExecutor("Mock node $id thread", 1)
                else {
                    mockNet.sharedUserCount.incrementAndGet()
                    mockNet.sharedServerThread
                }
        override val started: StartedNode<MockNode>? get() = uncheckedCast(super.started)
        override fun start(): StartedNode<MockNode> = uncheckedCast(super.start())

        // We only need to override the messaging service here, as currently everything that hits disk does so
        // through the java.nio API which we are already mocking via Jimfs.
        override fun makeMessagingService(legalIdentity: PartyAndCertificate): MessagingService {
            require(id >= 0) { "Node ID must be zero or positive, was passed: " + id }
            return mockNet.messagingNetwork.createNodeWithID(
                    !mockNet.threadPerNode,
                    id,
                    serverThread,
                    getNotaryIdentity(),
                    myLegalName,
                    database)
                    .start()
                    .getOrThrow()
        }

        fun setMessagingServiceSpy(messagingServiceSpy: MessagingServiceSpy) {
            network = messagingServiceSpy
        }

        override fun makeKeyManagementService(identityService: IdentityService): KeyManagementService {
            return E2ETestKeyManagementService(identityService, partyKeys + (notaryIdentity?.let { setOf(it.second) } ?: emptySet()))
        }

        override fun startMessagingService(rpcOps: RPCOps) {
            // Nothing to do
        }

        override fun makeNetworkMapService(network: MessagingService, networkMapCache: NetworkMapCacheInternal): NetworkMapService {
            return InMemoryNetworkMapService(network, networkMapCache, 1)
        }

        // This is not thread safe, but node construction is done on a single thread, so that should always be fine
        override fun generateKeyPair(): KeyPair {
            counter = counter.add(BigInteger.ONE)
            return entropyToKeyPair(counter)
        }

        /**
         * MockNetwork will ensure nodes are connected to each other. The nodes themselves
         * won't be able to tell if that happened already or not.
         */
        override fun checkNetworkMapIsInitialized() = Unit

        override fun makeTransactionVerifierService() = InMemoryTransactionVerifierService(1)

        override fun myAddresses() = emptyList<NetworkHostAndPort>()

        // Allow unit tests to modify the serialization whitelist list before the node start,
        // so they don't have to ServiceLoad test whitelists into all unit tests.
        val testSerializationWhitelists by lazy { super.serializationWhitelists.toMutableList() }
        override val serializationWhitelists: List<SerializationWhitelist>
            get() = testSerializationWhitelists
        private var dbCloser: (() -> Any?)? = null
        override fun <T> initialiseDatabasePersistence(schemaService: SchemaService, insideTransaction: () -> T) = super.initialiseDatabasePersistence(schemaService) {
            dbCloser = database::close
            insideTransaction()
        }

        fun disableDBCloseOnStop() {
            runOnStop.remove(dbCloser)
        }

        fun manuallyCloseDB() {
            dbCloser?.invoke()
            dbCloser = null
        }

        fun hasDBConnection() = dbCloser != null

        // You can change this from zero if you have custom [FlowLogic] that park themselves.  e.g. [StateMachineManagerTests]
        var acceptableLiveFiberCountOnStop: Int = 0

        override fun acceptableLiveFiberCountOnStop(): Int = acceptableLiveFiberCountOnStop

        override fun makeBFTCluster(notaryKey: PublicKey, bftSMaRtConfig: BFTSMaRtConfiguration): BFTSMaRt.Cluster {
            return object : BFTSMaRt.Cluster {
                override fun waitUntilAllReplicasHaveInitialized() {
                    val clusterNodes = mockNet.nodes.filter { notaryKey in it.started!!.info.legalIdentities.map { it.owningKey } }
                    if (clusterNodes.size != bftSMaRtConfig.clusterAddresses.size) {
                        throw IllegalStateException("Unable to enumerate all nodes in BFT cluster.")
                    }
                    clusterNodes.forEach {
                        val notaryService = it.findTokenizableService(BFTNonValidatingNotaryService::class.java)!!
                        notaryService.waitUntilReplicaHasInitialized()
                    }
                }
            }
        }
    }

    fun createUnstartedNode(parameters: MockNodeParameters = MockNodeParameters()) = createUnstartedNode(parameters, defaultFactory)
    fun <N : MockNode> createUnstartedNode(parameters: MockNodeParameters = MockNodeParameters(), nodeFactory: (MockNodeArgs) -> N): N {
        return createNodeImpl(parameters, nodeFactory, false)
    }

    fun createNode(parameters: MockNodeParameters = MockNodeParameters()): StartedNode<MockNode> = createNode(parameters, defaultFactory)
    /** Like the other [createNode] but takes a [nodeFactory] and propagates its [MockNode] subtype. */
    fun <N : MockNode> createNode(parameters: MockNodeParameters = MockNodeParameters(), nodeFactory: (MockNodeArgs) -> N): StartedNode<N> {
        val node: StartedNode<N> = uncheckedCast(createNodeImpl(parameters, nodeFactory, true).started)!!
        ensureAllNetworkMapCachesHaveAllNodeInfos()
        return node
    }

    private fun <N : MockNode> createNodeImpl(parameters: MockNodeParameters, nodeFactory: (MockNodeArgs) -> N, start: Boolean): N {
        val id = parameters.forcedID ?: nextNodeId++
        val config = testNodeConfiguration(
                baseDirectory = baseDirectory(id).createDirectories(),
                myLegalName = parameters.legalName ?: CordaX500Name(organisation = "Mock Company $id", locality = "London", country = "GB")).also {
            doReturn(makeTestDataSourceProperties("node_${id}_net_$networkId")).whenever(it).dataSourceProperties
            parameters.configOverrides(it)
        }
        return nodeFactory(MockNodeArgs(config, this, id, parameters.notaryIdentity, parameters.entropyRoot)).apply {
            if (start) {
                start()
                if (threadPerNode) nodeReadyFuture.getOrThrow() // XXX: What about manually-started nodes?
                ensureAllNetworkMapCachesHaveAllNodeInfos()
            }
            _nodes.add(this)
        }
    }

    fun baseDirectory(nodeId: Int): Path = filesystem.getPath("/nodes/$nodeId")

    /**
     * Asks every node in order to process any queued up inbound messages. This may in turn result in nodes
     * sending more messages to each other, thus, a typical usage is to call runNetwork with the [rounds]
     * parameter set to -1 (the default) which simply runs as many rounds as necessary to result in network
     * stability (no nodes sent any messages in the last round).
     */
    @JvmOverloads
    fun runNetwork(rounds: Int = -1) {
        ensureAllNetworkMapCachesHaveAllNodeInfos()
        check(!networkSendManuallyPumped)
        fun pumpAll() = messagingNetwork.endpoints.map { it.pumpReceive(false) }

        if (rounds == -1) {
            while (pumpAll().any { it != null }) {
            }
        } else {
            repeat(rounds) {
                pumpAll()
            }
        }
    }

    @JvmOverloads
    fun createNotaryNode(parameters: MockNodeParameters = MockNodeParameters(legalName = DUMMY_NOTARY.name), validating: Boolean = true): StartedNode<MockNode> {
        return createNotaryNode(parameters, validating, defaultFactory)
    }

    fun <N : MockNode> createNotaryNode(parameters: MockNodeParameters = MockNodeParameters(legalName = DUMMY_NOTARY.name),
                                        validating: Boolean = true,
                                        nodeFactory: (MockNodeArgs) -> N): StartedNode<N> {
        return createNode(parameters.copy(configOverrides = {
            doReturn(NotaryConfig(validating)).whenever(it).notary
            parameters.configOverrides(it)
        }), nodeFactory)
    }

    @JvmOverloads
    fun createPartyNode(legalName: CordaX500Name? = null,
                        notaryIdentity: Pair<ServiceInfo, KeyPair>? = null): StartedNode<MockNode> {
        return createNode(MockNodeParameters(legalName = legalName, notaryIdentity = notaryIdentity))
    }

    @Suppress("unused") // This is used from the network visualiser tool.
    fun addressToNode(msgRecipient: MessageRecipients): MockNode {
        return when (msgRecipient) {
            is SingleMessageRecipient -> nodes.single { it.started!!.network.myAddress == msgRecipient }
            is InMemoryMessagingNetwork.ServiceHandle -> {
                nodes.firstOrNull { it.started!!.info.isLegalIdentity(msgRecipient.party) }
                        ?: throw IllegalArgumentException("Couldn't find node advertising service with owning party name: ${msgRecipient.party.name} ")
            }
            else -> throw IllegalArgumentException("Method not implemented for different type of message recipients")
        }
    }

    private fun ensureAllNetworkMapCachesHaveAllNodeInfos() {
        val infos = nodes.mapNotNull { it.started?.info }
        nodes.filter { it.hasDBConnection() }
                .mapNotNull { it.started?.services?.networkMapCache }
                .forEach {
                    for (nodeInfo in infos) {
                        it.addNode(nodeInfo)
                    }
                }
    }

    fun startNodes() {
        require(nodes.isNotEmpty())
        nodes.forEach { it.started ?: it.start() }
        ensureAllNetworkMapCachesHaveAllNodeInfos()
    }

    fun stopNodes() {
        nodes.forEach { it.started?.dispose() }
        serializationEnv.resetTestSerialization()
    }

    // Test method to block until all scheduled activity, active flows
    // and network activity has ceased.
    fun waitQuiescent() {
        busyLatch.await()
    }

    override fun close() {
        stopNodes()
    }
}

fun network(nodesCount: Int, action: MockNetwork.(nodes: List<StartedNode<MockNetwork.MockNode>>, notary: StartedNode<MockNetwork.MockNode>) -> Unit) {
    MockNetwork().use {
        it.runNetwork()
        val notary = it.createNotaryNode()
        val nodes = (1..nodesCount).map { _ -> it.createPartyNode() }
        action(it, nodes, notary)
    }
}

/**
 * Extend this class in order to intercept and modify messages passing through the [MessagingService] when using the [InMemoryMessagingNetwork].
 */
open class MessagingServiceSpy(val messagingService: MessagingService) : MessagingService by messagingService

/**
 * Attach a [MessagingServiceSpy] to the [MockNetwork.MockNode] allowing interception and modification of messages.
 */
fun StartedNode<MockNetwork.MockNode>.setMessagingServiceSpy(messagingServiceSpy: MessagingServiceSpy) {
    internals.setMessagingServiceSpy(messagingServiceSpy)
}<|MERGE_RESOLUTION|>--- conflicted
+++ resolved
@@ -119,13 +119,8 @@
                   private val networkSendManuallyPumped: Boolean = defaultParameters.networkSendManuallyPumped,
                   private val threadPerNode: Boolean = defaultParameters.threadPerNode,
                   servicePeerAllocationStrategy: InMemoryMessagingNetwork.ServicePeerAllocationStrategy = defaultParameters.servicePeerAllocationStrategy,
-<<<<<<< HEAD
                   private val defaultFactory: (MockNodeArgs) -> MockNode = defaultParameters.defaultFactory,
-                  private val initialiseSerialization: Boolean = defaultParameters.initialiseSerialization,
-=======
-                  private val defaultFactory: Factory<*> = defaultParameters.defaultFactory,
                   initialiseSerialization: Boolean = defaultParameters.initialiseSerialization,
->>>>>>> 4b0b13da
                   private val cordappPackages: List<String> = defaultParameters.cordappPackages) : Closeable {
     /** Helper constructor for creating a [MockNetwork] with custom parameters from Java. */
     constructor(parameters: MockNetworkParameters) : this(defaultParameters = parameters)
