package net.corda.testing.node

import com.google.common.collect.MutableClassToInstanceMap
import net.corda.core.cordapp.CordappProvider
import net.corda.core.crypto.*
import net.corda.core.flows.FlowLogic
import net.corda.core.flows.StateMachineRunId
import net.corda.core.identity.CordaX500Name
import net.corda.core.identity.PartyAndCertificate
import net.corda.core.messaging.DataFeed
import net.corda.core.messaging.FlowHandle
import net.corda.core.messaging.FlowProgressHandle
import net.corda.core.node.*
import net.corda.core.node.services.*
import net.corda.core.serialization.SerializeAsToken
import net.corda.core.serialization.SingletonSerializeAsToken
import net.corda.core.transactions.SignedTransaction
import net.corda.node.VersionInfo
import net.corda.node.internal.StateLoaderImpl
import net.corda.node.internal.cordapp.CordappLoader
import net.corda.node.services.api.StateMachineRecordedTransactionMappingStorage
import net.corda.node.services.api.VaultServiceInternal
import net.corda.node.services.api.WritableTransactionStorage
import net.corda.node.services.config.DatabaseConfig
import net.corda.node.services.identity.InMemoryIdentityService
import net.corda.node.services.keys.freshCertificate
import net.corda.node.services.keys.getSigner
import net.corda.node.services.persistence.HibernateConfiguration
import net.corda.node.services.persistence.InMemoryStateMachineRecordedTransactionMappingStorage
import net.corda.node.services.schema.HibernateObserver
import net.corda.node.services.schema.NodeSchemaService
import net.corda.node.services.transactions.InMemoryTransactionVerifierService
import net.corda.node.services.vault.NodeVaultService
import net.corda.node.utilities.CordaPersistence
import net.corda.node.utilities.configureDatabase
import net.corda.testing.*
import org.bouncycastle.operator.ContentSigner
import rx.Observable
import rx.subjects.PublishSubject
import java.security.KeyPair
import java.security.PrivateKey
import java.security.PublicKey
import java.sql.Connection
import java.time.Clock
import java.util.*

/**
 * A singleton utility that only provides a mock identity, key and storage service. However, this is sufficient for
 * building chains of transactions and verifying them. It isn't sufficient for testing flows however.
 */
open class MockServices(
        cordappLoader: CordappLoader,
        override val validatedTransactions: WritableTransactionStorage,
        protected val stateLoader: StateLoaderImpl = StateLoaderImpl(validatedTransactions),
        private val initialIdentityName: CordaX500Name = MEGA_CORP.name,
        vararg val keys: KeyPair
) : ServiceHub, StateLoader by stateLoader {
    companion object {
        private val MOCK_IDENTITIES = listOf(MEGA_CORP_IDENTITY, MINI_CORP_IDENTITY, DUMMY_CASH_ISSUER_IDENTITY, DUMMY_NOTARY_IDENTITY)

        @JvmStatic
        val MOCK_VERSION_INFO = VersionInfo(1, "Mock release", "Mock revision", "Mock Vendor")

        /**
         * Make properties appropriate for creating a DataSource for unit tests.
         *
         * @param nodeName Reflects the "instance" of the in-memory database.  Defaults to a random string.
         */
        // TODO: Can we use an X509 principal generator here?
        @JvmStatic
        fun makeTestDataSourceProperties(nodeName: String = SecureHash.randomSHA256().toString()): Properties {
            val props = Properties()
            props.setProperty("dataSourceClassName", "org.h2.jdbcx.JdbcDataSource")
            props.setProperty("dataSource.url", "jdbc:h2:mem:${nodeName}_persistence;LOCK_TIMEOUT=10000;DB_CLOSE_ON_EXIT=FALSE")
            props.setProperty("dataSource.user", "sa")
            props.setProperty("dataSource.password", "")
            return props
        }

        /**
<<<<<<< HEAD
         * Make properties appropriate for creating a Database for unit tests.
         *
         * @param key (optional) key of a database property to be set.
         * @param value (optional) value of a database property to be set.
         */
        @JvmStatic
        fun makeTestDatabaseProperties(key: String? = null, value: String? = null): Properties {
            val props = Properties()
            props.setProperty("transactionIsolationLevel", "repeatableRead") //for other possible values see net.corda.node.utilities.CordaPeristence.parserTransactionIsolationLevel(String)
            if (key != null) {
                props.setProperty(key, value)
            }
            return props
        }

        private fun makeTestIdentityService() = InMemoryIdentityService(MOCK_IDENTITIES, trustRoot = DEV_TRUST_ROOT)
=======
         * Creates an instance of [InMemoryIdentityService] with [MOCK_IDENTITIES].
         */
        @JvmStatic
        fun makeTestIdentityService() = InMemoryIdentityService(MOCK_IDENTITIES, trustRoot = DEV_TRUST_ROOT)

>>>>>>> 0e371323
        /**
         * Makes database and mock services appropriate for unit tests.
         * @param keys a list of [KeyPair] instances to be used by [MockServices]. Defaults to [MEGA_CORP_KEY]
         * @param createIdentityService a lambda function returning an instance of [IdentityService]. Defaults to [InMemoryIdentityService].
         *
         * @return a pair where the first element is the instance of [CordaPersistence] and the second is [MockServices].
         */
        @JvmStatic
        fun makeTestDatabaseAndMockServices(keys: List<KeyPair> = listOf(MEGA_CORP_KEY),
                                            identityService: IdentityService = makeTestIdentityService(),
                                            cordappPackages: List<String> = emptyList()): Pair<CordaPersistence, MockServices>
            = makeTestDatabaseAndMockServices(keys, identityService, cordappPackages, MEGA_CORP.name)

        /**
         * Makes database and mock services appropriate for unit tests.
         * @param keys a list of [KeyPair] instances to be used by [MockServices]. Defaults to [MEGA_CORP_KEY]
         * @param createIdentityService a lambda function returning an instance of [IdentityService]. Defauts to [InMemoryIdentityService].
         * @param initialIdentityName the name of the first (typically sole) identity the services will represent.
         * @return a pair where the first element is the instance of [CordaPersistence] and the second is [MockServices].
         */
        @JvmStatic
        fun makeTestDatabaseAndMockServices(keys: List<KeyPair> = listOf(MEGA_CORP_KEY),
                                            identityService: IdentityService = makeTestIdentityService(),
                                            cordappPackages: List<String> = emptyList(),
                                            initialIdentityName: CordaX500Name): Pair<CordaPersistence, MockServices> {
            val cordappLoader = CordappLoader.createWithTestPackages(cordappPackages)
            val dataSourceProps = makeTestDataSourceProperties()
            val database = configureDatabase(dataSourceProps, DatabaseConfig(), identityService, NodeSchemaService(cordappLoader))
            val mockService = database.transaction {
                object : MockServices(cordappLoader, initialIdentityName = initialIdentityName, keys = *(keys.toTypedArray())) {
                    override val identityService get() = identityService
                    override val vaultService: VaultServiceInternal = makeVaultService(database.hibernateConfig)

                    override fun recordTransactions(statesToRecord: StatesToRecord, txs: Iterable<SignedTransaction>) {
                        for (stx in txs) {
                            validatedTransactions.addTransaction(stx)
                        }
                        // Refactored to use notifyAll() as we have no other unit test for that method with multiple transactions.
                        vaultService.notifyAll(statesToRecord, txs.map { it.tx })
                    }

                    override fun jdbcSession(): Connection = database.createSession()
                }
            }
            return Pair(database, mockService)
        }
    }

    constructor(cordappLoader: CordappLoader, initialIdentityName: CordaX500Name = MEGA_CORP.name, vararg keys: KeyPair) : this(cordappLoader, MockTransactionStorage(), initialIdentityName = initialIdentityName, keys = *keys)
    constructor(cordappPackages: List<String>, initialIdentityName: CordaX500Name = MEGA_CORP.name, vararg keys: KeyPair) : this(CordappLoader.createWithTestPackages(cordappPackages), initialIdentityName = initialIdentityName, keys = *keys)
    constructor(vararg keys: KeyPair) : this(emptyList(), MEGA_CORP.name, *keys)
    constructor() : this(generateKeyPair())

    val key: KeyPair get() = keys.first()

    override fun recordTransactions(statesToRecord: StatesToRecord, txs: Iterable<SignedTransaction>) {
        txs.forEach {
            stateMachineRecordedTransactionMapping.addMapping(StateMachineRunId.createRandom(), it.id)
        }
        for (stx in txs) {
            validatedTransactions.addTransaction(stx)
        }
    }

    final override val attachments = MockAttachmentStorage()
    val stateMachineRecordedTransactionMapping: StateMachineRecordedTransactionMappingStorage = MockStateMachineRecordedTransactionMappingStorage()
    override val identityService: IdentityService = makeTestIdentityService()
    override val keyManagementService: KeyManagementService by lazy { MockKeyManagementService(identityService, *keys) }

    override val vaultService: VaultService get() = throw UnsupportedOperationException()
    override val contractUpgradeService: ContractUpgradeService get() = throw UnsupportedOperationException()
    override val networkMapCache: NetworkMapCache get() = throw UnsupportedOperationException()
    override val clock: Clock get() = Clock.systemUTC()
    override val myInfo: NodeInfo
        get() {
            val identity = getTestPartyAndCertificate(initialIdentityName, key.public)
            return NodeInfo(emptyList(), listOf(identity), 1, serial = 1L)
        }
    override val transactionVerifierService: TransactionVerifierService get() = InMemoryTransactionVerifierService(2)
    val mockCordappProvider = MockCordappProvider(cordappLoader, attachments)
    override val cordappProvider: CordappProvider get() = mockCordappProvider
    lateinit var hibernatePersister: HibernateObserver

    fun makeVaultService(hibernateConfig: HibernateConfiguration): VaultServiceInternal {
        val vaultService = NodeVaultService(Clock.systemUTC(), keyManagementService, stateLoader, hibernateConfig)
        hibernatePersister = HibernateObserver.install(vaultService.rawUpdates, hibernateConfig)
        return vaultService
    }

    val cordappServices = MutableClassToInstanceMap.create<SerializeAsToken>()
    override fun <T : SerializeAsToken> cordaService(type: Class<T>): T {
        require(type.isAnnotationPresent(CordaService::class.java)) { "${type.name} is not a Corda service" }
        return cordappServices.getInstance(type) ?: throw IllegalArgumentException("Corda service ${type.name} does not exist")
    }

    override fun jdbcSession(): Connection = throw UnsupportedOperationException()
}

class MockKeyManagementService(val identityService: IdentityService,
                               vararg initialKeys: KeyPair) : SingletonSerializeAsToken(), KeyManagementService {
    private val keyStore: MutableMap<PublicKey, PrivateKey> = initialKeys.associateByTo(HashMap(), { it.public }, { it.private })

    override val keys: Set<PublicKey> get() = keyStore.keys

    val nextKeys = LinkedList<KeyPair>()

    override fun freshKey(): PublicKey {
        val k = nextKeys.poll() ?: generateKeyPair()
        keyStore[k.public] = k.private
        return k.public
    }

    override fun filterMyKeys(candidateKeys: Iterable<PublicKey>): Iterable<PublicKey> = candidateKeys.filter { it in this.keys }

    override fun freshKeyAndCert(identity: PartyAndCertificate, revocationEnabled: Boolean): PartyAndCertificate {
        return freshCertificate(identityService, freshKey(), identity, getSigner(identity.owningKey), revocationEnabled)
    }

    private fun getSigner(publicKey: PublicKey): ContentSigner = getSigner(getSigningKeyPair(publicKey))

    private fun getSigningKeyPair(publicKey: PublicKey): KeyPair {
        val pk = publicKey.keys.first { keyStore.containsKey(it) }
        return KeyPair(pk, keyStore[pk]!!)
    }

    override fun sign(bytes: ByteArray, publicKey: PublicKey): DigitalSignature.WithKey {
        val keyPair = getSigningKeyPair(publicKey)
        return keyPair.sign(bytes)
    }

    override fun sign(signableData: SignableData, publicKey: PublicKey): TransactionSignature {
        val keyPair = getSigningKeyPair(publicKey)
        return keyPair.sign(signableData)
    }
}

class MockStateMachineRecordedTransactionMappingStorage(
        val storage: StateMachineRecordedTransactionMappingStorage = InMemoryStateMachineRecordedTransactionMappingStorage()
) : StateMachineRecordedTransactionMappingStorage by storage

open class MockTransactionStorage : WritableTransactionStorage, SingletonSerializeAsToken() {
    override fun track(): DataFeed<List<SignedTransaction>, SignedTransaction> {
        return DataFeed(txns.values.toList(), _updatesPublisher)
    }

    private val txns = HashMap<SecureHash, SignedTransaction>()

    private val _updatesPublisher = PublishSubject.create<SignedTransaction>()

    override val updates: Observable<SignedTransaction>
        get() = _updatesPublisher

    private fun notify(transaction: SignedTransaction) = _updatesPublisher.onNext(transaction)

    override fun addTransaction(transaction: SignedTransaction): Boolean {
        val recorded = txns.putIfAbsent(transaction.id, transaction) == null
        if (recorded) {
            notify(transaction)
        }
        return recorded
    }

    override fun getTransaction(id: SecureHash): SignedTransaction? = txns[id]
}

fun <T : SerializeAsToken> createMockCordaService(serviceHub: MockServices, serviceConstructor: (AppServiceHub) -> T): T {
    class MockAppServiceHubImpl<T : SerializeAsToken>(val serviceHub: MockServices, serviceConstructor: (AppServiceHub) -> T) : AppServiceHub, ServiceHub by serviceHub {
        val serviceInstance: T

        init {
            serviceInstance = serviceConstructor(this)
            serviceHub.cordappServices.putInstance(serviceInstance.javaClass, serviceInstance)
        }

        override fun <T> startFlow(flow: FlowLogic<T>): FlowHandle<T> {
            throw UnsupportedOperationException()
        }

        override fun <T> startTrackedFlow(flow: FlowLogic<T>): FlowProgressHandle<T> {
            throw UnsupportedOperationException()
        }
    }
    return MockAppServiceHubImpl(serviceHub, serviceConstructor).serviceInstance
}<|MERGE_RESOLUTION|>--- conflicted
+++ resolved
@@ -77,31 +77,7 @@
             return props
         }
 
-        /**
-<<<<<<< HEAD
-         * Make properties appropriate for creating a Database for unit tests.
-         *
-         * @param key (optional) key of a database property to be set.
-         * @param value (optional) value of a database property to be set.
-         */
-        @JvmStatic
-        fun makeTestDatabaseProperties(key: String? = null, value: String? = null): Properties {
-            val props = Properties()
-            props.setProperty("transactionIsolationLevel", "repeatableRead") //for other possible values see net.corda.node.utilities.CordaPeristence.parserTransactionIsolationLevel(String)
-            if (key != null) {
-                props.setProperty(key, value)
-            }
-            return props
-        }
-
         private fun makeTestIdentityService() = InMemoryIdentityService(MOCK_IDENTITIES, trustRoot = DEV_TRUST_ROOT)
-=======
-         * Creates an instance of [InMemoryIdentityService] with [MOCK_IDENTITIES].
-         */
-        @JvmStatic
-        fun makeTestIdentityService() = InMemoryIdentityService(MOCK_IDENTITIES, trustRoot = DEV_TRUST_ROOT)
-
->>>>>>> 0e371323
         /**
          * Makes database and mock services appropriate for unit tests.
          * @param keys a list of [KeyPair] instances to be used by [MockServices]. Defaults to [MEGA_CORP_KEY]
