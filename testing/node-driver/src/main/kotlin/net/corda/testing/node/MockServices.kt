package net.corda.testing.node

import com.google.common.collect.MutableClassToInstanceMap
import net.corda.core.CordaInternal
import net.corda.core.contracts.Attachment
import net.corda.core.contracts.ContractClassName
import net.corda.core.contracts.ContractState
import net.corda.core.contracts.StateAndRef
import net.corda.core.contracts.StateRef
import net.corda.core.contracts.TransactionState
import net.corda.core.cordapp.CordappProvider
import net.corda.core.crypto.SecureHash
import net.corda.core.crypto.sha256
import net.corda.core.flows.FlowLogic
import net.corda.core.flows.StateMachineRunId
import net.corda.core.identity.CordaX500Name
import net.corda.core.identity.PartyAndCertificate
import net.corda.core.internal.AbstractAttachment
import net.corda.core.internal.PLATFORM_VERSION
import net.corda.core.internal.VisibleForTesting
import net.corda.core.internal.cordapp.CordappProviderInternal
import net.corda.core.internal.getRequiredTransaction
import net.corda.core.internal.mapToSet
import net.corda.core.internal.requireSupportedHashType
import net.corda.core.internal.telemetry.TelemetryComponent
import net.corda.core.internal.telemetry.TelemetryServiceImpl
import net.corda.core.internal.verification.ExternalVerifierHandle
import net.corda.core.internal.verification.VerifyingServiceHub
import net.corda.core.messaging.DataFeed
import net.corda.core.messaging.FlowHandle
import net.corda.core.messaging.FlowProgressHandle
import net.corda.core.messaging.StateMachineTransactionMapping
import net.corda.core.node.AppServiceHub
import net.corda.core.node.NetworkParameters
import net.corda.core.node.NodeInfo
import net.corda.core.node.ServiceHub
import net.corda.core.node.ServicesForResolution
import net.corda.core.node.StatesToRecord
import net.corda.core.node.services.ContractUpgradeService
import net.corda.core.node.services.CordaService
import net.corda.core.node.services.IdentityService
import net.corda.core.node.services.KeyManagementService
import net.corda.core.node.services.NetworkMapCache
import net.corda.core.node.services.NetworkParametersService
import net.corda.core.node.services.ServiceLifecycleObserver
import net.corda.core.node.services.TransactionStorage
import net.corda.core.node.services.VaultService
import net.corda.core.node.services.diagnostics.DiagnosticsService
import net.corda.core.node.services.vault.CordaTransactionSupport
import net.corda.core.serialization.SerializeAsToken
import net.corda.core.serialization.internal.AttachmentsClassLoaderCacheImpl
import net.corda.core.transactions.SignedTransaction
import net.corda.core.utilities.NetworkHostAndPort
import net.corda.core.utilities.loggerFor
import net.corda.coretesting.internal.DEV_ROOT_CA
import net.corda.node.VersionInfo
import net.corda.node.internal.cordapp.JarScanningCordappLoader
import net.corda.node.services.api.SchemaService
import net.corda.node.services.api.ServiceHubInternal
import net.corda.node.services.api.StateMachineRecordedTransactionMappingStorage
import net.corda.node.services.api.VaultServiceInternal
import net.corda.node.services.api.WritableTransactionStorage
import net.corda.node.services.attachments.NodeAttachmentTrustCalculator
import net.corda.node.services.diagnostics.NodeDiagnosticsService
import net.corda.node.services.identity.InMemoryIdentityService
import net.corda.node.services.identity.PersistentIdentityService
import net.corda.node.services.keys.BasicHSMKeyManagementService
import net.corda.node.services.network.PersistentNetworkMapCache
import net.corda.node.services.persistence.PublicKeyToOwningIdentityCacheImpl
import net.corda.node.services.schema.NodeSchemaService
import net.corda.node.services.vault.NodeVaultService
import net.corda.nodeapi.internal.cordapp.CordappLoader
import net.corda.nodeapi.internal.persistence.CordaPersistence
import net.corda.nodeapi.internal.persistence.DatabaseConfig
import net.corda.nodeapi.internal.persistence.contextTransaction
import net.corda.testing.common.internal.testNetworkParameters
import net.corda.testing.core.TestIdentity
import net.corda.testing.internal.MockCordappProvider
import net.corda.testing.internal.TestingNamedCacheFactory
import net.corda.testing.internal.configureDatabase
import net.corda.testing.internal.services.InternalMockAttachmentStorage
import net.corda.testing.node.internal.MockCryptoService
import net.corda.testing.node.internal.MockKeyManagementService
import net.corda.testing.node.internal.MockNetworkParametersStorage
import net.corda.testing.node.internal.MockTransactionStorage
import net.corda.testing.node.internal.cordappsForPackages
import net.corda.testing.node.internal.getCallerPackage
import net.corda.testing.services.MockAttachmentStorage
import java.io.ByteArrayOutputStream
import java.nio.file.FileAlreadyExistsException
import java.nio.file.Paths
import java.security.KeyPair
import java.sql.Connection
import java.time.Clock
import java.time.Instant
import java.util.Properties
import java.util.function.Consumer
import java.util.jar.JarFile
import java.util.zip.ZipEntry
import java.util.zip.ZipOutputStream
import javax.persistence.EntityManager

/** Returns a simple [IdentityService] containing the supplied [identities]. */
fun makeTestIdentityService(vararg identities: PartyAndCertificate): IdentityService {
    return InMemoryIdentityService(identities.toList(), DEV_ROOT_CA.certificate)
}

/**
 * An implementation of [ServiceHub] that is designed for in-memory unit tests of contract validation logic. It has
 * enough functionality to do tests of code that queries the vault, inserts to the vault, and constructs/checks
 * transactions. However it isn't enough to test flows and other aspects of an app that require a network. For that
 * you should investigate [MockNetwork].
 *
 * There are a variety of constructors that can be used to supply enough data to simulate a node. Each mock service hub
 * must have at least an identity of its own. The other components have defaults that work in most situations.
 */
open class MockServices private constructor(
        private val cordappLoader: CordappLoader,
        override val validatedTransactions: TransactionStorage,
        override val identityService: IdentityService,
        initialNetworkParameters: NetworkParameters,
        private val initialIdentity: TestIdentity,
        private val moreKeys: Array<out KeyPair>,
        override val keyManagementService: KeyManagementService = MockKeyManagementService(
                identityService,
                *arrayOf(initialIdentity.keyPair) + moreKeys
        )
) : ServiceHub {
    companion object {
        private fun cordappLoaderForPackages(packages: Iterable<String>, versionInfo: VersionInfo = VersionInfo.UNKNOWN): CordappLoader {
            return JarScanningCordappLoader.fromJarUrls(cordappsForPackages(packages).map { it.jarFile.toUri().toURL() }, versionInfo)
        }

        /**
         * Make properties appropriate for creating a DataSource for unit tests.
         *
         * @param nodeName Reflects the "instance" of the in-memory database.  Defaults to a random string.
         */
        // TODO: Can we use an X509 principal generator here?
        @JvmStatic
        fun makeTestDataSourceProperties(nodeName: String = SecureHash.randomSHA256().toString()): Properties {
            val dbDir = Paths.get("","build", "mocknetworktestdb", nodeName)
                    .toAbsolutePath()
            val dbPath = dbDir.resolve("persistence")
            try {
                DatabaseSnapshot.copyDatabaseSnapshot(dbDir)
            } catch (e: FileAlreadyExistsException) {
                loggerFor<MockServices>().warn("Database already exists on disk, not attempting to pre-migrate database.")
            }
            val props = Properties()
            props.setProperty("dataSourceClassName", "org.h2.jdbcx.JdbcDataSource")
            props.setProperty("dataSource.url", "jdbc:h2:file:$dbPath;NON_KEYWORDS=KEY,VALUE;LOCK_TIMEOUT=10000;DB_CLOSE_ON_EXIT=FALSE")
            props.setProperty("dataSource.user", "sa")
            props.setProperty("dataSource.password", "")
            return props
        }

        /**
         * Makes database and mock services appropriate for unit tests.
         *
         * @param cordappPackages A [List] of cordapp packages to scan for any cordapp code, e.g. contract verification code, flows and services.
         * @param identityService An instance of [IdentityService], see [makeTestIdentityService].
         * @param initialIdentity The first (typically sole) identity the services will represent.
         * @param moreKeys A list of additional [KeyPair] instances to be used by [MockServices].
         * @return A pair where the first element is the instance of [CordaPersistence] and the second is [MockServices].
         */
        @JvmStatic
        @JvmOverloads
        fun makeTestDatabaseAndMockServices(cordappPackages: List<String>,
                                            identityService: IdentityService,
                                            initialIdentity: TestIdentity,
                                            networkParameters: NetworkParameters = testNetworkParameters(modifiedTime = Instant.MIN),
                                            vararg moreKeys: KeyPair): Pair<CordaPersistence, MockServices> {

            val cordappLoader = cordappLoaderForPackages(cordappPackages)
            val dataSourceProps = makeTestDataSourceProperties()
            val schemaService = NodeSchemaService(cordappLoader.cordappSchemas)
            val database = configureDatabase(dataSourceProps, DatabaseConfig(), identityService::wellKnownPartyFromX500Name, identityService::wellKnownPartyFromAnonymous, schemaService, schemaService.internalSchemas)
            val keyManagementService = MockKeyManagementService(
                    identityService,
                    *arrayOf(initialIdentity.keyPair) + moreKeys
            )
            val mockService = database.transaction {
                makeMockMockServices(cordappLoader, identityService, networkParameters, initialIdentity, moreKeys.toSet(), keyManagementService, schemaService, database)
            }
            return Pair(database, mockService)
        }

        /**
         * Makes database and persistent services appropriate for unit tests which require persistence across the vault, identity service
         * and key managment service.
         *
         * @param cordappPackages A [List] of cordapp packages to scan for any cordapp code, e.g. contract verification code,
         *        flows and services.
         * @param initialIdentity The first (typically sole) identity the services will represent.
         * @param moreKeys A list of additional [KeyPair] instances to be used by [MockServices].
         * @param moreIdentities A list of additional [KeyPair] instances to be used by [MockServices].
         * @param cacheFactory A custom cache factory to be used by the created [IdentityService]
         * @return A pair where the first element is the instance of [CordaPersistence] and the second is [MockServices].
         */
        @JvmStatic
        @JvmOverloads
        fun makeTestDatabaseAndPersistentServices(
                cordappPackages: List<String>,
                initialIdentity: TestIdentity,
                networkParameters: NetworkParameters = testNetworkParameters(modifiedTime = Instant.MIN),
                moreKeys: Set<KeyPair>,
                moreIdentities: Set<PartyAndCertificate>,
                cacheFactory: TestingNamedCacheFactory = TestingNamedCacheFactory()
        ): Pair<CordaPersistence, MockServices> {
            val cordappLoader = cordappLoaderForPackages(cordappPackages)
            val dataSourceProps = makeTestDataSourceProperties()
            val schemaService = NodeSchemaService(cordappLoader.cordappSchemas)
            val identityService = PersistentIdentityService(cacheFactory)
            val persistence = configureDatabase(
                    hikariProperties = dataSourceProps,
                    databaseConfig = DatabaseConfig(),
                    wellKnownPartyFromX500Name = identityService::wellKnownPartyFromX500Name,
                    wellKnownPartyFromAnonymous = identityService::wellKnownPartyFromAnonymous,
                    schemaService = schemaService,
                    internalSchemas = schemaService.internalSchemas
            )

            val pkToIdCache = PublicKeyToOwningIdentityCacheImpl(persistence, cacheFactory)

            // Create a persistent identity service and add all the supplied identities.
            identityService.apply {
                database = persistence
                start(setOf(DEV_ROOT_CA.certificate), initialIdentity.identity, pkToIdCache = pkToIdCache)
                persistence.transaction { identityService.loadIdentities(moreIdentities + initialIdentity.identity) }
            }
            val networkMapCache = PersistentNetworkMapCache(cacheFactory, persistence, identityService)
            (moreIdentities + initialIdentity.identity).forEach {
                networkMapCache.addOrUpdateNode(NodeInfo(listOf(NetworkHostAndPort("localhost", 0)), listOf(it), PLATFORM_VERSION, 0))
            }

            // Create a persistent key management service and add the key pair which was created for the TestIdentity.
            // We only add the keypair for the initial identity and any other keys which this node may control. Note: We don't add the keys
            // for the other identities.
            val aliasKeyMap = mutableMapOf<String, KeyPair>()
            val aliasedMoreKeys = moreKeys.mapIndexed { index, keyPair ->
                val alias = "Extra key $index"
                aliasKeyMap[alias] = keyPair
                keyPair.public to alias
            }
            val identityAlias = "${initialIdentity.name} private key"
            aliasKeyMap[identityAlias] = initialIdentity.keyPair
            val aliasedIdentityKey = initialIdentity.publicKey to identityAlias
            val keyManagementService = BasicHSMKeyManagementService(
                    TestingNamedCacheFactory(),
                    identityService,
                    persistence,
                    MockCryptoService(aliasKeyMap), TelemetryServiceImpl()
            )
            persistence.transaction { keyManagementService.start(aliasedMoreKeys + aliasedIdentityKey) }

            val mockService = persistence.transaction {
                makeMockMockServices(cordappLoader, identityService, networkParameters, initialIdentity, moreKeys, keyManagementService, schemaService, persistence)
            }
            return Pair(persistence, mockService)
        }

        private fun makeMockMockServices(
                cordappLoader: CordappLoader,
                identityService: IdentityService,
                networkParameters: NetworkParameters,
                initialIdentity: TestIdentity,
                moreKeys: Set<KeyPair>,
                keyManagementService: KeyManagementService,
                schemaService: SchemaService,
                persistence: CordaPersistence
        ): MockServices {
            return object : MockServices(cordappLoader, identityService, networkParameters, initialIdentity, moreKeys.toTypedArray(), keyManagementService) {
                override var networkParametersService: NetworkParametersService = MockNetworkParametersStorage(networkParameters)
                override val vaultService: VaultService = makeVaultService(schemaService, persistence, cordappLoader)
                override fun recordTransactions(statesToRecord: StatesToRecord, txs: Iterable<SignedTransaction>) {
                    txs.forEach { requireSupportedHashType(it) }
                    ServiceHubInternal.recordTransactions(
                            statesToRecord,
                            txs as? Collection ?: txs.toList(),
                            validatedTransactions as WritableTransactionStorage,
                            mockStateMachineRecordedTransactionMappingStorage,
                            vaultService as VaultServiceInternal,
                            persistence
                    )
                }

                override fun jdbcSession(): Connection = persistence.createSession()

                override fun <T : Any?> withEntityManager(block: EntityManager.() -> T): T {
                    return contextTransaction.entityManager.run {
                        block(this).also { flush () }
                    }
                }

                override fun withEntityManager(block: Consumer<EntityManager>) {
                    return contextTransaction.entityManager.run {
                        block.accept(this).also { flush () }
                    }
                }
            }
        }

        // Because Kotlin is dumb and makes not publicly visible objects public, thus changing the public API.
        private val mockStateMachineRecordedTransactionMappingStorage = MockStateMachineRecordedTransactionMappingStorage()

<<<<<<< HEAD
        private val dummyAttachment by lazy {
            val inputStream = ByteArrayOutputStream().apply {
                ZipOutputStream(this).use {
                    with(it) {
                        putNextEntry(ZipEntry(JarFile.MANIFEST_NAME))
                    }
                }
            }.toByteArray().inputStream()
            val attachment = object : Attachment {
                override val id get() = throw UnsupportedOperationException()
                override fun open() = inputStream
                override val signerKeys get() = throw UnsupportedOperationException()
                @Suppress("OVERRIDE_DEPRECATION")
                override val signers: List<Party> get() = throw UnsupportedOperationException()
                override val size: Int = 512
=======
        private val dummyAttachment: Attachment by lazy {
            object : AbstractAttachment(
                    {
                        val baos = ByteArrayOutputStream()
                        ZipOutputStream(baos).use { zip ->
                            zip.putNextEntry(ZipEntry(JarFile.MANIFEST_NAME))
                        }
                        baos.toByteArray()
                    },
                    null
            ) {
                override val id: SecureHash by lazy(attachmentData::sha256)
>>>>>>> 3abb218b
            }
        }
    }

    private class MockStateMachineRecordedTransactionMappingStorage : StateMachineRecordedTransactionMappingStorage {
        override fun addMapping(stateMachineRunId: StateMachineRunId, transactionId: SecureHash) {
            throw UnsupportedOperationException()
        }

        override fun track(): DataFeed<List<StateMachineTransactionMapping>, StateMachineTransactionMapping> {
            throw UnsupportedOperationException()
        }
    }

    private constructor(cordappLoader: CordappLoader, identityService: IdentityService, networkParameters: NetworkParameters,
                        initialIdentity: TestIdentity, moreKeys: Array<out KeyPair>, keyManagementService: KeyManagementService)
            : this(cordappLoader, MockTransactionStorage(), identityService, networkParameters, initialIdentity, moreKeys, keyManagementService)

    private constructor(cordappLoader: CordappLoader, identityService: IdentityService, networkParameters: NetworkParameters,
                        initialIdentity: TestIdentity, moreKeys: Array<out KeyPair>) : this(
            cordappLoader,
            MockTransactionStorage(),
            identityService,
            networkParameters,
            initialIdentity,
            moreKeys
    )

    /**
     * Create a mock [ServiceHub] that looks for app code in the given package names, uses the provided identity service
     * (you can get one from [makeTestIdentityService]) and represents the given identity.
     */
    @JvmOverloads
    constructor(cordappPackages: Iterable<String>,
                initialIdentity: TestIdentity,
                identityService: IdentityService = makeTestIdentityService(),
                vararg moreKeys: KeyPair) :
            this(cordappLoaderForPackages(cordappPackages), identityService, testNetworkParameters(modifiedTime = Instant.MIN), initialIdentity, moreKeys)

    constructor(cordappPackages: Iterable<String>,
                initialIdentity: TestIdentity,
                identityService: IdentityService,
                networkParameters: NetworkParameters,
                vararg moreKeys: KeyPair) :
            this(cordappLoaderForPackages(cordappPackages), identityService, networkParameters, initialIdentity, moreKeys)

    constructor(cordappPackages: Iterable<String>,
                initialIdentity: TestIdentity,
                identityService: IdentityService,
                networkParameters: NetworkParameters,
                vararg moreKeys: KeyPair,
                keyManagementService: KeyManagementService) :
            this(cordappLoaderForPackages(cordappPackages), identityService, networkParameters, initialIdentity, moreKeys, keyManagementService)

    /**
     * Create a mock [ServiceHub] that looks for app code in the given package names, uses the provided identity service
     * (you can get one from [makeTestIdentityService]) and represents the given identity.
     */
    @JvmOverloads
    constructor(cordappPackages: Iterable<String>, initialIdentityName: CordaX500Name, identityService: IdentityService = makeTestIdentityService(), key: KeyPair, vararg moreKeys: KeyPair) :
            this(cordappPackages, TestIdentity(initialIdentityName, key), identityService, *moreKeys)

    /**
     * Create a mock [ServiceHub] that can't load CorDapp code, which uses the provided identity service
     * (you can get one from [makeTestIdentityService]) and which represents the given identity.
     */
    @JvmOverloads
    constructor(cordappPackages: Iterable<String>, initialIdentityName: CordaX500Name, identityService: IdentityService = makeTestIdentityService()) :
            this(cordappPackages, TestIdentity(initialIdentityName), identityService)

    /**
     * Create a mock [ServiceHub] that can't load CorDapp code, and which uses a default service identity.
     */
    constructor(cordappPackages: Iterable<String>) : this(cordappPackages, CordaX500Name("TestIdentity", "", "GB"), makeTestIdentityService())

    /**
     * Create a mock [ServiceHub] which uses the package of the caller to find CorDapp code. It uses the provided identity service
     * (you can get one from [makeTestIdentityService]) and which represents the given identity.
     */
    @JvmOverloads
    constructor(initialIdentityName: CordaX500Name, identityService: IdentityService = makeTestIdentityService(), key: KeyPair, vararg moreKeys: KeyPair)
            : this(listOf(getCallerPackage(MockServices::class)!!), TestIdentity(initialIdentityName, key), identityService, *moreKeys)

    /**
     * Create a mock [ServiceHub] which uses the package of the caller to find CorDapp code. It uses the provided identity service
     * (you can get one from [makeTestIdentityService]) and which represents the given identity. It has no keys.
     */
    @JvmOverloads
    constructor(initialIdentityName: CordaX500Name, identityService: IdentityService = makeTestIdentityService())
            : this(listOf(getCallerPackage(MockServices::class)!!), TestIdentity(initialIdentityName), identityService)

    constructor(cordappPackages: List<String>, initialIdentityName: CordaX500Name, identityService: IdentityService, networkParameters: NetworkParameters)
            : this(cordappPackages, TestIdentity(initialIdentityName), identityService, networkParameters)

    constructor(cordappPackages: List<String>, initialIdentityName: CordaX500Name, identityService: IdentityService, networkParameters: NetworkParameters, key: KeyPair)
            : this(cordappPackages, TestIdentity(initialIdentityName, key), identityService, networkParameters)

    /**
     * A helper constructor that requires at least one test identity to be registered, and which takes the package of
     * the caller as the package in which to find app code. This is the most convenient constructor and the one that
     * is normally worth using. The first identity is the identity of this service hub, the rest are identities that
     * it is aware of.
     */
    constructor(firstIdentity: TestIdentity, vararg moreIdentities: TestIdentity) : this(
            listOf(getCallerPackage(MockServices::class)!!),
            firstIdentity,
            *moreIdentities
    )

    constructor(firstIdentity: TestIdentity, networkParameters: NetworkParameters, vararg moreIdentities: TestIdentity) : this(
            listOf(getCallerPackage(MockServices::class)!!),
            firstIdentity,
            networkParameters,
            *moreIdentities
    )

    constructor(cordappPackages: List<String>, firstIdentity: TestIdentity, vararg moreIdentities: TestIdentity) : this(
            cordappPackages,
            firstIdentity,
            makeTestIdentityService(*listOf(firstIdentity, *moreIdentities).map { it.identity }.toTypedArray()),
            firstIdentity.keyPair
    )

    constructor(cordappPackages: List<String>, firstIdentity: TestIdentity, networkParameters: NetworkParameters, vararg moreIdentities: TestIdentity) : this(
            cordappPackages,
            firstIdentity,
            makeTestIdentityService(*listOf(firstIdentity, *moreIdentities).map { it.identity }.toTypedArray()),
            networkParameters,
            firstIdentity.keyPair
    )

    /**
     * Create a mock [ServiceHub] which uses the package of the caller to find CorDapp code. It uses a default service
     * identity.
     */
    constructor() : this(listOf(getCallerPackage(MockServices::class)!!), CordaX500Name("TestIdentity", "", "GB"), makeTestIdentityService())

    /**
     * Returns the classloader containing all jar deployed in the 'cordapps' folder.
     */
    val cordappClassloader: ClassLoader
        get() = cordappLoader.appClassLoader

    override fun recordTransactions(statesToRecord: StatesToRecord, txs: Iterable<SignedTransaction>) =
            recordTransactions(txs, false)

    @VisibleForTesting
    fun recordTransactions(txn: SignedTransaction, disableSignatureVerification: Boolean) =
            recordTransactions(listOf(txn), disableSignatureVerification)

    @VisibleForTesting
    fun recordTransactions(txs: Iterable<SignedTransaction>, disableSignatureVerification: Boolean) {
        txs.forEach {
            if (!disableSignatureVerification)
                it.verifyRequiredSignatures()
            (validatedTransactions as WritableTransactionStorage).addTransaction(it)
        }
    }

    override val networkParameters: NetworkParameters
        get() = networkParametersService.run { lookup(currentHash)!! }

    final override val attachments = MockAttachmentStorage()
    override val vaultService: VaultService get() = throw UnsupportedOperationException()
    override val contractUpgradeService: ContractUpgradeService get() = throw UnsupportedOperationException()
    override val networkMapCache: NetworkMapCache get() = throw UnsupportedOperationException()
    override val telemetryService: TelemetryServiceImpl get() = throw java.lang.UnsupportedOperationException()
    override val clock: TestClock get() = TestClock(Clock.systemUTC())
    override val myInfo: NodeInfo
        get() {
            return NodeInfo(listOf(NetworkHostAndPort("mock.node.services", 10000)), listOf(initialIdentity.identity), 1, serial = 1L)
        }
    private val mockCordappProvider: MockCordappProvider = MockCordappProvider(cordappLoader, attachments).also {
        it.start()
    }
    override val cordappProvider: CordappProvider get() = mockCordappProvider
    override var networkParametersService: NetworkParametersService = MockNetworkParametersStorage(initialNetworkParameters)
    override val diagnosticsService: DiagnosticsService = NodeDiagnosticsService()

    // This is kept here for backwards compatibility, otherwise this has no extra utility.
    protected val servicesForResolution: ServicesForResolution get() = verifyingView

    private val verifyingView: VerifyingServiceHub by lazy { VerifyingView(this) }

    internal fun makeVaultService(schemaService: SchemaService, database: CordaPersistence, cordappLoader: CordappLoader): VaultServiceInternal {
        return NodeVaultService(
                clock,
                keyManagementService,
                verifyingView,
                database,
                schemaService,
                cordappLoader.appClassLoader
        ).apply { start() }
    }

    // This needs to be internal as MutableClassToInstanceMap is a guava type and shouldn't be part of our public API
    /** A map of available [CordaService] implementations */
    internal val cordappServices: MutableClassToInstanceMap<SerializeAsToken> = MutableClassToInstanceMap.create()

    private val cordappTelemetryComponents: MutableClassToInstanceMap<TelemetryComponent> = MutableClassToInstanceMap.create()

    override fun <T : SerializeAsToken> cordaService(type: Class<T>): T {
        require(type.isAnnotationPresent(CordaService::class.java)) { "${type.name} is not a Corda service" }
        return cordappServices.getInstance(type)
                ?: throw IllegalArgumentException("Corda service ${type.name} does not exist")
    }

    override fun <T : TelemetryComponent> cordaTelemetryComponent(type: Class<T>): T {
        return cordappTelemetryComponents.getInstance(type)
                ?: throw IllegalArgumentException("Corda telemetry component ${type.name} does not exist")
    }

    override fun jdbcSession(): Connection = throw UnsupportedOperationException()

    override fun <T : Any?> withEntityManager(block: EntityManager.() -> T): T {
        throw UnsupportedOperationException()
    }

    override fun withEntityManager(block: Consumer<EntityManager>) {
        throw UnsupportedOperationException()
    }

    override fun registerUnloadHandler(runOnStop: () -> Unit) = throw UnsupportedOperationException()

    /** Add the given package name to the list of packages which will be scanned for cordapp contract verification code */
    fun addMockCordapp(contractClassName: ContractClassName) {
        mockCordappProvider.addMockCordapp(contractClassName, attachments)
    }

    override fun loadState(stateRef: StateRef): TransactionState<ContractState> {
        return getRequiredTransaction(stateRef.txhash).resolveBaseTransaction(this).outputs[stateRef.index]
    }

    override fun loadStates(stateRefs: Set<StateRef>): Set<StateAndRef<ContractState>> = stateRefs.mapToSet(::toStateAndRef)

    /** Returns a dummy Attachment, in context of signature constrains non-downgrade rule this default to contract class version `1`. */
    override fun loadContractAttachment(stateRef: StateRef) = dummyAttachment


    /**
     * All [ServiceHub]s must also implement [VerifyingServiceHub]. However, since [MockServices] is part of the public API, making it
     * extend [VerifyingServiceHub] would leak internal APIs. Instead we have this private view class and have the `toVerifyingServiceHub`
     * extension method return it.
     */
    private class VerifyingView(private val mockServices: MockServices) : VerifyingServiceHub, ServiceHub by mockServices {
        override val attachmentTrustCalculator = NodeAttachmentTrustCalculator(
                attachmentStorage = InternalMockAttachmentStorage(mockServices.attachments),
                cacheFactory = TestingNamedCacheFactory()
        )

        override val attachmentsClassLoaderCache = AttachmentsClassLoaderCacheImpl(TestingNamedCacheFactory())

        override val cordappProvider: CordappProviderInternal get() = mockServices.mockCordappProvider

        override fun loadContractAttachment(stateRef: StateRef): Attachment = mockServices.loadContractAttachment(stateRef)

        override fun loadState(stateRef: StateRef): TransactionState<*> = mockServices.loadState(stateRef)

        override fun loadStates(stateRefs: Set<StateRef>): Set<StateAndRef<ContractState>> = mockServices.loadStates(stateRefs)

        override val externalVerifierHandle: ExternalVerifierHandle
            get() = throw UnsupportedOperationException("External verification is not supported by MockServices")
    }


    @CordaInternal
    internal class MockAppServiceHubImpl<out T : SerializeAsToken>(serviceHub: MockServices, serviceConstructor: (AppServiceHub) -> T) :
            AppServiceHub, VerifyingServiceHub by serviceHub.verifyingView {
        internal val serviceInstance: T = serviceConstructor(this)

        init {
            serviceHub.cordappServices.putInstance(serviceInstance.javaClass, serviceInstance)
        }

        override fun <T> startFlow(flow: FlowLogic<T>): FlowHandle<T> {
            throw UnsupportedOperationException()
        }

        override fun <T> startTrackedFlow(flow: FlowLogic<T>): FlowProgressHandle<T> {
            throw UnsupportedOperationException()
        }

        override val database: CordaTransactionSupport
            get() = throw UnsupportedOperationException()

        override fun register(priority: Int, observer: ServiceLifecycleObserver) {
            throw UnsupportedOperationException()
        }
    }
}

/**
 * Function which can be used to create a mock [CordaService] for use within testing, such as an Oracle.
 */
fun <T : SerializeAsToken> createMockCordaService(serviceHub: MockServices, serviceConstructor: (AppServiceHub) -> T): T {
    return MockServices.MockAppServiceHubImpl(serviceHub, serviceConstructor).serviceInstance
}<|MERGE_RESOLUTION|>--- conflicted
+++ resolved
@@ -304,23 +304,6 @@
         // Because Kotlin is dumb and makes not publicly visible objects public, thus changing the public API.
         private val mockStateMachineRecordedTransactionMappingStorage = MockStateMachineRecordedTransactionMappingStorage()
 
-<<<<<<< HEAD
-        private val dummyAttachment by lazy {
-            val inputStream = ByteArrayOutputStream().apply {
-                ZipOutputStream(this).use {
-                    with(it) {
-                        putNextEntry(ZipEntry(JarFile.MANIFEST_NAME))
-                    }
-                }
-            }.toByteArray().inputStream()
-            val attachment = object : Attachment {
-                override val id get() = throw UnsupportedOperationException()
-                override fun open() = inputStream
-                override val signerKeys get() = throw UnsupportedOperationException()
-                @Suppress("OVERRIDE_DEPRECATION")
-                override val signers: List<Party> get() = throw UnsupportedOperationException()
-                override val size: Int = 512
-=======
         private val dummyAttachment: Attachment by lazy {
             object : AbstractAttachment(
                     {
@@ -333,7 +316,6 @@
                     null
             ) {
                 override val id: SecureHash by lazy(attachmentData::sha256)
->>>>>>> 3abb218b
             }
         }
     }
