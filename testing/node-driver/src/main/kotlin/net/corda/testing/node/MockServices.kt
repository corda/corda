package net.corda.testing.node

import com.google.common.collect.MutableClassToInstanceMap
import net.corda.core.CordaInternal
import net.corda.core.contracts.Attachment
import net.corda.core.contracts.ContractClassName
<<<<<<< HEAD
import net.corda.core.contracts.CordaRotatedKeys
import net.corda.core.contracts.RotatedKeys
=======
import net.corda.core.contracts.ContractState
import net.corda.core.contracts.RotatedKeys
import net.corda.core.contracts.StateAndRef
>>>>>>> 9bc1ee1a
import net.corda.core.contracts.StateRef
import net.corda.core.contracts.TransactionState
import net.corda.core.cordapp.CordappProvider
import net.corda.core.crypto.SecureHash
import net.corda.core.crypto.sha256
import net.corda.core.flows.FlowLogic
import net.corda.core.flows.StateMachineRunId
import net.corda.core.identity.CordaX500Name
import net.corda.core.identity.PartyAndCertificate
import net.corda.core.internal.AbstractAttachment
import net.corda.core.internal.PLATFORM_VERSION
import net.corda.core.internal.VisibleForTesting
import net.corda.core.internal.cordapp.CordappProviderInternal
import net.corda.core.internal.getRequiredTransaction
import net.corda.core.internal.mapToSet
import net.corda.core.internal.requireSupportedHashType
import net.corda.core.internal.telemetry.TelemetryComponent
import net.corda.core.internal.telemetry.TelemetryServiceImpl
import net.corda.core.internal.verification.ExternalVerifierHandle
import net.corda.core.internal.verification.VerifyingServiceHub
import net.corda.core.messaging.DataFeed
import net.corda.core.messaging.FlowHandle
import net.corda.core.messaging.FlowProgressHandle
import net.corda.core.messaging.StateMachineTransactionMapping
import net.corda.core.node.AppServiceHub
import net.corda.core.node.NetworkParameters
import net.corda.core.node.NodeInfo
import net.corda.core.node.ServiceHub
import net.corda.core.node.ServicesForResolution
import net.corda.core.node.StatesToRecord
import net.corda.core.node.services.ContractUpgradeService
import net.corda.core.node.services.CordaService
import net.corda.core.node.services.IdentityService
import net.corda.core.node.services.KeyManagementService
import net.corda.core.node.services.NetworkMapCache
import net.corda.core.node.services.NetworkParametersService
import net.corda.core.node.services.ServiceLifecycleObserver
import net.corda.core.node.services.TransactionStorage
import net.corda.core.node.services.VaultService
import net.corda.core.node.services.diagnostics.DiagnosticsService
import net.corda.core.node.services.vault.CordaTransactionSupport
import net.corda.core.serialization.SerializeAsToken
import net.corda.core.serialization.internal.AttachmentsClassLoaderCacheImpl
import net.corda.core.transactions.SignedTransaction
import net.corda.core.utilities.NetworkHostAndPort
import net.corda.core.utilities.loggerFor
import net.corda.coretesting.internal.DEV_ROOT_CA
import net.corda.node.VersionInfo
import net.corda.node.internal.cordapp.JarScanningCordappLoader
import net.corda.node.services.api.SchemaService
import net.corda.node.services.api.ServiceHubInternal
import net.corda.node.services.api.StateMachineRecordedTransactionMappingStorage
import net.corda.node.services.api.VaultServiceInternal
import net.corda.node.services.api.WritableTransactionStorage
import net.corda.node.services.attachments.NodeAttachmentTrustCalculator
import net.corda.node.services.diagnostics.NodeDiagnosticsService
import net.corda.node.services.identity.InMemoryIdentityService
import net.corda.node.services.identity.PersistentIdentityService
import net.corda.node.services.keys.BasicHSMKeyManagementService
import net.corda.node.services.network.PersistentNetworkMapCache
import net.corda.node.services.persistence.PublicKeyToOwningIdentityCacheImpl
import net.corda.node.services.persistence.toInternal
import net.corda.node.services.schema.NodeSchemaService
import net.corda.node.services.vault.NodeVaultService
import net.corda.nodeapi.internal.cordapp.CordappLoader
import net.corda.nodeapi.internal.cordapp.cordappSchemas
import net.corda.nodeapi.internal.persistence.CordaPersistence
import net.corda.nodeapi.internal.persistence.DatabaseConfig
import net.corda.nodeapi.internal.persistence.contextTransaction
import net.corda.testing.common.internal.testNetworkParameters
import net.corda.testing.core.TestIdentity
import net.corda.testing.internal.MockCordappProvider
import net.corda.testing.internal.TestingNamedCacheFactory
import net.corda.testing.internal.configureDatabase
import net.corda.testing.node.internal.MockCryptoService
import net.corda.testing.node.internal.MockKeyManagementService
import net.corda.testing.node.internal.MockNetworkParametersStorage
import net.corda.testing.node.internal.MockTransactionStorage
import net.corda.testing.node.internal.cordappsForPackages
import net.corda.testing.node.internal.getCallerPackage
import net.corda.testing.services.MockAttachmentStorage
import java.io.ByteArrayOutputStream
import java.nio.file.FileAlreadyExistsException
import java.nio.file.Paths
import java.security.KeyPair
import java.sql.Connection
import java.time.Clock
import java.time.Instant
import java.util.Properties
import java.util.function.Consumer
import java.util.jar.JarFile
import java.util.zip.ZipEntry
import java.util.zip.ZipOutputStream
import javax.persistence.EntityManager

/** Returns a simple [IdentityService] containing the supplied [identities]. */
fun makeTestIdentityService(vararg identities: PartyAndCertificate): IdentityService {
    return InMemoryIdentityService(identities.toList(), DEV_ROOT_CA.certificate)
}

/**
 * An implementation of [ServiceHub] that is designed for in-memory unit tests of contract validation logic. It has
 * enough functionality to do tests of code that queries the vault, inserts to the vault, and constructs/checks
 * transactions. However it isn't enough to test flows and other aspects of an app that require a network. For that
 * you should investigate [MockNetwork].
 *
 * There are a variety of constructors that can be used to supply enough data to simulate a node. Each mock service hub
 * must have at least an identity of its own. The other components have defaults that work in most situations.
 */
open class MockServices private constructor(
        private val cordappLoader: CordappLoader,
        override val validatedTransactions: TransactionStorage,
        override val identityService: IdentityService,
        initialNetworkParameters: NetworkParameters,
        private val initialIdentity: TestIdentity,
        private val moreKeys: Array<out KeyPair>,
        override val keyManagementService: KeyManagementService = MockKeyManagementService(
                identityService,
                *arrayOf(initialIdentity.keyPair) + moreKeys
        )
) : ServiceHub {
    companion object {
        private fun cordappLoaderForPackages(packages: Iterable<String>, versionInfo: VersionInfo = VersionInfo.UNKNOWN, rotatedKeys: RotatedKeys = RotatedKeys()): CordappLoader {
<<<<<<< HEAD
            return JarScanningCordappLoader.fromJarUrls(cordappsForPackages(packages).map { it.jarFile.toUri().toURL() }, versionInfo, rotatedKeys = rotatedKeys)
=======
            return JarScanningCordappLoader(cordappsForPackages(packages).mapToSet { it.jarFile }, versionInfo = versionInfo, rotatedKeys = rotatedKeys)
>>>>>>> 9bc1ee1a
        }

        /**
         * Make properties appropriate for creating a DataSource for unit tests.
         *
         * @param nodeName Reflects the "instance" of the in-memory database.  Defaults to a random string.
         */
        // TODO: Can we use an X509 principal generator here?
        @JvmStatic
        fun makeTestDataSourceProperties(nodeName: String = SecureHash.randomSHA256().toString()): Properties {
            val dbDir = Paths.get("","build", "mocknetworktestdb", nodeName)
                    .toAbsolutePath()
            val dbPath = dbDir.resolve("persistence")
            try {
                DatabaseSnapshot.copyDatabaseSnapshot(dbDir)
            } catch (e: FileAlreadyExistsException) {
                loggerFor<MockServices>().warn("Database already exists on disk, not attempting to pre-migrate database.")
            }
            val props = Properties()
            props.setProperty("dataSourceClassName", "org.h2.jdbcx.JdbcDataSource")
            props.setProperty("dataSource.url", "jdbc:h2:file:$dbPath;NON_KEYWORDS=KEY,VALUE;LOCK_TIMEOUT=10000;DB_CLOSE_ON_EXIT=FALSE")
            props.setProperty("dataSource.user", "sa")
            props.setProperty("dataSource.password", "")
            return props
        }

        /**
         * Makes database and mock services appropriate for unit tests.
         *
         * @param cordappPackages A [List] of cordapp packages to scan for any cordapp code, e.g. contract verification code, flows and services.
         * @param identityService An instance of [IdentityService], see [makeTestIdentityService].
         * @param initialIdentity The first (typically sole) identity the services will represent.
         * @param moreKeys A list of additional [KeyPair] instances to be used by [MockServices].
         * @return A pair where the first element is the instance of [CordaPersistence] and the second is [MockServices].
         */
        @JvmStatic
        @JvmOverloads
        fun makeTestDatabaseAndMockServices(cordappPackages: List<String>,
                                            identityService: IdentityService,
                                            initialIdentity: TestIdentity,
                                            networkParameters: NetworkParameters = testNetworkParameters(modifiedTime = Instant.MIN),
                                            vararg moreKeys: KeyPair): Pair<CordaPersistence, MockServices> {

            val cordappLoader = cordappLoaderForPackages(cordappPackages)
            val dataSourceProps = makeTestDataSourceProperties()
            val schemaService = NodeSchemaService(cordappLoader.cordappSchemas)
            val database = configureDatabase(dataSourceProps, DatabaseConfig(), identityService::wellKnownPartyFromX500Name, identityService::wellKnownPartyFromAnonymous, schemaService, schemaService.internalSchemas)
            val keyManagementService = MockKeyManagementService(
                    identityService,
                    *arrayOf(initialIdentity.keyPair) + moreKeys
            )
            val mockService = database.transaction {
                makeMockMockServices(cordappLoader, identityService, networkParameters, initialIdentity, moreKeys.toSet(), keyManagementService, schemaService, database)
            }
            return Pair(database, mockService)
        }

        /**
         * Makes database and persistent services appropriate for unit tests which require persistence across the vault, identity service
         * and key managment service.
         *
         * @param cordappPackages A [List] of cordapp packages to scan for any cordapp code, e.g. contract verification code,
         *        flows and services.
         * @param initialIdentity The first (typically sole) identity the services will represent.
         * @param moreKeys A list of additional [KeyPair] instances to be used by [MockServices].
         * @param moreIdentities A list of additional [KeyPair] instances to be used by [MockServices].
         * @param cacheFactory A custom cache factory to be used by the created [IdentityService]
         * @return A pair where the first element is the instance of [CordaPersistence] and the second is [MockServices].
         */
        @JvmStatic
        @JvmOverloads
        fun makeTestDatabaseAndPersistentServices(
                cordappPackages: List<String>,
                initialIdentity: TestIdentity,
                networkParameters: NetworkParameters = testNetworkParameters(modifiedTime = Instant.MIN),
                moreKeys: Set<KeyPair>,
                moreIdentities: Set<PartyAndCertificate>,
                cacheFactory: TestingNamedCacheFactory = TestingNamedCacheFactory()
        ): Pair<CordaPersistence, MockServices> {
            val cordappLoader = cordappLoaderForPackages(cordappPackages)
            val dataSourceProps = makeTestDataSourceProperties()
            val schemaService = NodeSchemaService(cordappLoader.cordappSchemas)
            val identityService = PersistentIdentityService(cacheFactory)
            val persistence = configureDatabase(
                    hikariProperties = dataSourceProps,
                    databaseConfig = DatabaseConfig(),
                    wellKnownPartyFromX500Name = identityService::wellKnownPartyFromX500Name,
                    wellKnownPartyFromAnonymous = identityService::wellKnownPartyFromAnonymous,
                    schemaService = schemaService,
                    internalSchemas = schemaService.internalSchemas
            )

            val pkToIdCache = PublicKeyToOwningIdentityCacheImpl(persistence, cacheFactory)

            // Create a persistent identity service and add all the supplied identities.
            identityService.apply {
                database = persistence
                start(setOf(DEV_ROOT_CA.certificate), initialIdentity.identity, pkToIdCache = pkToIdCache)
                persistence.transaction { identityService.loadIdentities(moreIdentities + initialIdentity.identity) }
            }
            val networkMapCache = PersistentNetworkMapCache(cacheFactory, persistence, identityService)
            (moreIdentities + initialIdentity.identity).forEach {
                networkMapCache.addOrUpdateNode(NodeInfo(listOf(NetworkHostAndPort("localhost", 0)), listOf(it), PLATFORM_VERSION, 0))
            }

            // Create a persistent key management service and add the key pair which was created for the TestIdentity.
            // We only add the keypair for the initial identity and any other keys which this node may control. Note: We don't add the keys
            // for the other identities.
            val aliasKeyMap = mutableMapOf<String, KeyPair>()
            val aliasedMoreKeys = moreKeys.mapIndexed { index, keyPair ->
                val alias = "Extra key $index"
                aliasKeyMap[alias] = keyPair
                keyPair.public to alias
            }
            val identityAlias = "${initialIdentity.name} private key"
            aliasKeyMap[identityAlias] = initialIdentity.keyPair
            val aliasedIdentityKey = initialIdentity.publicKey to identityAlias
            val keyManagementService = BasicHSMKeyManagementService(
                    TestingNamedCacheFactory(),
                    identityService,
                    persistence,
                    MockCryptoService(aliasKeyMap), TelemetryServiceImpl()
            )
            persistence.transaction { keyManagementService.start(aliasedMoreKeys + aliasedIdentityKey) }

            val mockService = persistence.transaction {
                makeMockMockServices(cordappLoader, identityService, networkParameters, initialIdentity, moreKeys, keyManagementService, schemaService, persistence)
            }
            return Pair(persistence, mockService)
        }

        private fun makeMockMockServices(
                cordappLoader: CordappLoader,
                identityService: IdentityService,
                networkParameters: NetworkParameters,
                initialIdentity: TestIdentity,
                moreKeys: Set<KeyPair>,
                keyManagementService: KeyManagementService,
                schemaService: SchemaService,
                persistence: CordaPersistence
        ): MockServices {
            return object : MockServices(cordappLoader, identityService, networkParameters, initialIdentity, moreKeys.toTypedArray(), keyManagementService) {
                override var networkParametersService: NetworkParametersService = MockNetworkParametersStorage(networkParameters)
                override val vaultService: VaultService = makeVaultService(schemaService, persistence, cordappLoader)
                override fun recordTransactions(statesToRecord: StatesToRecord, txs: Iterable<SignedTransaction>) {
                    txs.forEach { requireSupportedHashType(it) }
                    ServiceHubInternal.recordTransactions(
                            statesToRecord,
                            txs as? Collection ?: txs.toList(),
                            validatedTransactions as WritableTransactionStorage,
                            mockStateMachineRecordedTransactionMappingStorage,
                            vaultService as VaultServiceInternal,
                            persistence
                    )
                }

                override fun jdbcSession(): Connection = persistence.createSession()

                override fun <T : Any?> withEntityManager(block: EntityManager.() -> T): T {
                    return contextTransaction.entityManager.run {
                        block(this).also { flush () }
                    }
                }

                override fun withEntityManager(block: Consumer<EntityManager>) {
                    return contextTransaction.entityManager.run {
                        block.accept(this).also { flush () }
                    }
                }
            }
        }

        // Because Kotlin is dumb and makes not publicly visible objects public, thus changing the public API.
        private val mockStateMachineRecordedTransactionMappingStorage = MockStateMachineRecordedTransactionMappingStorage()

        private val dummyAttachment: Attachment by lazy {
            object : AbstractAttachment(
                    {
                        val baos = ByteArrayOutputStream()
                        ZipOutputStream(baos).use { zip ->
                            zip.putNextEntry(ZipEntry(JarFile.MANIFEST_NAME))
                        }
                        baos.toByteArray()
                    },
                    null
            ) {
                override val id: SecureHash by lazy(attachmentData::sha256)
            }
        }
    }

    private class MockStateMachineRecordedTransactionMappingStorage : StateMachineRecordedTransactionMappingStorage {
        override fun addMapping(stateMachineRunId: StateMachineRunId, transactionId: SecureHash) {
            throw UnsupportedOperationException()
        }

        override fun track(): DataFeed<List<StateMachineTransactionMapping>, StateMachineTransactionMapping> {
            throw UnsupportedOperationException()
        }
    }

    private constructor(cordappLoader: CordappLoader, identityService: IdentityService, networkParameters: NetworkParameters,
                        initialIdentity: TestIdentity, moreKeys: Array<out KeyPair>, keyManagementService: KeyManagementService)
            : this(cordappLoader, MockTransactionStorage(), identityService, networkParameters, initialIdentity, moreKeys, keyManagementService)

    private constructor(cordappLoader: CordappLoader, identityService: IdentityService, networkParameters: NetworkParameters,
                        initialIdentity: TestIdentity, moreKeys: Array<out KeyPair>) : this(
            cordappLoader,
            MockTransactionStorage(),
            identityService,
            networkParameters,
            initialIdentity,
            moreKeys
    )

    /**
     * Create a mock [ServiceHub] that looks for app code in the given package names, uses the provided identity service
     * (you can get one from [makeTestIdentityService]) and represents the given identity.
     */
    @JvmOverloads
    constructor(cordappPackages: Iterable<String>,
                initialIdentity: TestIdentity,
                identityService: IdentityService = makeTestIdentityService(),
                vararg moreKeys: KeyPair) :
            this(cordappLoaderForPackages(cordappPackages), identityService, testNetworkParameters(modifiedTime = Instant.MIN), initialIdentity, moreKeys)

    constructor(cordappPackages: Iterable<String>,
                initialIdentity: TestIdentity,
                identityService: IdentityService,
                networkParameters: NetworkParameters,
                vararg moreKeys: KeyPair) :
            this(cordappLoaderForPackages(cordappPackages), identityService, networkParameters, initialIdentity, moreKeys)

    constructor(cordappPackages: Iterable<String>,
                initialIdentity: TestIdentity,
                identityService: IdentityService,
                networkParameters: NetworkParameters,
                vararg moreKeys: KeyPair,
                keyManagementService: KeyManagementService) :
            this(cordappLoaderForPackages(cordappPackages), identityService, networkParameters, initialIdentity, moreKeys, keyManagementService)

    /**
     * Create a mock [ServiceHub] that looks for app code in the given package names, uses the provided identity service
     * (you can get one from [makeTestIdentityService]) and represents the given identity.
     */
    @JvmOverloads
    constructor(cordappPackages: Iterable<String>, initialIdentityName: CordaX500Name, identityService: IdentityService = makeTestIdentityService(), key: KeyPair, vararg moreKeys: KeyPair) :
            this(cordappPackages, TestIdentity(initialIdentityName, key), identityService, *moreKeys)

    /**
     * Create a mock [ServiceHub] that can't load CorDapp code, which uses the provided identity service
     * (you can get one from [makeTestIdentityService]) and which represents the given identity.
     */
    @JvmOverloads
    constructor(cordappPackages: Iterable<String>, initialIdentityName: CordaX500Name, identityService: IdentityService = makeTestIdentityService()) :
            this(cordappPackages, TestIdentity(initialIdentityName), identityService)

    /**
     * Create a mock [ServiceHub] that can't load CorDapp code, and which uses a default service identity.
     */
    constructor(cordappPackages: Iterable<String>) : this(cordappPackages, CordaX500Name("TestIdentity", "", "GB"), makeTestIdentityService())

    /**
     * Create a mock [ServiceHub] which uses the package of the caller to find CorDapp code. It uses the provided identity service
     * (you can get one from [makeTestIdentityService]) and which represents the given identity.
     */
    @JvmOverloads
    constructor(initialIdentityName: CordaX500Name, identityService: IdentityService = makeTestIdentityService(), key: KeyPair, vararg moreKeys: KeyPair)
            : this(listOf(getCallerPackage(MockServices::class)!!), TestIdentity(initialIdentityName, key), identityService, *moreKeys)

    /**
     * Create a mock [ServiceHub] which uses the package of the caller to find CorDapp code. It uses the provided identity service
     * (you can get one from [makeTestIdentityService]) and which represents the given identity. It has no keys.
     */
    @JvmOverloads
    constructor(initialIdentityName: CordaX500Name, identityService: IdentityService = makeTestIdentityService())
            : this(listOf(getCallerPackage(MockServices::class)!!), TestIdentity(initialIdentityName), identityService)

    constructor(cordappPackages: List<String>, initialIdentityName: CordaX500Name, identityService: IdentityService, networkParameters: NetworkParameters)
            : this(cordappPackages, TestIdentity(initialIdentityName), identityService, networkParameters)

    constructor(cordappPackages: List<String>, initialIdentityName: CordaX500Name, identityService: IdentityService, networkParameters: NetworkParameters, key: KeyPair)
            : this(cordappPackages, TestIdentity(initialIdentityName, key), identityService, networkParameters)

    /**
     * A helper constructor that requires at least one test identity to be registered, and which takes the package of
     * the caller as the package in which to find app code. This is the most convenient constructor and the one that
     * is normally worth using. The first identity is the identity of this service hub, the rest are identities that
     * it is aware of.
     */
    constructor(firstIdentity: TestIdentity, vararg moreIdentities: TestIdentity) : this(
            listOf(getCallerPackage(MockServices::class)!!),
            firstIdentity,
            *moreIdentities
    )

    constructor(firstIdentity: TestIdentity, networkParameters: NetworkParameters, vararg moreIdentities: TestIdentity) : this(
            listOf(getCallerPackage(MockServices::class)!!),
            firstIdentity,
            networkParameters,
            *moreIdentities
    )

    constructor(cordappPackages: List<String>, firstIdentity: TestIdentity, vararg moreIdentities: TestIdentity) : this(
            cordappPackages,
            firstIdentity,
            makeTestIdentityService(*listOf(firstIdentity, *moreIdentities).map { it.identity }.toTypedArray()),
            firstIdentity.keyPair
    )

    constructor(cordappPackages: List<String>, firstIdentity: TestIdentity, networkParameters: NetworkParameters, vararg moreIdentities: TestIdentity) : this(
            cordappPackages,
            firstIdentity,
            makeTestIdentityService(*listOf(firstIdentity, *moreIdentities).map { it.identity }.toTypedArray()),
            networkParameters,
            firstIdentity.keyPair
    )

    /**
     * Create a mock [ServiceHub] which uses the package of the caller to find CorDapp code. It uses a default service
     * identity.
     */
    constructor() : this(listOf(getCallerPackage(MockServices::class)!!), CordaX500Name("TestIdentity", "", "GB"), makeTestIdentityService())

    /**
     * Returns the classloader containing all jar deployed in the 'cordapps' folder.
     */
    val cordappClassloader: ClassLoader
        get() = cordappLoader.appClassLoader

    override fun recordTransactions(statesToRecord: StatesToRecord, txs: Iterable<SignedTransaction>) =
            recordTransactions(txs, false)

    @VisibleForTesting
    fun recordTransactions(txn: SignedTransaction, disableSignatureVerification: Boolean) =
            recordTransactions(listOf(txn), disableSignatureVerification)

    @VisibleForTesting
    fun recordTransactions(txs: Iterable<SignedTransaction>, disableSignatureVerification: Boolean) {
        txs.forEach {
            if (!disableSignatureVerification)
                it.verifyRequiredSignatures()
            (validatedTransactions as WritableTransactionStorage).addTransaction(it)
        }
    }

    override val networkParameters: NetworkParameters
        get() = networkParametersService.run { lookup(currentHash)!! }

    final override val attachments = MockAttachmentStorage()
    override val vaultService: VaultService get() = throw UnsupportedOperationException()
    override val contractUpgradeService: ContractUpgradeService get() = throw UnsupportedOperationException()
    override val networkMapCache: NetworkMapCache get() = throw UnsupportedOperationException()
    override val telemetryService: TelemetryServiceImpl get() = throw java.lang.UnsupportedOperationException()
    override val clock: TestClock get() = TestClock(Clock.systemUTC())
    override val myInfo: NodeInfo
        get() {
            return NodeInfo(listOf(NetworkHostAndPort("mock.node.services", 10000)), listOf(initialIdentity.identity), 1, serial = 1L)
        }
    private val mockCordappProvider: MockCordappProvider = MockCordappProvider(cordappLoader, attachments.toInternal()).also {
        it.start()
    }
    override val cordappProvider: CordappProvider get() = mockCordappProvider
    override var networkParametersService: NetworkParametersService = MockNetworkParametersStorage(initialNetworkParameters)
    override val diagnosticsService: DiagnosticsService = NodeDiagnosticsService()
    var rotatedKeys: RotatedKeys = CordaRotatedKeys.keys

    // This is kept here for backwards compatibility, otherwise this has no extra utility.
    protected val servicesForResolution: ServicesForResolution get() = verifyingView

    private val verifyingView: VerifyingServiceHub by lazy { VerifyingView(this) }
    val rotatedKeys: RotatedKeys = RotatedKeys()

    internal fun makeVaultService(schemaService: SchemaService, database: CordaPersistence, cordappLoader: CordappLoader): VaultServiceInternal {
        return NodeVaultService(
                clock,
                keyManagementService,
                verifyingView,
                database,
                schemaService,
                cordappLoader.appClassLoader
        ).apply { start() }
    }

    // This needs to be internal as MutableClassToInstanceMap is a guava type and shouldn't be part of our public API
    /** A map of available [CordaService] implementations */
    internal val cordappServices: MutableClassToInstanceMap<SerializeAsToken> = MutableClassToInstanceMap.create()

    private val cordappTelemetryComponents: MutableClassToInstanceMap<TelemetryComponent> = MutableClassToInstanceMap.create()

    override fun <T : SerializeAsToken> cordaService(type: Class<T>): T {
        require(type.isAnnotationPresent(CordaService::class.java)) { "${type.name} is not a Corda service" }
        return cordappServices.getInstance(type)
                ?: throw IllegalArgumentException("Corda service ${type.name} does not exist")
    }

    override fun <T : TelemetryComponent> cordaTelemetryComponent(type: Class<T>): T {
        return cordappTelemetryComponents.getInstance(type)
                ?: throw IllegalArgumentException("Corda telemetry component ${type.name} does not exist")
    }

    override fun jdbcSession(): Connection = throw UnsupportedOperationException()

    override fun <T : Any?> withEntityManager(block: EntityManager.() -> T): T {
        throw UnsupportedOperationException()
    }

    override fun withEntityManager(block: Consumer<EntityManager>) {
        throw UnsupportedOperationException()
    }

    override fun registerUnloadHandler(runOnStop: () -> Unit) = throw UnsupportedOperationException()

    /** Add the given package name to the list of packages which will be scanned for cordapp contract verification code */
    fun addMockCordapp(contractClassName: ContractClassName) {
        mockCordappProvider.addMockCordapp(contractClassName, attachments)
    }

    override fun loadState(stateRef: StateRef): TransactionState<ContractState> {
        return getRequiredTransaction(stateRef.txhash).resolveBaseTransaction(this).outputs[stateRef.index]
    }

    override fun loadStates(stateRefs: Set<StateRef>): Set<StateAndRef<ContractState>> = stateRefs.mapToSet(::toStateAndRef)

    /** Returns a dummy Attachment, in context of signature constrains non-downgrade rule this default to contract class version `1`. */
    override fun loadContractAttachment(stateRef: StateRef) = dummyAttachment


    /**
     * All [ServiceHub]s must also implement [VerifyingServiceHub]. However, since [MockServices] is part of the public API, making it
     * extend [VerifyingServiceHub] would leak internal APIs. Instead we have this private view class and have the `toVerifyingServiceHub`
     * extension method return it.
     */
    private class VerifyingView(private val mockServices: MockServices) : VerifyingServiceHub, ServiceHub by mockServices {
        override val attachmentTrustCalculator = NodeAttachmentTrustCalculator(
                attachmentStorage = mockServices.attachments.toInternal(),
                cacheFactory = TestingNamedCacheFactory(), rotatedKeys = mockServices.rotatedKeys
        )

        override val attachmentsClassLoaderCache = AttachmentsClassLoaderCacheImpl(TestingNamedCacheFactory(), mockServices.rotatedKeys)

        override val cordappProvider: CordappProviderInternal get() = mockServices.mockCordappProvider

        override fun loadContractAttachment(stateRef: StateRef): Attachment = mockServices.loadContractAttachment(stateRef)

        override fun loadState(stateRef: StateRef): TransactionState<*> = mockServices.loadState(stateRef)

        override fun loadStates(stateRefs: Set<StateRef>): Set<StateAndRef<ContractState>> = mockServices.loadStates(stateRefs)

        override val externalVerifierHandle: ExternalVerifierHandle
            get() = throw UnsupportedOperationException("`Verification of legacy transactions is not supported by MockServices. Use MockNode instead.")

        override val rotatedKeys: RotatedKeys = mockServices.rotatedKeys
    }


    @CordaInternal
    internal class MockAppServiceHubImpl<out T : SerializeAsToken>(serviceHub: MockServices, serviceConstructor: (AppServiceHub) -> T) :
            AppServiceHub, VerifyingServiceHub by serviceHub.verifyingView {
        internal val serviceInstance: T = serviceConstructor(this)

        init {
            serviceHub.cordappServices.putInstance(serviceInstance.javaClass, serviceInstance)
        }

        override fun <T> startFlow(flow: FlowLogic<T>): FlowHandle<T> {
            throw UnsupportedOperationException()
        }

        override fun <T> startTrackedFlow(flow: FlowLogic<T>): FlowProgressHandle<T> {
            throw UnsupportedOperationException()
        }

        override val database: CordaTransactionSupport
            get() = throw UnsupportedOperationException()

        override fun register(priority: Int, observer: ServiceLifecycleObserver) {
            throw UnsupportedOperationException()
        }
    }
}

/**
 * Function which can be used to create a mock [CordaService] for use within testing, such as an Oracle.
 */
fun <T : SerializeAsToken> createMockCordaService(serviceHub: MockServices, serviceConstructor: (AppServiceHub) -> T): T {
    return MockServices.MockAppServiceHubImpl(serviceHub, serviceConstructor).serviceInstance
}<|MERGE_RESOLUTION|>--- conflicted
+++ resolved
@@ -4,14 +4,9 @@
 import net.corda.core.CordaInternal
 import net.corda.core.contracts.Attachment
 import net.corda.core.contracts.ContractClassName
-<<<<<<< HEAD
-import net.corda.core.contracts.CordaRotatedKeys
-import net.corda.core.contracts.RotatedKeys
-=======
 import net.corda.core.contracts.ContractState
 import net.corda.core.contracts.RotatedKeys
 import net.corda.core.contracts.StateAndRef
->>>>>>> 9bc1ee1a
 import net.corda.core.contracts.StateRef
 import net.corda.core.contracts.TransactionState
 import net.corda.core.cordapp.CordappProvider
@@ -135,11 +130,7 @@
 ) : ServiceHub {
     companion object {
         private fun cordappLoaderForPackages(packages: Iterable<String>, versionInfo: VersionInfo = VersionInfo.UNKNOWN, rotatedKeys: RotatedKeys = RotatedKeys()): CordappLoader {
-<<<<<<< HEAD
-            return JarScanningCordappLoader.fromJarUrls(cordappsForPackages(packages).map { it.jarFile.toUri().toURL() }, versionInfo, rotatedKeys = rotatedKeys)
-=======
             return JarScanningCordappLoader(cordappsForPackages(packages).mapToSet { it.jarFile }, versionInfo = versionInfo, rotatedKeys = rotatedKeys)
->>>>>>> 9bc1ee1a
         }
 
         /**
@@ -505,7 +496,6 @@
     override val cordappProvider: CordappProvider get() = mockCordappProvider
     override var networkParametersService: NetworkParametersService = MockNetworkParametersStorage(initialNetworkParameters)
     override val diagnosticsService: DiagnosticsService = NodeDiagnosticsService()
-    var rotatedKeys: RotatedKeys = CordaRotatedKeys.keys
 
     // This is kept here for backwards compatibility, otherwise this has no extra utility.
     protected val servicesForResolution: ServicesForResolution get() = verifyingView
