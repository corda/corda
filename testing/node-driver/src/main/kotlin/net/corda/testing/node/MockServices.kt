package net.corda.testing.node

import com.google.common.collect.MutableClassToInstanceMap
import net.corda.core.contracts.ContractClassName
import net.corda.core.contracts.ContractState
import net.corda.core.contracts.StateAndRef
import net.corda.core.contracts.StateRef
import net.corda.core.cordapp.CordappProvider
import net.corda.core.crypto.*
import net.corda.core.flows.FlowLogic
import net.corda.core.identity.CordaX500Name
import net.corda.core.identity.PartyAndCertificate
import net.corda.core.messaging.FlowHandle
import net.corda.core.messaging.FlowProgressHandle
import net.corda.core.node.*
import net.corda.core.node.services.*
import net.corda.core.serialization.SerializeAsToken
import net.corda.core.transactions.SignedTransaction
import net.corda.core.utilities.NetworkHostAndPort
import net.corda.node.VersionInfo
import net.corda.node.internal.ServicesForResolutionImpl
import net.corda.node.internal.configureDatabase
import net.corda.node.internal.cordapp.CordappLoader
import net.corda.node.services.api.SchemaService
import net.corda.node.services.api.VaultServiceInternal
import net.corda.node.services.api.WritableTransactionStorage
import net.corda.node.services.identity.InMemoryIdentityService
import net.corda.node.services.schema.HibernateObserver
import net.corda.node.services.schema.NodeSchemaService
import net.corda.node.services.transactions.InMemoryTransactionVerifierService
import net.corda.node.services.vault.NodeVaultService
import net.corda.nodeapi.internal.persistence.CordaPersistence
import net.corda.nodeapi.internal.persistence.DatabaseConfig
import net.corda.nodeapi.internal.persistence.HibernateConfiguration
import net.corda.testing.common.internal.testNetworkParameters
import net.corda.testing.core.TestIdentity
import net.corda.testing.internal.DEV_ROOT_CA
import net.corda.testing.internal.MockCordappProvider
import net.corda.testing.node.internal.MockKeyManagementService
import net.corda.testing.node.internal.MockTransactionStorage
import net.corda.testing.services.MockAttachmentStorage
import java.security.KeyPair
import java.sql.Connection
import java.time.Clock
import java.util.*

/**
 * Returns a simple [InMemoryIdentityService] containing the supplied [identities].
 */
fun makeTestIdentityService(vararg identities: PartyAndCertificate) = InMemoryIdentityService(identities, DEV_ROOT_CA.certificate)

/**
 * An implementation of [ServiceHub] that is designed for in-memory unit tests of contract validation logic. It has
 * enough functionality to do tests of code that queries the vault, inserts to the vault, and constructs/checks
 * transactions. However it isn't enough to test flows and other aspects of an app that require a network. For that
 * you should investigate [MockNetwork].
 *
 * There are a variety of constructors that can be used to supply enough data to simulate a node. Each mock service hub
 * must have at least an identity of its own. The other components have defaults that work in most situations.
 */
open class MockServices private constructor(
        cordappLoader: CordappLoader,
        override val validatedTransactions: TransactionStorage,
        override val identityService: IdentityService,
        final override val networkParameters: NetworkParameters,
        private val initialIdentity: TestIdentity,
        private val moreKeys: Array<out KeyPair>
) : ServiceHub {
    companion object {
        /**
         * Make properties appropriate for creating a DataSource for unit tests.
         *
         * @param nodeName Reflects the "instance" of the in-memory database.  Defaults to a random string.
         */
        // TODO: Can we use an X509 principal generator here?
        @JvmStatic
        fun makeTestDataSourceProperties(nodeName: String = SecureHash.randomSHA256().toString()): Properties {
            val props = Properties()
            props.setProperty("dataSourceClassName", "org.h2.jdbcx.JdbcDataSource")
            props.setProperty("dataSource.url", "jdbc:h2:mem:${nodeName}_persistence;LOCK_TIMEOUT=10000;DB_CLOSE_ON_EXIT=FALSE")
            props.setProperty("dataSource.user", "sa")
            props.setProperty("dataSource.password", "")
            return props
        }

        /**
         * Makes database and mock services appropriate for unit tests.
         *
         * @param cordappPackages A [List] of cordapp packages to scan for any cordapp code, e.g. contract verification code, flows and services.
         * @param identityService An instance of [IdentityService], see [makeTestIdentityService].
         * @param initialIdentity The first (typically sole) identity the services will represent.
         * @param moreKeys A list of additional [KeyPair] instances to be used by [MockServices].
         * @return A pair where the first element is the instance of [CordaPersistence] and the second is [MockServices].
         */
        @JvmStatic
        @JvmOverloads
        fun makeTestDatabaseAndMockServices(cordappPackages: List<String>,
                                            identityService: IdentityService,
                                            initialIdentity: TestIdentity,
                                            networkParameters: NetworkParameters = testNetworkParameters(),
                                            vararg moreKeys: KeyPair): Pair<CordaPersistence, MockServices> {
            val cordappLoader = CordappLoader.createWithTestPackages(cordappPackages)
            val dataSourceProps = makeTestDataSourceProperties()
            val schemaService = NodeSchemaService(cordappLoader.cordappSchemas)
            val database = configureDatabase(dataSourceProps, DatabaseConfig(), identityService, schemaService)
            val mockService = database.transaction {
                object : MockServices(cordappLoader, identityService, networkParameters, initialIdentity, moreKeys) {
                    override val vaultService: VaultService = makeVaultService(database.hibernateConfig, schemaService)

                    override fun recordTransactions(statesToRecord: StatesToRecord, txs: Iterable<SignedTransaction>) {
                        super.recordTransactions(statesToRecord, txs)
                        // Refactored to use notifyAll() as we have no other unit test for that method with multiple transactions.
<<<<<<< HEAD
                        (vaultService as VaultServiceInternal).notifyAll(statesToRecord, txs.map { it.tx })
=======
                        vaultService.notifyAll(statesToRecord, txs.map { it.coreTransaction })
>>>>>>> cc84b34d
                    }

                    override fun jdbcSession(): Connection = database.createSession()
                }
            }
            return Pair(database, mockService)
        }

        @JvmStatic
        private fun getCallerPackage(): String {
            // TODO: In Java 9 there's a new stack walker API that is better than this.
            // The magic number '3' here is to chop off this method, an invisible bridge method generated by the
            // compiler and then the c'tor itself.
            return Throwable().stackTrace[3].className.split('.').dropLast(1).joinToString(".")
        }
    }

    private constructor(cordappLoader: CordappLoader, identityService: IdentityService, networkParameters: NetworkParameters,
                        initialIdentity: TestIdentity, moreKeys: Array<out KeyPair>)
            : this(cordappLoader, MockTransactionStorage(), identityService, networkParameters, initialIdentity, moreKeys)

    /**
     * Create a mock [ServiceHub] that looks for app code in the given package names, uses the provided identity service
     * (you can get one from [makeTestIdentityService]) and represents the given identity.
     */
    @JvmOverloads
    constructor(cordappPackages: List<String>,
                initialIdentity: TestIdentity,
                identityService: IdentityService = makeTestIdentityService(),
                vararg moreKeys: KeyPair) :
            this(CordappLoader.createWithTestPackages(cordappPackages), identityService, testNetworkParameters(), initialIdentity, moreKeys)

    constructor(cordappPackages: List<String>,
                initialIdentity: TestIdentity,
                identityService: IdentityService,
                networkParameters: NetworkParameters,
                vararg moreKeys: KeyPair) :
            this(CordappLoader.createWithTestPackages(cordappPackages), identityService, networkParameters, initialIdentity, moreKeys)

    /**
     * Create a mock [ServiceHub] that looks for app code in the given package names, uses the provided identity service
     * (you can get one from [makeTestIdentityService]) and represents the given identity.
     */
    @JvmOverloads
    constructor(cordappPackages: List<String>, initialIdentityName: CordaX500Name, identityService: IdentityService = makeTestIdentityService(), key: KeyPair, vararg moreKeys: KeyPair) :
            this(cordappPackages, TestIdentity(initialIdentityName, key), identityService, *moreKeys)

    /**
     * Create a mock [ServiceHub] that can't load CorDapp code, which uses the provided identity service
     * (you can get one from [makeTestIdentityService]) and which represents the given identity.
     */
    @JvmOverloads
    constructor(cordappPackages: List<String>, initialIdentityName: CordaX500Name, identityService: IdentityService = makeTestIdentityService()) :
            this(cordappPackages, TestIdentity(initialIdentityName), identityService)

    /**
     * Create a mock [ServiceHub] that can't load CorDapp code, and which uses a default service identity.
     */
    constructor(cordappPackages: List<String>) : this(cordappPackages, CordaX500Name("TestIdentity", "", "GB"), makeTestIdentityService())

    /**
     * Create a mock [ServiceHub] which uses the package of the caller to find CorDapp code. It uses the provided identity service
     * (you can get one from [makeTestIdentityService]) and which represents the given identity.
     */
    @JvmOverloads
    constructor(initialIdentityName: CordaX500Name, identityService: IdentityService = makeTestIdentityService(), key: KeyPair, vararg moreKeys: KeyPair)
            : this(listOf(getCallerPackage()), TestIdentity(initialIdentityName, key), identityService, *moreKeys)

    /**
     * Create a mock [ServiceHub] which uses the package of the caller to find CorDapp code. It uses the provided identity service
     * (you can get one from [makeTestIdentityService]) and which represents the given identity. It has no keys.
     */
    @JvmOverloads
    constructor(initialIdentityName: CordaX500Name, identityService: IdentityService = makeTestIdentityService())
            : this(listOf(getCallerPackage()), TestIdentity(initialIdentityName), identityService)

    /**
     * A helper constructor that requires at least one test identity to be registered, and which takes the package of
     * the caller as the package in which to find app code. This is the most convenient constructor and the one that
     * is normally worth using. The first identity is the identity of this service hub, the rest are identities that
     * it is aware of.
     */
    constructor(firstIdentity: TestIdentity, vararg moreIdentities: TestIdentity) : this(
            listOf(getCallerPackage()),
            firstIdentity,
            makeTestIdentityService(*listOf(firstIdentity, *moreIdentities).map { it.identity }.toTypedArray()),
            firstIdentity.keyPair
    )

    /**
     * Create a mock [ServiceHub] which uses the package of the caller to find CorDapp code. It uses a default service
     * identity.
     */
    constructor() : this(listOf(getCallerPackage()), CordaX500Name("TestIdentity", "", "GB"), makeTestIdentityService())
<<<<<<< HEAD
=======

>>>>>>> cc84b34d

    override fun recordTransactions(statesToRecord: StatesToRecord, txs: Iterable<SignedTransaction>) {
        txs.forEach {
            (validatedTransactions as WritableTransactionStorage).addTransaction(it)
        }
    }

    final override val attachments = MockAttachmentStorage()
    override val keyManagementService: KeyManagementService by lazy { MockKeyManagementService(identityService, *arrayOf(initialIdentity.keyPair) + moreKeys) }
    override val vaultService: VaultService get() = throw UnsupportedOperationException()
    override val contractUpgradeService: ContractUpgradeService get() = throw UnsupportedOperationException()
    override val networkMapCache: NetworkMapCache get() = throw UnsupportedOperationException()
    override val clock: Clock get() = Clock.systemUTC()
    override val myInfo: NodeInfo
        get() {
            return NodeInfo(listOf(NetworkHostAndPort("mock.node.services", 10000)), listOf(initialIdentity.identity), 1, serial = 1L)
        }
    override val transactionVerifierService: TransactionVerifierService get() = InMemoryTransactionVerifierService(2)
    private val mockCordappProvider: MockCordappProvider = MockCordappProvider(cordappLoader, attachments, networkParameters.whitelistedContractImplementations)
    override val cordappProvider: CordappProvider get() = mockCordappProvider

    protected val servicesForResolution: ServicesForResolution get() = ServicesForResolutionImpl(identityService, attachments, cordappProvider, networkParameters, validatedTransactions)

    internal fun makeVaultService(hibernateConfig: HibernateConfiguration, schemaService: SchemaService): VaultServiceInternal {
        val vaultService = NodeVaultService(Clock.systemUTC(), keyManagementService, servicesForResolution, hibernateConfig)
        HibernateObserver.install(vaultService.rawUpdates, hibernateConfig, schemaService)
        return vaultService
    }

    // This needs to be internal as MutableClassToInstanceMap is a guava type and shouldn't be part of our public API
    /** A map of available [CordaService] implementations */
    internal val cordappServices: MutableClassToInstanceMap<SerializeAsToken> = MutableClassToInstanceMap.create<SerializeAsToken>()

    override fun <T : SerializeAsToken> cordaService(type: Class<T>): T {
        require(type.isAnnotationPresent(CordaService::class.java)) { "${type.name} is not a Corda service" }
        return cordappServices.getInstance(type)
                ?: throw IllegalArgumentException("Corda service ${type.name} does not exist")
    }

    override fun jdbcSession(): Connection = throw UnsupportedOperationException()

    override fun registerUnloadHandler(runOnStop: () -> Unit) = throw UnsupportedOperationException()

    /** Add the given package name to the list of packages which will be scanned for cordapp contract verification code */
    fun addMockCordapp(contractClassName: ContractClassName) {
        mockCordappProvider.addMockCordapp(contractClassName, attachments)
    }

    override fun loadState(stateRef: StateRef) = servicesForResolution.loadState(stateRef)
    override fun loadStates(stateRefs: Set<StateRef>) = servicesForResolution.loadStates(stateRefs)
}

/**
 * Function which can be used to create a mock [CordaService] for use within testing, such as an Oracle.
 */
fun <T : SerializeAsToken> createMockCordaService(serviceHub: MockServices, serviceConstructor: (AppServiceHub) -> T): T {
    class MockAppServiceHubImpl<out T : SerializeAsToken>(val serviceHub: MockServices, serviceConstructor: (AppServiceHub) -> T) : AppServiceHub, ServiceHub by serviceHub {
        val serviceInstance: T = serviceConstructor(this)

        init {
            serviceHub.cordappServices.putInstance(serviceInstance.javaClass, serviceInstance)
        }

        override fun <T> startFlow(flow: FlowLogic<T>): FlowHandle<T> {
            throw UnsupportedOperationException()
        }

        override fun <T> startTrackedFlow(flow: FlowLogic<T>): FlowProgressHandle<T> {
            throw UnsupportedOperationException()
        }
    }
    return MockAppServiceHubImpl(serviceHub, serviceConstructor).serviceInstance
}<|MERGE_RESOLUTION|>--- conflicted
+++ resolved
@@ -110,11 +110,7 @@
                     override fun recordTransactions(statesToRecord: StatesToRecord, txs: Iterable<SignedTransaction>) {
                         super.recordTransactions(statesToRecord, txs)
                         // Refactored to use notifyAll() as we have no other unit test for that method with multiple transactions.
-<<<<<<< HEAD
-                        (vaultService as VaultServiceInternal).notifyAll(statesToRecord, txs.map { it.tx })
-=======
-                        vaultService.notifyAll(statesToRecord, txs.map { it.coreTransaction })
->>>>>>> cc84b34d
+                        (vaultService as VaultServiceInternal).notifyAll(statesToRecord, txs.map { it.coreTransaction })
                     }
 
                     override fun jdbcSession(): Connection = database.createSession()
@@ -209,10 +205,6 @@
      * identity.
      */
     constructor() : this(listOf(getCallerPackage()), CordaX500Name("TestIdentity", "", "GB"), makeTestIdentityService())
-<<<<<<< HEAD
-=======
-
->>>>>>> cc84b34d
 
     override fun recordTransactions(statesToRecord: StatesToRecord, txs: Iterable<SignedTransaction>) {
         txs.forEach {
