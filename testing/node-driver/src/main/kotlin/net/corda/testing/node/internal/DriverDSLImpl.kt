--- conflicted
+++ resolved
@@ -844,12 +844,7 @@
             val index = stackTrace.indexOfLast { it.className == "net.corda.testing.driver.Driver" }
             // In this case we're dealing with the the RPCDriver or one of it's cousins which are internal and we don't care about them
             if (index == -1) return emptyList()
-<<<<<<< HEAD
-            val callerPackage = Class.forName(stackTrace[index + 1].className).`package`
-                    ?: throw IllegalStateException("Function instantiating driver must be defined in a package.")
-=======
             val callerPackage = Class.forName(stackTrace[index + 1].className).`package` ?: throw IllegalStateException("Function instantiating driver must be defined in a package.")
->>>>>>> bb76c5bc
             return listOf(callerPackage.name)
         }
 
