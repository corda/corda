package net.corda.testing.node.internal

import com.google.common.util.concurrent.ThreadFactoryBuilder
import com.typesafe.config.Config
import com.typesafe.config.ConfigFactory
import com.typesafe.config.ConfigRenderOptions
import com.typesafe.config.ConfigValueFactory
import net.corda.client.rpc.internal.createCordaRPCClientWithSslAndClassLoader
import net.corda.core.concurrent.CordaFuture
import net.corda.core.concurrent.firstOf
import net.corda.core.flows.FlowLogic
import net.corda.core.identity.CordaX500Name
import net.corda.core.internal.*
import net.corda.core.internal.concurrent.*
import net.corda.core.messaging.CordaRPCOps
import net.corda.core.node.NetworkParameters
import net.corda.core.node.NotaryInfo
import net.corda.core.node.services.NetworkMapCache
import net.corda.core.utilities.NetworkHostAndPort
import net.corda.core.utilities.contextLogger
import net.corda.core.utilities.getOrThrow
import net.corda.core.utilities.millis
import net.corda.node.NodeRegistrationOption
import net.corda.node.VersionInfo
import net.corda.node.internal.Node
import net.corda.node.internal.NodeWithInfo
import net.corda.node.internal.clientSslOptionsCompatibleWith
import net.corda.node.services.Permissions
import net.corda.node.services.config.*
import net.corda.node.utilities.registration.HTTPNetworkRegistrationService
import net.corda.node.utilities.registration.NodeRegistrationHelper
import net.corda.nodeapi.internal.DevIdentityGenerator
import net.corda.nodeapi.internal.SignedNodeInfo
import net.corda.nodeapi.internal.addShutdownHook
import net.corda.nodeapi.internal.config.toConfig
import net.corda.nodeapi.internal.crypto.X509KeyStore
import net.corda.nodeapi.internal.crypto.X509Utilities
import net.corda.nodeapi.internal.network.NetworkParametersCopier
import net.corda.nodeapi.internal.network.NodeInfoFilesCopier
import net.corda.serialization.internal.amqp.AbstractAMQPSerializationScheme
import net.corda.testing.core.ALICE_NAME
import net.corda.testing.core.BOB_NAME
import net.corda.testing.core.DUMMY_BANK_A_NAME
import net.corda.testing.driver.*
import net.corda.testing.driver.VerifierType
import net.corda.testing.driver.internal.InProcessImpl
import net.corda.testing.driver.internal.NodeHandleInternal
import net.corda.testing.driver.internal.OutOfProcessImpl
import net.corda.testing.internal.setGlobalSerialization
import net.corda.testing.internal.stubs.CertificateStoreStubs
import net.corda.testing.node.ClusterSpec
import net.corda.testing.node.NotarySpec
import net.corda.testing.node.TestCordapp
import net.corda.testing.node.User
import net.corda.testing.node.internal.DriverDSLImpl.Companion.cordappsInCurrentAndAdditionalPackages
import okhttp3.OkHttpClient
import okhttp3.Request
import rx.Subscription
import rx.schedulers.Schedulers
import java.lang.management.ManagementFactory
import java.net.ConnectException
import java.net.URL
import java.net.URLClassLoader
import java.nio.file.Path
import java.security.cert.X509Certificate
import java.time.Duration
import java.time.Instant
import java.time.ZoneOffset.UTC
import java.time.format.DateTimeFormatter
import java.util.*
import java.util.concurrent.Executors
import java.util.concurrent.ScheduledExecutorService
import java.util.concurrent.TimeUnit
import java.util.concurrent.atomic.AtomicInteger
import kotlin.collections.ArrayList
import kotlin.collections.HashMap
import kotlin.concurrent.thread
import net.corda.nodeapi.internal.config.User as InternalUser

class DriverDSLImpl(
        val portAllocation: PortAllocation,
        val debugPortAllocation: PortAllocation,
        val systemProperties: Map<String, String>,
        val driverDirectory: Path,
        val useTestClock: Boolean,
        val isDebug: Boolean,
        val startNodesInProcess: Boolean,
        val waitForAllNodesToFinish: Boolean,
        val jmxPolicy: JmxPolicy,
        val notarySpecs: List<NotarySpec>,
        val compatibilityZone: CompatibilityZoneParams?,
        val networkParameters: NetworkParameters,
        val notaryCustomOverrides: Map<String, Any?>,
        val inMemoryDB: Boolean,
        val cordappsForAllNodes: Collection<TestCordapp>
) : InternalDriverDSL {

    private var _executorService: ScheduledExecutorService? = null
    val executorService get() = _executorService!!
    private var _shutdownManager: ShutdownManager? = null
    override val shutdownManager get() = _shutdownManager!!
    // Map from a nodes legal name to an observable emitting the number of nodes in its network map.
    private val networkVisibilityController = NetworkVisibilityController()
    /**
     * Future which completes when the network map infrastructure is available, whether a local one or one from the CZ.
     * This future acts as a gate to prevent nodes from starting too early. The value of the future is a [LocalNetworkMap]
     * object, which is null if the network map is being provided by the CZ.
     */
    private lateinit var networkMapAvailability: CordaFuture<LocalNetworkMap?>
    private lateinit var _notaries: CordaFuture<List<NotaryHandle>>
    override val notaryHandles: List<NotaryHandle> get() = _notaries.getOrThrow()

    // While starting with inProcess mode, we need to have different names to avoid clashes
    private val inMemoryCounter = AtomicInteger()

    interface Waitable {
        @Throws(InterruptedException::class)
        fun waitFor()
    }

    class State {
        val processes = ArrayList<Waitable>()
    }

    private val state = ThreadBox(State())

    //TODO: remove this once we can bundle quasar properly.
    private val quasarJarPath: String by lazy { resolveJar(".*quasar.*\\.jar$") }

    private val jolokiaJarPath: String by lazy { resolveJar(".*jolokia-jvm-.*-agent\\.jar$") }

    private fun NodeConfig.checkAndOverrideForInMemoryDB(): NodeConfig = this.run {
        if (inMemoryDB && corda.dataSourceProperties.getProperty("dataSource.url").startsWith("jdbc:h2:")) {
            val jdbcUrl = "jdbc:h2:mem:persistence${inMemoryCounter.getAndIncrement()};DB_CLOSE_ON_EXIT=FALSE;LOCK_TIMEOUT=10000;WRITE_DELAY=100"
            corda.dataSourceProperties.setProperty("dataSource.url", jdbcUrl)
            NodeConfig(typesafe = typesafe + mapOf("dataSourceProperties" to mapOf("dataSource.url" to jdbcUrl)), corda = corda)
        } else {
            this
        }
    }

    private fun resolveJar(jarNamePattern: String): String {
        return try {
            val cl = ClassLoader.getSystemClassLoader()
            val urls = (cl as URLClassLoader).urLs
            val jarPattern = jarNamePattern.toRegex()
            val jarFileUrl = urls.first { jarPattern.matches(it.path) }
            jarFileUrl.toPath().toString()
        } catch (e: Exception) {
            log.warn("Unable to locate JAR `$jarNamePattern` on classpath: ${e.message}", e)
            throw e
        }
    }

    override fun shutdown() {
        if (waitForAllNodesToFinish) {
            state.locked {
                processes.forEach { it.waitFor() }
            }
        }
        _shutdownManager?.shutdown()
        _executorService?.shutdownNow()
    }

    private fun establishRpc(config: NodeConfig, processDeathFuture: CordaFuture<out Process>): CordaFuture<CordaRPCOps> {
        val rpcAddress = config.corda.rpcOptions.address
        val clientRpcSslOptions = clientSslOptionsCompatibleWith(config.corda.rpcOptions)
        val client = createCordaRPCClientWithSslAndClassLoader(rpcAddress, sslConfiguration = clientRpcSslOptions)
        val connectionFuture = poll(executorService, "RPC connection") {
            try {
                config.corda.rpcUsers[0].run { client.start(username, password) }
            } catch (e: Exception) {
                if (processDeathFuture.isDone) throw e
                log.info("Exception while connecting to RPC, retrying to connect at $rpcAddress", e)
                null
            }
        }
        return firstOf(connectionFuture, processDeathFuture) {
            if (it == processDeathFuture) {
                throw ListenProcessDeathException(rpcAddress, processDeathFuture.getOrThrow())
            }
            val connection = connectionFuture.getOrThrow()
            shutdownManager.registerShutdown(connection::close)
            connection.proxy
        }
    }

    override fun startNode(defaultParameters: NodeParameters,
                           providedName: CordaX500Name?,
                           rpcUsers: List<User>,
                           verifierType: VerifierType,
                           customOverrides: Map<String, Any?>,
                           startInSameProcess: Boolean?,
                           maximumHeapSize: String): CordaFuture<NodeHandle> {
        return startNode(
                defaultParameters,
                providedName,
                rpcUsers,
                verifierType,
                customOverrides,
                startInSameProcess,
                maximumHeapSize,
                defaultParameters.additionalCordapps,
                defaultParameters.regenerateCordappsOnStart
        )
    }

    override fun startNode(
            defaultParameters: NodeParameters,
            providedName: CordaX500Name?,
            rpcUsers: List<User>,
            verifierType: VerifierType,
            customOverrides: Map<String, Any?>,
            startInSameProcess: Boolean?,
            maximumHeapSize: String,
            additionalCordapps: Collection<TestCordapp>,
            regenerateCordappsOnStart: Boolean,
            flowOverrides: Map<out Class<out FlowLogic<*>>, Class<out FlowLogic<*>>>
    ): CordaFuture<NodeHandle> {
        val p2pAddress = portAllocation.nextHostAndPort()
        // TODO: Derive name from the full picked name, don't just wrap the common name
        val name = providedName
                ?: CordaX500Name("${oneOf(names).organisation}-${p2pAddress.port}", "London", "GB")

        val registrationFuture = if (compatibilityZone?.rootCert != null) {
            // We don't need the network map to be available to be able to register the node
            startNodeRegistration(name, compatibilityZone.rootCert, compatibilityZone.config())
        } else {
            doneFuture(Unit)
        }

        return registrationFuture.flatMap {
            networkMapAvailability.flatMap {
                // But starting the node proper does require the network map
                startRegisteredNode(name, it, rpcUsers, verifierType, customOverrides, startInSameProcess, maximumHeapSize, p2pAddress, additionalCordapps, regenerateCordappsOnStart, flowOverrides)
            }
        }
    }

    private fun startRegisteredNode(name: CordaX500Name,
                                    localNetworkMap: LocalNetworkMap?,
                                    rpcUsers: List<User>,
                                    verifierType: VerifierType,
                                    customOverrides: Map<String, Any?>,
                                    startInSameProcess: Boolean? = null,
                                    maximumHeapSize: String = "512m",
                                    p2pAddress: NetworkHostAndPort = portAllocation.nextHostAndPort(),
                                    additionalCordapps: Collection<TestCordapp> = emptySet(),
                                    regenerateCordappsOnStart: Boolean = false,
                                    flowOverrides: Map<out Class<out FlowLogic<*>>, Class<out FlowLogic<*>>> = emptyMap()): CordaFuture<NodeHandle> {
        val rpcAddress = portAllocation.nextHostAndPort()
        val rpcAdminAddress = portAllocation.nextHostAndPort()
        val webAddress = portAllocation.nextHostAndPort()
        val users = rpcUsers.map { it.copy(permissions = it.permissions + DRIVER_REQUIRED_PERMISSIONS) }
        val czUrlConfig = when (compatibilityZone) {
            null -> emptyMap()
            is SharedCompatibilityZoneParams ->
                mapOf("compatibilityZoneURL" to compatibilityZone.doormanURL().toString())
            is SplitCompatibilityZoneParams ->
                mapOf("networkServices.doormanURL" to compatibilityZone.doormanURL().toString(),
                        "networkServices.networkMapURL" to compatibilityZone.networkMapURL().toString())
        }

        val flowOverrideConfig = flowOverrides.entries.map { FlowOverride(it.key.canonicalName, it.value.canonicalName) }.let { FlowOverrideConfig(it) }
        val overrides = configOf(
                NodeConfiguration::myLegalName.name to name.toString(),
                NodeConfiguration::p2pAddress.name to p2pAddress.toString(),
                "rpcSettings.address" to rpcAddress.toString(),
                "rpcSettings.adminAddress" to rpcAdminAddress.toString(),
                NodeConfiguration::useTestClock.name to useTestClock,
                NodeConfiguration::rpcUsers.name to if (users.isEmpty()) defaultRpcUserList else users.map { it.toConfig().root().unwrapped() },
                NodeConfiguration::verifierType.name to verifierType.name,
                NodeConfiguration::flowOverrides.name to flowOverrideConfig.toConfig().root().unwrapped()
        ) + czUrlConfig + customOverrides
        val config = NodeConfig(ConfigHelper.loadConfig(
                baseDirectory = baseDirectory(name),
                allowMissingConfig = true,
                configOverrides = if (overrides.hasPath("devMode")) overrides else overrides + mapOf("devMode" to true)
        )).checkAndOverrideForInMemoryDB()

        println(config.corda.toConfig().root().render())

        return startNodeInternal(config, webAddress, startInSameProcess, maximumHeapSize, localNetworkMap, additionalCordapps, regenerateCordappsOnStart)
    }

    private fun startNodeRegistration(
            providedName: CordaX500Name,
            rootCert: X509Certificate,
            networkServicesConfig: NetworkServicesConfig
    ): CordaFuture<NodeConfig> {
        val baseDirectory = baseDirectory(providedName).createDirectories()
        val config = NodeConfig(ConfigHelper.loadConfig(
                baseDirectory = baseDirectory,
                allowMissingConfig = true,
                configOverrides = configOf(
                        "p2pAddress" to portAllocation.nextHostAndPort().toString(),
                        "compatibilityZoneURL" to networkServicesConfig.doormanURL.toString(),
                        "myLegalName" to providedName.toString(),
                        "rpcSettings" to mapOf(
                                "address" to portAllocation.nextHostAndPort().toString(),
                                "adminAddress" to portAllocation.nextHostAndPort().toString()
                        ),
                        "devMode" to false)
        )).checkAndOverrideForInMemoryDB()

        val versionInfo = VersionInfo(PLATFORM_VERSION, "1", "1", "1")
        config.corda.certificatesDirectory.createDirectories()
        // Create network root truststore.
        val rootTruststorePath = config.corda.certificatesDirectory / "network-root-truststore.jks"
        // The network truststore will be provided by the network operator via out-of-band communication.
        val rootTruststorePassword = "corda-root-password"
        X509KeyStore.fromFile(rootTruststorePath, rootTruststorePassword, createNew = true).update {
            setCertificate(X509Utilities.CORDA_ROOT_CA, rootCert)
        }

        return if (startNodesInProcess) {
            executorService.fork {
                NodeRegistrationHelper(
                        config.corda,
                        HTTPNetworkRegistrationService(networkServicesConfig, versionInfo),
                        NodeRegistrationOption(rootTruststorePath, rootTruststorePassword)
                ).buildKeystore()
                config
            }
        } else {
            startOutOfProcessMiniNode(
                    config,
                    "--initial-registration",
                    "--network-root-truststore=${rootTruststorePath.toAbsolutePath()}",
                    "--network-root-truststore-password=$rootTruststorePassword"
            ).map { config }
        }
    }

    private enum class ClusterType(val validating: Boolean, val clusterName: CordaX500Name) {
        VALIDATING_RAFT(true, CordaX500Name("Raft", "Zurich", "CH")),
        NON_VALIDATING_RAFT(false, CordaX500Name("Raft", "Zurich", "CH")),
        NON_VALIDATING_BFT(false, CordaX500Name("BFT", "Zurich", "CH"))
    }

    @Suppress("DEPRECATION")
    private fun queryWebserver(handle: NodeHandle, process: Process): WebserverHandle {
        val protocol = if ((handle as NodeHandleInternal).useHTTPS) "https://" else "http://"
        val url = URL("$protocol${handle.webAddress}/api/status")
        val client = OkHttpClient.Builder().connectTimeout(5, TimeUnit.SECONDS).readTimeout(60, TimeUnit.SECONDS).build()

        while (process.isAlive) try {
            val response = client.newCall(Request.Builder().url(url).build()).execute()
            if (response.isSuccessful && (response.body().string() == "started")) {
                return WebserverHandle(handle.webAddress, process)
            }
        } catch (e: ConnectException) {
            log.debug("Retrying webserver info at ${handle.webAddress}")
        }

        throw IllegalStateException("Webserver at ${handle.webAddress} has died")
    }

    @Suppress("DEPRECATION")
    override fun startWebserver(handle: NodeHandle, maximumHeapSize: String): CordaFuture<WebserverHandle> {
        val debugPort = if (isDebug) debugPortAllocation.nextPort() else null
        val process = startWebserver(handle as NodeHandleInternal, debugPort, maximumHeapSize)
        shutdownManager.registerProcessShutdown(process)
        val webReadyFuture = addressMustBeBoundFuture(executorService, handle.webAddress, process)
        return webReadyFuture.map { queryWebserver(handle, process) }
    }

    override fun start() {
        if (startNodesInProcess) {
            Schedulers.reset()
        }
        require(networkParameters.notaries.isEmpty()) { "Define notaries using notarySpecs" }
        _executorService = Executors.newScheduledThreadPool(2, ThreadFactoryBuilder().setNameFormat("driver-pool-thread-%d").build())
        _shutdownManager = ShutdownManager(executorService)
        val notaryInfosFuture = if (compatibilityZone == null) {
            // If no CZ is specified then the driver does the generation of the network parameters and the copying of the
            // node info files.
            startNotaryIdentityGeneration().map { notaryInfos -> Pair(notaryInfos, LocalNetworkMap(notaryInfos)) }
        } else {
            // Otherwise it's the CZ's job to distribute thse via the HTTP network map, as that is what the nodes will be expecting.
            val notaryInfosFuture = if (compatibilityZone.rootCert == null) {
                // No root cert specified so we use the dev root cert to generate the notary identities.
                startNotaryIdentityGeneration()
            } else {
                // With a root cert specified we delegate generation of the notary identities to the CZ.
                startAllNotaryRegistrations(compatibilityZone.rootCert, compatibilityZone)
            }
            notaryInfosFuture.map { notaryInfos ->
                compatibilityZone.publishNotaries(notaryInfos)
                Pair(notaryInfos, null)
            }
        }

        networkMapAvailability = notaryInfosFuture.map { it.second }

        _notaries = notaryInfosFuture.map { (notaryInfos, localNetworkMap) ->
            val listOfFutureNodeHandles = startNotaries(localNetworkMap, notaryCustomOverrides)
            notaryInfos.zip(listOfFutureNodeHandles) { (identity, validating), nodeHandlesFuture ->
                NotaryHandle(identity, validating, nodeHandlesFuture)
            }
        }
    }

    private fun startNotaryIdentityGeneration(): CordaFuture<List<NotaryInfo>> {
        return executorService.fork {
            notarySpecs.map { spec ->
                val identity = when (spec.cluster) {
                    null -> {
                        DevIdentityGenerator.installKeyStoreWithNodeIdentity(baseDirectory(spec.name), spec.name)
                    }
                    is ClusterSpec.Raft -> {
                        DevIdentityGenerator.generateDistributedNotarySingularIdentity(
                                dirs = generateNodeNames(spec).map { baseDirectory(it) },
                                notaryName = spec.name
                        )
                    }
                    is DummyClusterSpec -> {
                        if (spec.cluster.compositeServiceIdentity) {
                            DevIdentityGenerator.generateDistributedNotarySingularIdentity(
                                    dirs = generateNodeNames(spec).map { baseDirectory(it) },
                                    notaryName = spec.name
                            )
                        } else {
                            DevIdentityGenerator.generateDistributedNotaryCompositeIdentity(
                                    dirs = generateNodeNames(spec).map { baseDirectory(it) },
                                    notaryName = spec.name
                            )
                        }
                    }
                    else -> throw UnsupportedOperationException("Cluster spec ${spec.cluster} not supported by Driver")
                }
                NotaryInfo(identity, spec.validating)
            }
        }
    }

    private fun startAllNotaryRegistrations(
            rootCert: X509Certificate,
            compatibilityZone: CompatibilityZoneParams): CordaFuture<List<NotaryInfo>> {
        // Start the registration process for all the notaries together then wait for their responses.
        return notarySpecs.map { spec ->
            require(spec.cluster == null) { "Registering distributed notaries not supported" }
            startNotaryRegistration(spec, rootCert, compatibilityZone)
        }.transpose()
    }

    private fun startNotaryRegistration(
            spec: NotarySpec,
            rootCert: X509Certificate,
            compatibilityZone: CompatibilityZoneParams
    ): CordaFuture<NotaryInfo> {
        return startNodeRegistration(spec.name, rootCert, compatibilityZone.config()).flatMap { config ->
            // Node registration only gives us the node CA cert, not the identity cert. That is only created on first
            // startup or when the node is told to just generate its node info file. We do that here.
            if (startNodesInProcess) {
                executorService.fork {
                    val nodeInfo = Node(config.corda, MOCK_VERSION_INFO, initialiseSerialization = false).generateAndSaveNodeInfo()
                    NotaryInfo(nodeInfo.legalIdentities[0], spec.validating)
                }
            } else {
                // TODO The config we use here is uses a hardocded p2p port which changes when the node is run proper
                // This causes two node info files to be generated.
                startOutOfProcessMiniNode(config, "--just-generate-node-info").map {
                    // Once done we have to read the signed node info file that's been generated
                    val nodeInfoFile = config.corda.baseDirectory.list { paths ->
                        paths.filter { it.fileName.toString().startsWith(NodeInfoFilesCopier.NODE_INFO_FILE_NAME_PREFIX) }.findFirst().get()
                    }
                    val nodeInfo = nodeInfoFile.readObject<SignedNodeInfo>().verified()
                    NotaryInfo(nodeInfo.legalIdentities[0], spec.validating)
                }
            }
        }
    }

    private fun generateNodeNames(spec: NotarySpec): List<CordaX500Name> {
        return (0 until spec.cluster!!.clusterSize).map { spec.name.copy(organisation = "${spec.name.organisation}-$it") }
    }

    private fun startNotaries(localNetworkMap: LocalNetworkMap?, customOverrides: Map<String, Any?>): List<CordaFuture<List<NodeHandle>>> {
        return notarySpecs.map {
            when (it.cluster) {
                null -> startSingleNotary(it, localNetworkMap, customOverrides)
                is ClusterSpec.Raft,
                    // DummyCluster is used for testing the notary communication path, and it does not matter
                    // which underlying consensus algorithm is used, so we just stick to Raft
                is DummyClusterSpec -> startRaftNotaryCluster(it, localNetworkMap)
                else -> throw IllegalArgumentException("BFT-SMaRt not supported")
            }
        }
    }

    private fun startSingleNotary(spec: NotarySpec, localNetworkMap: LocalNetworkMap?, customOverrides: Map<String, Any?>): CordaFuture<List<NodeHandle>> {
        val notaryConfig = mapOf("notary" to mapOf("validating" to spec.validating))
        return startRegisteredNode(
                spec.name,
                localNetworkMap,
                spec.rpcUsers,
                spec.verifierType,
<<<<<<< HEAD
                customOverrides = NotaryConfig(spec.validating).toConfigMap() + customOverrides).map { listOf(it) }
=======
                customOverrides = notaryConfig + customOverrides
        ).map { listOf(it) }
>>>>>>> 391c6bf6
    }

    private fun startRaftNotaryCluster(spec: NotarySpec, localNetworkMap: LocalNetworkMap?): CordaFuture<List<NodeHandle>> {
        fun notaryConfig(nodeAddress: NetworkHostAndPort, clusterAddress: NetworkHostAndPort? = null): Map<String, Any> {
            val clusterAddresses = if (clusterAddress != null) listOf(clusterAddress) else emptyList()
            val config = configOf("notary" to mapOf(
                    "validating" to spec.validating,
                    "serviceLegalName" to spec.name.toString(),
                    "className" to "net.corda.notary.raft.RaftNotaryService",
                    "extraConfig" to mapOf(
                            "nodeAddress" to nodeAddress.toString(),
                            "clusterAddresses" to clusterAddresses.map { it.toString() }
                    ))
            )
            return config.root().unwrapped()
        }

        val nodeNames = generateNodeNames(spec)
        val clusterAddress = portAllocation.nextHostAndPort()

        // Start the first node that will bootstrap the cluster
        val firstNodeFuture = startRegisteredNode(
                nodeNames[0],
                localNetworkMap,
                spec.rpcUsers,
                spec.verifierType,
                customOverrides = notaryConfig(clusterAddress))

        // All other nodes will join the cluster
        val restNodeFutures = nodeNames.drop(1).map {
            val nodeAddress = portAllocation.nextHostAndPort()
            startRegisteredNode(
                    it,
                    localNetworkMap,
                    spec.rpcUsers,
                    spec.verifierType,
                    customOverrides = notaryConfig(nodeAddress, clusterAddress)
            )
        }

        return firstNodeFuture.flatMap { first ->
            restNodeFutures.transpose().map { rest -> listOf(first) + rest }
        }
    }

    override fun baseDirectory(nodeName: CordaX500Name): Path {
        val nodeDirectoryName = nodeName.organisation.filter { !it.isWhitespace() }
        return driverDirectory / nodeDirectoryName
    }

    /**
     * Start the node with the given flag which is expected to start the node for some function, which once complete will
     * terminate the node.
     */
    private fun startOutOfProcessMiniNode(config: NodeConfig, vararg extraCmdLineFlag: String): CordaFuture<Unit> {
        val debugPort = if (isDebug) debugPortAllocation.nextPort() else null
        val monitorPort = if (jmxPolicy.startJmxHttpServer) jmxPolicy.jmxHttpServerPortAllocation?.nextPort() else null
        val process = startOutOfProcessNode(
                config,
                quasarJarPath,
                debugPort,
                jolokiaJarPath,
                monitorPort,
                systemProperties,
                "512m",
                *extraCmdLineFlag
        )

        return poll(executorService, "$extraCmdLineFlag (${config.corda.myLegalName})") {
            if (process.isAlive) null else Unit
        }
    }

    private fun startNodeInternal(specifiedConfig: NodeConfig,
                                  webAddress: NetworkHostAndPort,
                                  startInProcess: Boolean?,
                                  maximumHeapSize: String,
                                  localNetworkMap: LocalNetworkMap?,
                                  additionalCordapps: Collection<TestCordapp>,
                                  regenerateCordappsOnStart: Boolean = false): CordaFuture<NodeHandle> {
        val visibilityHandle = networkVisibilityController.register(specifiedConfig.corda.myLegalName)
        val baseDirectory = specifiedConfig.corda.baseDirectory.createDirectories()
        localNetworkMap?.networkParametersCopier?.install(baseDirectory)
        localNetworkMap?.nodeInfosCopier?.addConfig(baseDirectory)

        val onNodeExit: () -> Unit = {
            localNetworkMap?.nodeInfosCopier?.removeConfig(baseDirectory)
            visibilityHandle.close()
        }

        val useHTTPS = specifiedConfig.typesafe.run { hasPath("useHTTPS") && getBoolean("useHTTPS") }

        val existingCorDappDirectoriesOption = if (regenerateCordappsOnStart) {
            emptyList()
        } else if (specifiedConfig.typesafe.hasPath(NodeConfiguration.cordappDirectoriesKey)) {
            specifiedConfig.typesafe.getStringList(NodeConfiguration.cordappDirectoriesKey)
        } else {
            emptyList()
        }

        val cordappDirectories = existingCorDappDirectoriesOption + (cordappsForAllNodes + additionalCordapps).map { TestCordappDirectories.getJarDirectory(it).toString() }

        val config = NodeConfig(specifiedConfig.typesafe.withValue(NodeConfiguration.cordappDirectoriesKey, ConfigValueFactory.fromIterable(cordappDirectories.toSet())))

        if (startInProcess ?: startNodesInProcess) {
            val nodeAndThreadFuture = startInProcessNode(executorService, config)
            shutdownManager.registerShutdown(
                    nodeAndThreadFuture.map { (node, thread) ->
                        {
                            node.dispose()
                            thread.interrupt()
                        }
                    }
            )
            val nodeFuture: CordaFuture<NodeHandle> = nodeAndThreadFuture.flatMap { (node, thread) ->
                establishRpc(config, openFuture()).flatMap { rpc ->
                    visibilityHandle.listen(rpc).map {
                        InProcessImpl(rpc.nodeInfo(), rpc, config.corda, webAddress, useHTTPS, thread, onNodeExit, node)
                    }
                }
            }
            state.locked {
                processes += object : Waitable {
                    override fun waitFor() {
                        nodeAndThreadFuture.getOrThrow().second.join()
                    }
                }
            }
            return nodeFuture
        } else {
            val debugPort = if (isDebug) debugPortAllocation.nextPort() else null
            val monitorPort = if (jmxPolicy.startJmxHttpServer) jmxPolicy.jmxHttpServerPortAllocation?.nextPort() else null
            val process = startOutOfProcessNode(config, quasarJarPath, debugPort, jolokiaJarPath, monitorPort, systemProperties, maximumHeapSize)

            // Destroy the child process when the parent exits.This is needed even when `waitForAllNodesToFinish` is
            // true because we don't want orphaned processes in the case that the parent process is terminated by the
            // user, for example when the `tools:explorer:runDemoNodes` gradle task is stopped with CTRL-C.
            shutdownManager.registerProcessShutdown(process)

            if (waitForAllNodesToFinish) {
                state.locked {
                    processes += object : Waitable {
                        override fun waitFor() {
                            process.waitFor()
                        }
                    }
                }
            }
            val effectiveP2PAddress = config.corda.messagingServerAddress ?: config.corda.p2pAddress
            val p2pReadyFuture = addressMustBeBoundFuture(executorService, effectiveP2PAddress, process)
            return p2pReadyFuture.flatMap {
                val processDeathFuture = poll(executorService, "process death while waiting for RPC (${config.corda.myLegalName})") {
                    if (process.isAlive) null else process
                }
                establishRpc(config, processDeathFuture).flatMap { rpc ->
                    // Check for all nodes to have all other nodes in background in case RPC is failing over:
                    val networkMapFuture = executorService.fork { visibilityHandle.listen(rpc) }.flatMap { it }
                    firstOf(processDeathFuture, networkMapFuture) {
                        if (it == processDeathFuture) {
                            throw ListenProcessDeathException(effectiveP2PAddress, process)
                        }
                        // Will interrupt polling for process death as this is no longer relevant since the process been
                        // successfully started and reflected itself in the NetworkMap.
                        processDeathFuture.cancel(true)
                        log.info("Node handle is ready. NodeInfo: ${rpc.nodeInfo()}, WebAddress: $webAddress")
                        OutOfProcessImpl(rpc.nodeInfo(), rpc, config.corda, webAddress, useHTTPS, debugPort, process, onNodeExit)
                    }
                }
            }
        }
    }

    override fun <A> pollUntilNonNull(pollName: String, pollInterval: Duration, warnCount: Int, check: () -> A?): CordaFuture<A> {
        val pollFuture = poll(executorService, pollName, pollInterval, warnCount, check)
        shutdownManager.registerShutdown { pollFuture.cancel(true) }
        return pollFuture
    }

    /**
     * The local version of the network map, which is a bunch of classes that copy the relevant files to the node directories.
     */
    inner class LocalNetworkMap(notaryInfos: List<NotaryInfo>) {
        val networkParametersCopier = NetworkParametersCopier(networkParameters.copy(notaries = notaryInfos))
        // TODO: this object will copy NodeInfo files from started nodes to other nodes additional-node-infos/
        // This uses the FileSystem and adds a delay (~5 seconds) given by the time we wait before polling the file system.
        // Investigate whether we can avoid that.
        val nodeInfosCopier = NodeInfoFilesCopier().also { shutdownManager.registerShutdown(it::close) }
    }

    /**
     * Simple holder class to capture the node configuration both as the raw [Config] object and the parsed [NodeConfiguration].
     * Keeping [Config] around is needed as the user may specify extra config options not specified in [NodeConfiguration].
     */
    private class NodeConfig(val typesafe: Config, val corda: NodeConfiguration = typesafe.parseAsNodeConfiguration()) {
        init {
            val errors = corda.validate()
            require(errors.isEmpty()) { "Invalid node configuration. Errors where:\n${errors.joinToString("\n")}" }
        }
    }

    companion object {
        internal val log = contextLogger()

        private val defaultRpcUserList = listOf(InternalUser("default", "default", setOf("ALL")).toConfig().root().unwrapped())
        private val names = arrayOf(ALICE_NAME, BOB_NAME, DUMMY_BANK_A_NAME)
        /**
         * A sub-set of permissions that grant most of the essential operations used in the unit/integration tests as well as
         * in demo application like NodeExplorer.
         */
        @Suppress("DEPRECATION")
        private val DRIVER_REQUIRED_PERMISSIONS = setOf(
                Permissions.invokeRpc(CordaRPCOps::nodeInfo),
                Permissions.invokeRpc(CordaRPCOps::networkMapFeed),
                Permissions.invokeRpc(CordaRPCOps::networkMapSnapshot),
                Permissions.invokeRpc(CordaRPCOps::notaryIdentities),
                Permissions.invokeRpc(CordaRPCOps::stateMachinesFeed),
                Permissions.invokeRpc(CordaRPCOps::stateMachineRecordedTransactionMappingFeed),
                Permissions.invokeRpc(CordaRPCOps::nodeInfoFromParty),
                Permissions.invokeRpc(CordaRPCOps::internalVerifiedTransactionsFeed),
                Permissions.invokeRpc(CordaRPCOps::internalFindVerifiedTransaction),
                Permissions.invokeRpc("vaultQueryBy"),
                Permissions.invokeRpc("vaultTrackBy"),
                Permissions.invokeRpc(CordaRPCOps::registeredFlows)
        )

        private fun <A> oneOf(array: Array<A>) = array[Random().nextInt(array.size)]

        fun cordappsInCurrentAndAdditionalPackages(packagesToScan: Collection<String> = emptySet()): List<TestCordapp> {
            return cordappsForPackages(getCallerPackage() + packagesToScan)
        }

        fun cordappsInCurrentAndAdditionalPackages(firstPackage: String, vararg otherPackages: String): List<TestCordapp> {
            return cordappsInCurrentAndAdditionalPackages(otherPackages.asList() + firstPackage)
        }

        private fun startInProcessNode(
                executorService: ScheduledExecutorService,
                config: NodeConfig
        ): CordaFuture<Pair<NodeWithInfo, Thread>> {
            val effectiveP2PAddress = config.corda.messagingServerAddress ?: config.corda.p2pAddress
            return executorService.fork {
                log.info("Starting in-process Node ${config.corda.myLegalName.organisation}")
                if (!(ManagementFactory.getRuntimeMXBean().inputArguments.any { it.contains("quasar") })) {
                    throw IllegalStateException("No quasar agent: -javaagent:lib/quasar.jar and working directory project root might fix")
                }
                // Write node.conf
                writeConfig(config.corda.baseDirectory, "node.conf", config.typesafe.toNodeOnly())
                // TODO pass the version in?
                val node = InProcessNode(config.corda, MOCK_VERSION_INFO)
                val nodeInfo = node.start()
                val nodeWithInfo = NodeWithInfo(node, nodeInfo)
                val nodeThread = thread(name = config.corda.myLegalName.organisation) {
                    node.run()
                }
                nodeWithInfo to nodeThread
            }.flatMap { nodeAndThread ->
                addressMustBeBoundFuture(executorService, effectiveP2PAddress).map { nodeAndThread }
            }
        }

        private fun startOutOfProcessNode(
                config: NodeConfig,
                quasarJarPath: String,
                debugPort: Int?,
                jolokiaJarPath: String,
                monitorPort: Int?,
                overriddenSystemProperties: Map<String, String>,
                maximumHeapSize: String,
                vararg extraCmdLineFlag: String
        ): Process {

            log.info("Starting out-of-process Node ${config.corda.myLegalName.organisation}, " +
                    "debug port is " + (debugPort ?: "not enabled") + ", " +
                    "jolokia monitoring port is " + (monitorPort ?: "not enabled"))
            // Write node.conf
            writeConfig(config.corda.baseDirectory, "node.conf", config.typesafe.toNodeOnly())

            val systemProperties = mutableMapOf(
                    "name" to config.corda.myLegalName,
                    "visualvm.display.name" to "corda-${config.corda.myLegalName}"
            )
            debugPort?.let {
                systemProperties += "log4j2.debug" to "true"
            }

            systemProperties += inheritFromParentProcess()
            systemProperties += overriddenSystemProperties

            // See experimental/quasar-hook/README.md for how to generate.
            val excludePattern = "x(antlr**;bftsmart**;ch**;co.paralleluniverse**;com.codahale**;com.esotericsoftware**;" +
                    "com.fasterxml**;com.google**;com.ibm**;com.intellij**;com.jcabi**;com.nhaarman**;com.opengamma**;" +
                    "com.typesafe**;com.zaxxer**;de.javakaffee**;groovy**;groovyjarjarantlr**;groovyjarjarasm**;io.atomix**;" +
                    "io.github**;io.netty**;jdk**;joptsimple**;junit**;kotlin**;net.bytebuddy**;net.i2p**;org.apache**;" +
                    "org.assertj**;org.bouncycastle**;org.codehaus**;org.crsh**;org.dom4j**;org.fusesource**;org.h2**;" +
                    "org.hamcrest**;org.hibernate**;org.jboss**;org.jcp**;org.joda**;org.junit**;org.mockito**;org.objectweb**;" +
                    "org.objenesis**;org.slf4j**;org.w3c**;org.xml**;org.yaml**;reflectasm**;rx**;org.jolokia**;)"
            val extraJvmArguments = systemProperties.removeResolvedClasspath().map { "-D${it.key}=${it.value}" } +
                    "-javaagent:$quasarJarPath=$excludePattern"
            val jolokiaAgent = monitorPort?.let { "-javaagent:$jolokiaJarPath=port=$monitorPort,host=localhost" }
            val loggingLevel = if (debugPort == null) "INFO" else "DEBUG"

            val arguments = mutableListOf(
                    "--base-directory=${config.corda.baseDirectory}",
                    "--logging-level=$loggingLevel",
                    "--no-local-shell").also {
                it += extraCmdLineFlag
            }.toList()

            return ProcessUtilities.startJavaProcess(
                    className = "net.corda.node.Corda", // cannot directly get class for this, so just use string
                    arguments = arguments,
                    jdwpPort = debugPort,
                    extraJvmArguments = extraJvmArguments + listOfNotNull(jolokiaAgent),
                    workingDirectory = config.corda.baseDirectory,
                    maximumHeapSize = maximumHeapSize
            )
        }

        private fun startWebserver(handle: NodeHandleInternal, debugPort: Int?, maximumHeapSize: String): Process {
            val className = "net.corda.webserver.WebServer"
            writeConfig(handle.baseDirectory, "web-server.conf", handle.toWebServerConfig())
            return ProcessUtilities.startJavaProcess(
                    className = className, // cannot directly get class for this, so just use string
                    arguments = listOf("--base-directory", handle.baseDirectory.toString()),
                    jdwpPort = debugPort,
                    extraJvmArguments = listOf("-Dname=node-${handle.p2pAddress}-webserver") +
                            inheritFromParentProcess().map { "-D${it.first}=${it.second}" },
                    maximumHeapSize = maximumHeapSize
            )
        }

        private val propertiesInScope = setOf("java.io.tmpdir", AbstractAMQPSerializationScheme.SCAN_SPEC_PROP_NAME)

        private fun inheritFromParentProcess(): Iterable<Pair<String, String>> {
            return propertiesInScope.flatMap { propName ->
                val propValue: String? = System.getProperty(propName)
                if (propValue == null) {
                    emptySet()
                } else {
                    setOf(Pair(propName, propValue))
                }
            }
        }

        private fun NodeHandleInternal.toWebServerConfig(): Config {

            var config = ConfigFactory.empty()
            config += "webAddress" to webAddress.toString()
            config += "myLegalName" to configuration.myLegalName.toString()
            config += "rpcAddress" to configuration.rpcOptions.address.toString()
            config += "rpcUsers" to configuration.toConfig().getValue("rpcUsers")
            config += "useHTTPS" to useHTTPS
            config += "baseDirectory" to configuration.baseDirectory.toAbsolutePath().toString()

            config += "keyStorePath" to configuration.p2pSslOptions.keyStore.path.toString()
            config += "keyStorePassword" to configuration.p2pSslOptions.keyStore.storePassword

            config += "trustStorePath" to configuration.p2pSslOptions.trustStore.path.toString()
            config += "trustStorePassword" to configuration.p2pSslOptions.trustStore.storePassword

            return config
        }

        private operator fun Config.plus(property: Pair<String, Any>) = withValue(property.first, ConfigValueFactory.fromAnyRef(property.second))

        /**
         * Get the package of the caller to the driver so that it can be added to the list of packages the nodes will scan.
         * This makes the driver automatically pick the CorDapp module that it's run from.
         *
         * This returns List<String> rather than String? to make it easier to bolt onto extraCordappPackagesToScan.
         */
        private fun getCallerPackage(): List<String> {
            val stackTrace = Throwable().stackTrace
            val index = stackTrace.indexOfLast { it.className == "net.corda.testing.driver.Driver" }
            // In this case we're dealing with the the RPCDriver or one of it's cousins which are internal and we don't care about them
            if (index == -1) return emptyList()
            val callerPackage = Class.forName(stackTrace[index + 1].className).`package`
                    ?: throw IllegalStateException("Function instantiating driver must be defined in a package.")
            return listOf(callerPackage.name)
        }

        /**
         * We have an alternative way of specifying classpath for spawned process: by using "-cp" option. So duplicating the setting of this
         * rather long string is un-necessary and can be harmful on Windows.
         */
        private fun Map<String, Any>.removeResolvedClasspath(): Map<String, Any> {
            return filterNot { it.key == "java.class.path" }
        }
    }
}

/**
 * Keeps track of how many nodes each node sees and gates nodes from completing their startNode [CordaFuture] until all
 * current nodes see everyone.
 */
private class NetworkVisibilityController {
    private val nodeVisibilityHandles = ThreadBox(HashMap<String, VisibilityHandle>())

    fun register(name: CordaX500Name): VisibilityHandle {
        val handle = VisibilityHandle()
        nodeVisibilityHandles.locked {
            require(name.organisation !in keys) {
                "Node with organisation name ${name.organisation} is already started or starting"
            }
            put(name.organisation, handle)
        }
        return handle
    }

    private fun checkIfAllVisible() {
        nodeVisibilityHandles.locked {
            val minView = values.stream().mapToInt { it.visibleNodeCount }.min().orElse(0)
            if (minView >= size) {
                values.forEach { it.future.set(Unit) }
            }
        }
    }

    inner class VisibilityHandle : AutoCloseable {
        internal val future = openFuture<Unit>()
        internal var visibleNodeCount = 0
        private var subscription: Subscription? = null

        fun listen(rpc: CordaRPCOps): CordaFuture<Unit> {
            check(subscription == null)
            val (snapshot, updates) = rpc.networkMapFeed()
            visibleNodeCount = snapshot.size
            checkIfAllVisible()
            subscription = updates.subscribe({
                when (it) {
                    is NetworkMapCache.MapChange.Added -> {
                        visibleNodeCount++
                        checkIfAllVisible()
                    }
                    is NetworkMapCache.MapChange.Removed -> {
                        visibleNodeCount--
                        checkIfAllVisible()
                    }
                    is NetworkMapCache.MapChange.Modified -> {
                        // Nothing to do here but better being exhaustive.
                    }
                }
            }, { _ ->
                // Nothing to do on errors here.
            })
            return future
        }

        override fun close() {
            subscription?.unsubscribe()
            nodeVisibilityHandles.locked {
                values -= this@VisibilityHandle
                checkIfAllVisible()
            }
        }
    }
}

interface InternalDriverDSL : DriverDSL {
    private companion object {
        private val DEFAULT_POLL_INTERVAL = 500.millis
        private const val DEFAULT_WARN_COUNT = 120
    }

    val shutdownManager: ShutdownManager

    fun baseDirectory(nodeName: String): Path = baseDirectory(CordaX500Name.parse(nodeName))

    /**
     * Polls a function until it returns a non-null value. Note that there is no timeout on the polling.
     *
     * @param pollName A description of what is being polled.
     * @param pollInterval The interval of polling.
     * @param warnCount The number of polls after the Driver gives a warning.
     * @param check The function being polled.
     * @return A future that completes with the non-null value [check] has returned.
     */
    fun <A> pollUntilNonNull(pollName: String, pollInterval: Duration = DEFAULT_POLL_INTERVAL, warnCount: Int = DEFAULT_WARN_COUNT, check: () -> A?): CordaFuture<A>

    /**
     * Polls the given function until it returns true.
     * @see pollUntilNonNull
     */
    fun pollUntilTrue(pollName: String, pollInterval: Duration = DEFAULT_POLL_INTERVAL, warnCount: Int = DEFAULT_WARN_COUNT, check: () -> Boolean): CordaFuture<Unit> {
        return pollUntilNonNull(pollName, pollInterval, warnCount) { if (check()) Unit else null }
    }

    fun start()

    fun shutdown()
}

/**
 * This is a helper method to allow extending of the DSL, along the lines of
 *   interface SomeOtherExposedDSLInterface : DriverDSL
 *   interface SomeOtherInternalDSLInterface : InternalDriverDSL, SomeOtherExposedDSLInterface
 *   class SomeOtherDSL(val driverDSL : DriverDSLImpl) : InternalDriverDSL by driverDSL, SomeOtherInternalDSLInterface
 *
 * @param coerce We need this explicit coercion witness because we can't put an extra DI : D bound in a `where` clause.
 */
fun <DI : DriverDSL, D : InternalDriverDSL, A> genericDriver(
        driverDsl: D,
        initialiseSerialization: Boolean = true,
        coerce: (D) -> DI,
        dsl: DI.() -> A
): A {
    val serializationEnv = setGlobalSerialization(initialiseSerialization)
    val shutdownHook = addShutdownHook(driverDsl::shutdown)
    try {
        driverDsl.start()
        return dsl(coerce(driverDsl))
    } catch (exception: Throwable) {
        DriverDSLImpl.log.error("Driver shutting down because of exception", exception)
        throw exception
    } finally {
        driverDsl.shutdown()
        shutdownHook.cancel()
        serializationEnv.unset()
    }
}

/**
 * This is a helper method to allow extending of the DSL, along the lines of
 *   interface SomeOtherExposedDSLInterface : DriverDSL
 *   interface SomeOtherInternalDSLInterface : InternalDriverDSL, SomeOtherExposedDSLInterface
 *   class SomeOtherDSL(val driverDSL : DriverDSLImpl) : InternalDriverDSL by driverDSL, SomeOtherInternalDSLInterface
 *
 * @param coerce We need this explicit coercion witness because we can't put an extra DI : D bound in a `where` clause.
 */
fun <DI : DriverDSL, D : InternalDriverDSL, A> genericDriver(
        defaultParameters: DriverParameters = DriverParameters(),
        driverDslWrapper: (DriverDSLImpl) -> D,
        coerce: (D) -> DI, dsl: DI.() -> A
): A {
    val serializationEnv = setGlobalSerialization(true)
    val driverDsl = driverDslWrapper(
            DriverDSLImpl(
                    portAllocation = defaultParameters.portAllocation,
                    debugPortAllocation = defaultParameters.debugPortAllocation,
                    systemProperties = defaultParameters.systemProperties,
                    driverDirectory = defaultParameters.driverDirectory.toAbsolutePath(),
                    useTestClock = defaultParameters.useTestClock,
                    isDebug = defaultParameters.isDebug,
                    startNodesInProcess = defaultParameters.startNodesInProcess,
                    waitForAllNodesToFinish = defaultParameters.waitForAllNodesToFinish,
                    jmxPolicy = defaultParameters.jmxPolicy,
                    notarySpecs = defaultParameters.notarySpecs,
                    compatibilityZone = null,
                    networkParameters = defaultParameters.networkParameters,
                    notaryCustomOverrides = defaultParameters.notaryCustomOverrides,
                    inMemoryDB = defaultParameters.inMemoryDB,
                    cordappsForAllNodes = defaultParameters.cordappsForAllNodes()
            )
    )
    val shutdownHook = addShutdownHook(driverDsl::shutdown)
    try {
        driverDsl.start()
        return dsl(coerce(driverDsl))
    } catch (exception: Throwable) {
        DriverDSLImpl.log.error("Driver shutting down because of exception", exception)
        throw exception
    } finally {
        driverDsl.shutdown()
        shutdownHook.cancel()
        serializationEnv.unset()
    }
}

/**
 * Internal API to enable testing of the network map service and node registration process using the internal driver.
 *
 * @property publishNotaries Hook for a network map server to capture the generated [NotaryInfo] objects needed for
 * creating the network parameters. This is needed as the network map server is expected to distribute it. The callback
 * will occur on a different thread to the driver-calling thread.
 * @property rootCert If specified then the nodes will register themselves with the doorman service using [url] and expect
 * the registration response to be rooted at this cert. If not specified then no registration is performed and the dev
 * root cert is used as normal.
 *
 * @see SharedCompatibilityZoneParams
 * @see SplitCompatibilityZoneParams
 */
sealed class CompatibilityZoneParams(
        val publishNotaries: (List<NotaryInfo>) -> Unit,
        val rootCert: X509Certificate? = null
) {
    abstract fun networkMapURL(): URL
    abstract fun doormanURL(): URL
    abstract fun config() : NetworkServicesConfig
}

/**
 * Represent network management services, network map and doorman, running on the same URL
 */
class SharedCompatibilityZoneParams(
        private val url: URL,
        private val pnm : UUID?,
        publishNotaries: (List<NotaryInfo>) -> Unit,
        rootCert: X509Certificate? = null
) : CompatibilityZoneParams(publishNotaries, rootCert) {

    val config : NetworkServicesConfig by lazy {
        NetworkServicesConfig(url, url, pnm, false)
    }

    override fun doormanURL() = url
    override fun networkMapURL() = url
    override fun config() : NetworkServicesConfig = config
}

/**
 * Represent network management services, network map and doorman, running on different URLs
 */
class SplitCompatibilityZoneParams(
        private val doormanURL: URL,
        private val networkMapURL: URL,
        private val pnm : UUID?,
        publishNotaries: (List<NotaryInfo>) -> Unit,
        rootCert: X509Certificate? = null
) : CompatibilityZoneParams(publishNotaries, rootCert) {
    val config : NetworkServicesConfig by lazy {
        NetworkServicesConfig(doormanURL, networkMapURL, pnm, false)
    }

    override fun doormanURL() = doormanURL
    override fun networkMapURL() = networkMapURL
    override fun config() : NetworkServicesConfig = config
}

fun <A> internalDriver(
        isDebug: Boolean = DriverParameters().isDebug,
        driverDirectory: Path = DriverParameters().driverDirectory,
        portAllocation: PortAllocation = DriverParameters().portAllocation,
        debugPortAllocation: PortAllocation = DriverParameters().debugPortAllocation,
        systemProperties: Map<String, String> = DriverParameters().systemProperties,
        useTestClock: Boolean = DriverParameters().useTestClock,
        initialiseSerialization: Boolean = true,
        startNodesInProcess: Boolean = DriverParameters().startNodesInProcess,
        waitForAllNodesToFinish: Boolean = DriverParameters().waitForAllNodesToFinish,
        notarySpecs: List<NotarySpec> = DriverParameters().notarySpecs,
        jmxPolicy: JmxPolicy = DriverParameters().jmxPolicy,
        networkParameters: NetworkParameters = DriverParameters().networkParameters,
        compatibilityZone: CompatibilityZoneParams? = null,
        notaryCustomOverrides: Map<String, Any?> = DriverParameters().notaryCustomOverrides,
        inMemoryDB: Boolean = DriverParameters().inMemoryDB,
        cordappsForAllNodes: Collection<TestCordapp> = DriverParameters().cordappsForAllNodes(),
        dsl: DriverDSLImpl.() -> A
): A {
    return genericDriver(
            driverDsl = DriverDSLImpl(
                    portAllocation = portAllocation,
                    debugPortAllocation = debugPortAllocation,
                    systemProperties = systemProperties,
                    driverDirectory = driverDirectory.toAbsolutePath(),
                    useTestClock = useTestClock,
                    isDebug = isDebug,
                    startNodesInProcess = startNodesInProcess,
                    waitForAllNodesToFinish = waitForAllNodesToFinish,
                    notarySpecs = notarySpecs,
                    jmxPolicy = jmxPolicy,
                    compatibilityZone = compatibilityZone,
                    networkParameters = networkParameters,
                    notaryCustomOverrides = notaryCustomOverrides,
                    inMemoryDB = inMemoryDB,
                    cordappsForAllNodes = cordappsForAllNodes
            ),
            coerce = { it },
            dsl = dsl,
            initialiseSerialization = initialiseSerialization
    )
}

fun getTimestampAsDirectoryName(): String {
    return DateTimeFormatter.ofPattern("yyyyMMdd-HHmmss.SSS").withZone(UTC).format(Instant.now())
}

fun writeConfig(path: Path, filename: String, config: Config) {
    val configString = config.root().render(ConfigRenderOptions.defaults())
    (path / filename).writeText(configString)
}

private fun Config.toNodeOnly(): Config {
    return if (hasPath("webAddress")) withoutPath("webAddress").withoutPath("useHTTPS") else this
}

internal fun DriverParameters.cordappsForAllNodes(): Collection<TestCordapp> = cordappsForAllNodes
        ?: cordappsInCurrentAndAdditionalPackages(extraCordappPackagesToScan)

fun DriverDSL.startNode(providedName: CordaX500Name, devMode: Boolean, parameters: NodeParameters = NodeParameters()): CordaFuture<NodeHandle> {
    var customOverrides = emptyMap<String, String>()
    if (!devMode) {
        val nodeDir = baseDirectory(providedName)
        val certificatesDirectory = nodeDir / "certificates"
        val signingCertStore = CertificateStoreStubs.Signing.withCertificatesDirectory(certificatesDirectory)
        val p2pSslConfig = CertificateStoreStubs.P2P.withCertificatesDirectory(certificatesDirectory)
        p2pSslConfig.configureDevKeyAndTrustStores(providedName, signingCertStore, certificatesDirectory)
        customOverrides = mapOf("devMode" to "false")
    }
    return startNode(parameters, providedName = providedName, customOverrides = customOverrides)
}<|MERGE_RESOLUTION|>--- conflicted
+++ resolved
@@ -496,12 +496,8 @@
                 localNetworkMap,
                 spec.rpcUsers,
                 spec.verifierType,
-<<<<<<< HEAD
-                customOverrides = NotaryConfig(spec.validating).toConfigMap() + customOverrides).map { listOf(it) }
-=======
                 customOverrides = notaryConfig + customOverrides
         ).map { listOf(it) }
->>>>>>> 391c6bf6
     }
 
     private fun startRaftNotaryCluster(spec: NotarySpec, localNetworkMap: LocalNetworkMap?): CordaFuture<List<NodeHandle>> {
