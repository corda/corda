--- conflicted
+++ resolved
@@ -660,18 +660,12 @@
                     config,
                     quasarJarPath,
                     debugPort,
-<<<<<<< HEAD
+                    bytemanJarPath,
+                    bytemanPort,
                     systemProperties,
                     parameters.maximumHeapSize,
                     parameters.logLevelOverride,
                     environmentVariables
-=======
-                    bytemanJarPath,
-                    bytemanPort,
-                    systemProperties,
-                    parameters.maximumHeapSize,
-                    parameters.logLevelOverride
->>>>>>> 987415dd
             )
 
             // Destroy the child process when the parent exits.This is needed even when `waitForAllNodesToFinish` is
@@ -824,11 +818,7 @@
             }
         }
 
-<<<<<<< HEAD
-        @Suppress("LongParameterList")
-=======
-        @Suppress("ComplexMethod", "MaxLineLength")
->>>>>>> 987415dd
+        @Suppress("ComplexMethod", "MaxLineLength", "LongParameterList")
         private fun startOutOfProcessNode(
                 config: NodeConfig,
                 quasarJarPath: String,
@@ -838,19 +828,12 @@
                 overriddenSystemProperties: Map<String, String>,
                 maximumHeapSize: String,
                 logLevelOverride: String?,
-<<<<<<< HEAD
                 environmentVariables : Map<String,String>,
                 extraCmdLineFlag: Array<String> = emptyArray()
-      ): Process {
-            log.info("Starting out-of-process Node ${config.corda.myLegalName.organisation}, " +
-                     "debug port is " + (debugPort ?: "not enabled"))
-=======
-                vararg extraCmdLineFlag: String
         ): Process {
             log.info("Starting out-of-process Node ${config.corda.myLegalName.organisation}, " +
                     "debug port is " + (debugPort ?: "not enabled") + ", " +
                     "byteMan: " + if (bytemanJarPath == null) "not in classpath" else "port is " + (bytemanPort ?: "not enabled"))
->>>>>>> 987415dd
             // Write node.conf
             writeConfig(config.corda.baseDirectory, "node.conf", config.typesafe.toNodeOnly())
 
