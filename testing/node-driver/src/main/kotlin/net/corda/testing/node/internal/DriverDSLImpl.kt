--- conflicted
+++ resolved
@@ -789,7 +789,6 @@
                 it += extraCmdLineFlag
             }.toList()
 
-<<<<<<< HEAD
             val bytemanJvmArgs = {
                 val bytemanAgent = bytemanJarPath?.let {
                     bytemanPort?.let {
@@ -800,14 +799,13 @@
                         if (bytemanAgent != null && debugPort != null) listOf("-Dorg.jboss.byteman.verbose=true", "-Dorg.jboss.byteman.debug=true")
                         else emptyList()
             }.invoke()
-=======
+
             // This excludes the samples and the finance module from the system classpath of the out of process nodes
             // as they will be added to the cordapps folder.
             val exclude = listOf("samples", "finance", "integrationTest", "test", "corda-mock")
             val cp = ProcessUtilities.defaultClassPath.filterNot { cpEntry ->
                 exclude.any { token -> cpEntry.contains("${File.separatorChar}$token") } || cpEntry.endsWith("-tests.jar")
             }
->>>>>>> 57a70fa1
 
             return ProcessUtilities.startJavaProcess(
                     className = "net.corda.node.Corda", // cannot directly get class for this, so just use string
