package net.corda.testing.node.internal

import co.paralleluniverse.fibers.instrument.JavaAgent
import com.google.common.util.concurrent.ThreadFactoryBuilder
import com.typesafe.config.Config
import com.typesafe.config.ConfigFactory
import com.typesafe.config.ConfigRenderOptions
import com.typesafe.config.ConfigValue
import com.typesafe.config.ConfigValueFactory
import net.corda.client.rpc.CordaRPCClient
import net.corda.cliutils.CommonCliConstants.BASE_DIR
import net.corda.core.concurrent.CordaFuture
import net.corda.core.concurrent.firstOf
import net.corda.core.identity.CordaX500Name
import net.corda.core.internal.PLATFORM_VERSION
import net.corda.core.internal.ThreadBox
import net.corda.core.internal.concurrent.doOnError
import net.corda.core.internal.concurrent.doneFuture
import net.corda.core.internal.concurrent.flatMap
import net.corda.core.internal.concurrent.fork
import net.corda.core.internal.concurrent.map
import net.corda.core.internal.concurrent.openFuture
import net.corda.core.internal.concurrent.transpose
import net.corda.core.internal.createDirectories
import net.corda.core.internal.div
import net.corda.core.internal.list
import net.corda.core.internal.packageName_
import net.corda.core.internal.readObject
import net.corda.core.internal.readText
import net.corda.core.internal.toPath
import net.corda.core.internal.uncheckedCast
import net.corda.core.internal.writeText
import net.corda.core.messaging.CordaRPCOps
import net.corda.core.node.NetworkParameters
import net.corda.core.node.NotaryInfo
import net.corda.core.node.services.NetworkMapCache
import net.corda.core.utilities.NetworkHostAndPort
import net.corda.core.utilities.Try
import net.corda.core.utilities.contextLogger
import net.corda.core.utilities.getOrThrow
import net.corda.core.utilities.millis
import net.corda.node.NodeRegistrationOption
import net.corda.node.VersionInfo
import net.corda.node.internal.Node
import net.corda.node.internal.NodeWithInfo
import net.corda.node.internal.clientSslOptionsCompatibleWith
import net.corda.node.services.Permissions
import net.corda.node.services.config.ConfigHelper
import net.corda.node.services.config.FlowOverride
import net.corda.node.services.config.FlowOverrideConfig
import net.corda.node.services.config.NetworkServicesConfig
import net.corda.node.services.config.NodeConfiguration
import net.corda.node.services.config.NotaryConfig
import net.corda.node.services.config.configOf
import net.corda.node.services.config.configureDevKeyAndTrustStores
import net.corda.node.services.config.parseAsNodeConfiguration
import net.corda.node.services.config.plus
import net.corda.node.utilities.registration.HTTPNetworkRegistrationService
import net.corda.node.utilities.registration.NodeRegistrationConfiguration
import net.corda.node.utilities.registration.NodeRegistrationHelper
import net.corda.nodeapi.internal.DevIdentityGenerator
import net.corda.nodeapi.internal.SignedNodeInfo
import net.corda.nodeapi.internal.addShutdownHook
import net.corda.nodeapi.internal.config.toConfig
import net.corda.nodeapi.internal.crypto.X509KeyStore
import net.corda.nodeapi.internal.crypto.X509Utilities
import net.corda.nodeapi.internal.network.NetworkParametersCopier
import net.corda.nodeapi.internal.network.NodeInfoFilesCopier
import net.corda.notary.experimental.raft.RaftConfig
import net.corda.testing.core.ALICE_NAME
import net.corda.testing.core.BOB_NAME
import net.corda.testing.core.DUMMY_BANK_A_NAME
import net.corda.testing.driver.*
import net.corda.testing.driver.internal.InProcessImpl
import net.corda.testing.driver.internal.NodeHandleInternal
import net.corda.testing.driver.internal.OutOfProcessImpl
import net.corda.testing.internal.stubs.CertificateStoreStubs
import net.corda.testing.node.ClusterSpec
import net.corda.testing.node.NotarySpec
import okhttp3.OkHttpClient
import okhttp3.Request
import rx.Subscription
import rx.schedulers.Schedulers
import java.io.File
import java.net.ConnectException
import java.net.URL
import java.nio.file.Path
import java.security.cert.X509Certificate
import java.time.Duration
import java.time.Instant
import java.time.ZoneOffset.UTC
import java.time.ZonedDateTime
import java.time.format.DateTimeFormatter
import java.util.Random
import java.util.UUID
import java.util.concurrent.Executors
import java.util.concurrent.ScheduledExecutorService
import java.util.concurrent.TimeUnit
import java.util.concurrent.TimeoutException
import java.util.concurrent.atomic.AtomicInteger
import kotlin.collections.ArrayList
import kotlin.collections.HashMap
import kotlin.collections.HashSet
import kotlin.concurrent.thread
import net.corda.nodeapi.internal.config.User as InternalUser

class DriverDSLImpl(
        val portAllocation: PortAllocation,
        val debugPortAllocation: PortAllocation,
        val systemProperties: Map<String, String>,
        val driverDirectory: Path,
        val useTestClock: Boolean,
        val isDebug: Boolean,
        val startNodesInProcess: Boolean,
        val waitForAllNodesToFinish: Boolean,
        val extraCordappPackagesToScan: List<String>,
        val jmxPolicy: JmxPolicy,
        val notarySpecs: List<NotarySpec>,
        val compatibilityZone: CompatibilityZoneParams?,
        val networkParameters: NetworkParameters,
        val notaryCustomOverrides: Map<String, Any?>,
        val inMemoryDB: Boolean,
        val cordappsForAllNodes: Collection<TestCordappInternal>?,
        val djvmBootstrapSource: Path?,
        val djvmCordaSource: List<Path>,
        val environmentVariables : Map<String, String>
) : InternalDriverDSL {

    private var _executorService: ScheduledExecutorService? = null
    val executorService get() = _executorService!!
    private var _shutdownManager: ShutdownManager? = null
    override val shutdownManager get() = _shutdownManager!!
    private lateinit var extraCustomCordapps: Set<CustomCordapp>
    // Map from a nodes legal name to an observable emitting the number of nodes in its network map.
    private val networkVisibilityController = NetworkVisibilityController()
    /**
     * Future which completes when the network map infrastructure is available, whether a local one or one from the CZ.
     * This future acts as a gate to prevent nodes from starting too early. The value of the future is a [LocalNetworkMap]
     * object, which is null if the network map is being provided by the CZ.
     */
    private lateinit var networkMapAvailability: CordaFuture<LocalNetworkMap?>
    private lateinit var _notaries: CordaFuture<List<NotaryHandle>>
    override val notaryHandles: List<NotaryHandle> get() = _notaries.getOrThrow()

    interface Waitable {
        @Throws(InterruptedException::class)
        fun waitFor()
    }

    class State {
        val processes = ArrayList<Waitable>()
    }

    private val state = ThreadBox(State())

    //TODO: remove this once we can bundle quasar properly.
    private val quasarJarPath: String by lazy { resolveJar("co.paralleluniverse.fibers.Suspendable") }

    private val bytemanJarPath: String? by lazy {
        try {
            resolveJar("org.jboss.byteman.agent.Transformer")
        } catch (e: Exception) {
            null
        }
    }

    private fun NodeConfig.checkAndOverrideForInMemoryDB(): NodeConfig = this.run {
        if (inMemoryDB && corda.dataSourceProperties.getProperty("dataSource.url").startsWith("jdbc:h2:")) {
            val jdbcUrl = "jdbc:h2:mem:persistence${inMemoryCounter.getAndIncrement()};DB_CLOSE_ON_EXIT=FALSE;LOCK_TIMEOUT=10000;WRITE_DELAY=100"
            corda.dataSourceProperties.setProperty("dataSource.url", jdbcUrl)
            NodeConfig(typesafe + mapOf("dataSourceProperties" to mapOf("dataSource.url" to jdbcUrl)))
        } else {
            this
        }
    }

    private fun resolveJar(className: String): String {
        return try {
            val type = Class.forName(className)
            val src = type.protectionDomain.codeSource
            src.location.toPath().toString()
        } catch (e: Exception) {
            log.warn("Unable to locate JAR for class given by `$className` on classpath: ${e.message}", e)
            throw e
        }
    }

    override fun shutdown() {
        if (waitForAllNodesToFinish) {
            state.locked {
                processes.forEach { it.waitFor() }
            }
        }
        _shutdownManager?.shutdown()
        _executorService?.shutdownNow()
    }

    private fun establishRpc(config: NodeConfig, processDeathFuture: CordaFuture<out Process>): CordaFuture<CordaRPCOps> {
        val rpcAddress = config.corda.rpcOptions.address
        val clientRpcSslOptions = clientSslOptionsCompatibleWith(config.corda.rpcOptions)
        val client = CordaRPCClient(rpcAddress, sslConfiguration = clientRpcSslOptions)
        val connectionFuture = poll(executorService, "RPC connection") {
            try {
                config.corda.rpcUsers[0].run { client.start(username, password) }
            } catch (e: Exception) {
                if (processDeathFuture.isDone) throw e
                log.info("Exception while connecting to RPC, retrying to connect at $rpcAddress", e)
                null
            }
        }
        return firstOf(connectionFuture, processDeathFuture) {
            if (it == processDeathFuture) {
                throw ListenProcessDeathException(rpcAddress, processDeathFuture.getOrThrow())
            }
            val connection = connectionFuture.getOrThrow()
            shutdownManager.registerShutdown(connection::close)
            connection.proxy
        }
    }

    override fun startNode(parameters: NodeParameters): CordaFuture<NodeHandle> = startNode(parameters, bytemanPort = null)

    override fun startNode(parameters: NodeParameters, bytemanPort: Int?): CordaFuture<NodeHandle> {
        val p2pAddress = portAllocation.nextHostAndPort()
        // TODO: Derive name from the full picked name, don't just wrap the common name
        val name = parameters.providedName ?: CordaX500Name("${oneOf(names).organisation}-${p2pAddress.port}", "London", "GB")

        val registrationFuture = if (compatibilityZone?.rootCert != null) {
            // We don't need the network map to be available to be able to register the node
            startNodeRegistration(name, compatibilityZone.rootCert, compatibilityZone.config(), parameters.customOverrides)
        } else {
            doneFuture(Unit)
        }

        return registrationFuture.flatMap {
            networkMapAvailability.flatMap {
                // But starting the node proper does require the network map
                startRegisteredNode(name, it, parameters, p2pAddress, bytemanPort)
            }
        }
    }

    @Suppress("ComplexMethod")
    private fun startRegisteredNode(name: CordaX500Name,
                                    localNetworkMap: LocalNetworkMap?,
                                    parameters: NodeParameters,
                                    p2pAddress: NetworkHostAndPort = portAllocation.nextHostAndPort(),
                                    bytemanPort: Int? = null): CordaFuture<NodeHandle> {
        val rpcAddress = portAllocation.nextHostAndPort()
        val rpcAdminAddress = portAllocation.nextHostAndPort()
        val webAddress = portAllocation.nextHostAndPort()
        val users = parameters.rpcUsers.map { it.copy(permissions = it.permissions + DRIVER_REQUIRED_PERMISSIONS) }
        val czUrlConfig = when (compatibilityZone) {
            null -> emptyMap()
            is SharedCompatibilityZoneParams ->
                mapOf("compatibilityZoneURL" to compatibilityZone.doormanURL().toString())
            is SplitCompatibilityZoneParams ->
                mapOf("networkServices.doormanURL" to compatibilityZone.doormanURL().toString(),
                        "networkServices.networkMapURL" to compatibilityZone.networkMapURL().toString())
        }

        val jmxPort = if (jmxPolicy.startJmxHttpServer) jmxPolicy.jmxHttpServerPortAllocation.nextPort() else null
        val jmxConfig = if (jmxPort != null) {
            mapOf(NodeConfiguration::jmxMonitoringHttpPort.name to jmxPort)
        } else {
            emptyMap()
        }

        val flowOverrideConfig = FlowOverrideConfig(parameters.flowOverrides.map { FlowOverride(it.key.canonicalName, it.value.canonicalName) })

        val overrides = configOf(
                NodeConfiguration::myLegalName.name to name.toString(),
                NodeConfiguration::p2pAddress.name to p2pAddress.toString(),
                "rpcSettings.address" to rpcAddress.toString(),
                "rpcSettings.adminAddress" to rpcAdminAddress.toString(),
                NodeConfiguration::useTestClock.name to useTestClock,
                NodeConfiguration::rpcUsers.name to if (users.isEmpty()) defaultRpcUserList else users.map { it.toConfig().root().unwrapped() },
                NodeConfiguration::verifierType.name to parameters.verifierType.name,
                NodeConfiguration::flowOverrides.name to flowOverrideConfig.toConfig().root().unwrapped(),
                NodeConfiguration::additionalNodeInfoPollingFrequencyMsec.name to 1000
        ) + czUrlConfig + jmxConfig + parameters.customOverrides
        val config = NodeConfig(
                ConfigHelper.loadConfig(
                        baseDirectory = baseDirectory(name),
                        allowMissingConfig = true,
                        configOverrides = if (overrides.hasPath("devMode")) overrides else overrides + mapOf("devMode" to true)
                ).withDJVMConfig(djvmBootstrapSource, djvmCordaSource)
        ).checkAndOverrideForInMemoryDB()
        return startNodeInternal(config, webAddress, localNetworkMap, parameters, bytemanPort)
    }

    private fun startNodeRegistration(
            providedName: CordaX500Name,
            rootCert: X509Certificate,
            networkServicesConfig: NetworkServicesConfig,
            customOverrides: Map<String, Any?> = mapOf()
    ): CordaFuture<NodeConfig> {
        val baseDirectory = baseDirectory(providedName).createDirectories()
        val overrides = configOf(
                "p2pAddress" to portAllocation.nextHostAndPort().toString(),
                "compatibilityZoneURL" to networkServicesConfig.doormanURL.toString(),
                "myLegalName" to providedName.toString(),
                "rpcSettings" to mapOf(
                        "address" to portAllocation.nextHostAndPort().toString(),
                        "adminAddress" to portAllocation.nextHostAndPort().toString()
                ),
                "additionalNodeInfoPollingFrequencyMsec" to 1000,
                "devMode" to false) + customOverrides
        val config = NodeConfig(
            ConfigHelper.loadConfig(
                baseDirectory = baseDirectory,
                allowMissingConfig = true,
                configOverrides = overrides
            ).withDJVMConfig(djvmBootstrapSource, djvmCordaSource)
        ).checkAndOverrideForInMemoryDB()

        val versionInfo = VersionInfo(PLATFORM_VERSION, "1", "1", "1")
        config.corda.certificatesDirectory.createDirectories()
        // Create network root truststore.
        val rootTruststorePath = config.corda.certificatesDirectory / "network-root-truststore.jks"
        // The network truststore will be provided by the network operator via out-of-band communication.
        val rootTruststorePassword = "corda-root-password"
        X509KeyStore.fromFile(rootTruststorePath, rootTruststorePassword, createNew = true).update {
            setCertificate(X509Utilities.CORDA_ROOT_CA, rootCert)
        }

        return if (startNodesInProcess) {
            executorService.fork {
                NodeRegistrationHelper(
                        NodeRegistrationConfiguration(config.corda),
                        HTTPNetworkRegistrationService(networkServicesConfig, versionInfo),
                        NodeRegistrationOption(rootTruststorePath, rootTruststorePassword)
                ).generateKeysAndRegister()
                config
            }
        } else {
            startOutOfProcessMiniNode(
                    config,
                    arrayOf(
                        "initial-registration",
                        "--network-root-truststore=${rootTruststorePath.toAbsolutePath()}",
                        "--network-root-truststore-password=$rootTruststorePassword"
                    )
            ).map { config }
        }
    }

    @Suppress("DEPRECATION")
    private fun queryWebserver(handle: NodeHandle, process: Process): WebserverHandle {
        val protocol = if ((handle as NodeHandleInternal).useHTTPS) "https://" else "http://"
        val url = URL("$protocol${handle.webAddress}/api/status")
        val client = OkHttpClient.Builder().connectTimeout(5, TimeUnit.SECONDS).readTimeout(60, TimeUnit.SECONDS).build()

        while (process.isAlive) try {
            val response = client.newCall(Request.Builder().url(url).build()).execute()
            if (response.isSuccessful && (response.body()?.string() == "started")) {
                return WebserverHandle(handle.webAddress, process)
            }
        } catch (e: ConnectException) {
            log.debug("Retrying webserver info at ${handle.webAddress}")
        }

        throw IllegalStateException("Webserver at ${handle.webAddress} has died")
    }

    @Suppress("DEPRECATION")
    override fun startWebserver(handle: NodeHandle, maximumHeapSize: String): CordaFuture<WebserverHandle> {
        val debugPort = if (isDebug) debugPortAllocation.nextPort() else null
        val process = startWebserver(handle as NodeHandleInternal, debugPort, maximumHeapSize)
        shutdownManager.registerProcessShutdown(process)
        val webReadyFuture = addressMustBeBoundFuture(executorService, handle.webAddress, process)
        return webReadyFuture.map { queryWebserver(handle, process) }
    }

    override fun start() {
        if (startNodesInProcess) {
            Schedulers.reset()
        }
        require(networkParameters.notaries.isEmpty()) { "Define notaries using notarySpecs" }
        _executorService = Executors.newScheduledThreadPool(2, ThreadFactoryBuilder().setNameFormat("driver-pool-thread-%d").build())
        _shutdownManager = ShutdownManager(executorService)

        val callerPackage = getCallerPackage().toMutableList()
        if(callerPackage.firstOrNull()?.startsWith("net.corda.node") == true) callerPackage.add("net.corda.testing")
        extraCustomCordapps = cordappsForPackages(extraCordappPackagesToScan + callerPackage)

        val notaryInfosFuture = if (compatibilityZone == null) {
            // If no CZ is specified then the driver does the generation of the network parameters and the copying of the
            // node info files.
            startNotaryIdentityGeneration().map { notaryInfos -> Pair(notaryInfos, LocalNetworkMap(notaryInfos)) }
        } else {
            // Otherwise it's the CZ's job to distribute thse via the HTTP network map, as that is what the nodes will be expecting.
            val notaryInfosFuture = if (compatibilityZone.rootCert == null) {
                // No root cert specified so we use the dev root cert to generate the notary identities.
                startNotaryIdentityGeneration()
            } else {
                // With a root cert specified we delegate generation of the notary identities to the CZ.
                startAllNotaryRegistrations(compatibilityZone.rootCert, compatibilityZone)
            }
            notaryInfosFuture.map { notaryInfos ->
                compatibilityZone.publishNotaries(notaryInfos)
                Pair(notaryInfos, null)
            }
        }

        networkMapAvailability = notaryInfosFuture.map { it.second }

        _notaries = notaryInfosFuture.map { (notaryInfos, localNetworkMap) ->
            val listOfFutureNodeHandles = startNotaries(localNetworkMap, notaryCustomOverrides)
            notaryInfos.zip(listOfFutureNodeHandles) { (identity, validating), nodeHandlesFuture ->
                NotaryHandle(identity, validating, nodeHandlesFuture)
            }
        }
        try {
            _notaries.map { notary -> notary.map { handle -> handle.nodeHandles } }.getOrThrow(notaryHandleTimeout).forEach { future -> future.getOrThrow(notaryHandleTimeout) }
        } catch(e: NodeListenProcessDeathException) {
            val message = if (e.causeFromStdError.isNotBlank()) {
                "Unable to start notaries. Failed with the following error: ${e.causeFromStdError}"
            } else {
                "Unable to start notaries. A required port might be bound already."
            }
            throw IllegalStateException(message)
        } catch (e: ListenProcessDeathException) {
            throw IllegalStateException("Unable to start notaries. A required port might be bound already.", e)
        } catch (e: TimeoutException) {
            throw IllegalStateException("Unable to start notaries. A required port might be bound already.", e)
        }
    }

    /**
     * Get the package of the caller to the driver so that it can be added to the list of packages the nodes will scan.
     * This makes the driver automatically pick the CorDapp module that it's run from.
     *
     * This returns List<String> rather than String? to make it easier to bolt onto extraCordappPackagesToScan.
     */
    private fun getCallerPackage(): List<String> {
        if (cordappsForAllNodes != null) {
            // We turn this feature off if cordappsForAllNodes is being used
            return emptyList()
        }
        val stackTrace = Throwable().stackTrace
        val index = stackTrace.indexOfLast { it.className == "net.corda.testing.driver.Driver" }
        return if (index == -1) {
            // In this case we're dealing with the the RPCDriver or one of it's cousins which are internal and we don't care about them
            emptyList()
        } else {
            listOf(Class.forName(stackTrace[index + 1].className).packageName_)
        }
    }

    private fun startNotaryIdentityGeneration(): CordaFuture<List<NotaryInfo>> {
        return executorService.fork {
            notarySpecs.map { spec ->
                val identity = when (spec.cluster) {
                    null -> {
                        DevIdentityGenerator.installKeyStoreWithNodeIdentity(baseDirectory(spec.name), spec.name)
                    }
                    is ClusterSpec.Raft -> {
                        DevIdentityGenerator.generateDistributedNotarySingularIdentity(
                                dirs = generateNodeNames(spec).map { baseDirectory(it) },
                                notaryName = spec.name
                        )
                    }
                    is DummyClusterSpec -> {
                        if (spec.cluster.compositeServiceIdentity) {
                            DevIdentityGenerator.generateDistributedNotarySingularIdentity(
                                    dirs = generateNodeNames(spec).map { baseDirectory(it) },
                                    notaryName = spec.name
                            )
                        } else {
                            DevIdentityGenerator.generateDistributedNotaryCompositeIdentity(
                                    dirs = generateNodeNames(spec).map { baseDirectory(it) },
                                    notaryName = spec.name
                            )
                        }
                    }
                    else -> throw UnsupportedOperationException("Cluster spec ${spec.cluster} not supported by Driver")
                }
                NotaryInfo(identity, spec.validating)
            }
        }
    }

    private fun startAllNotaryRegistrations(
            rootCert: X509Certificate,
            compatibilityZone: CompatibilityZoneParams): CordaFuture<List<NotaryInfo>> {
        // Start the registration process for all the notaries together then wait for their responses.
        return notarySpecs.map { spec ->
            require(spec.cluster == null) { "Registering distributed notaries not supported" }
            startNotaryRegistration(spec, rootCert, compatibilityZone)
        }.transpose()
    }

    private fun startNotaryRegistration(
            spec: NotarySpec,
            rootCert: X509Certificate,
            compatibilityZone: CompatibilityZoneParams
    ): CordaFuture<NotaryInfo> {
        return startNodeRegistration(spec.name, rootCert, compatibilityZone.config()).flatMap { config ->
            // Node registration only gives us the node CA cert, not the identity cert. That is only created on first
            // startup or when the node is told to just generate its node info file. We do that here.
            if (startNodesInProcess) {
                executorService.fork {
                    val nodeInfo = Node(config.corda, MOCK_VERSION_INFO, initialiseSerialization = false).generateAndSaveNodeInfo()
                    NotaryInfo(nodeInfo.legalIdentities[0], spec.validating)
                }
            } else {
                // TODO The config we use here is uses a hardocded p2p port which changes when the node is run proper
                // This causes two node info files to be generated.
                startOutOfProcessMiniNode(config, arrayOf("generate-node-info")).map {
                    // Once done we have to read the signed node info file that's been generated
                    val nodeInfoFile = config.corda.baseDirectory.list { paths ->
                        paths.filter { it.fileName.toString().startsWith(NodeInfoFilesCopier.NODE_INFO_FILE_NAME_PREFIX) }.findFirst().get()
                    }
                    val nodeInfo = nodeInfoFile.readObject<SignedNodeInfo>().verified()
                    NotaryInfo(nodeInfo.legalIdentities[0], spec.validating)
                }
            }
        }
    }

    private fun generateNodeNames(spec: NotarySpec): List<CordaX500Name> {
        return (0 until spec.cluster!!.clusterSize).map { spec.name.copy(organisation = "${spec.name.organisation}-$it") }
    }

    private fun startNotaries(localNetworkMap: LocalNetworkMap?, customOverrides: Map<String, Any?>): List<CordaFuture<List<NodeHandle>>> {
        return notarySpecs.map {
            when (it.cluster) {
                null -> startSingleNotary(it, localNetworkMap, customOverrides)
                is ClusterSpec.Raft,
                    // DummyCluster is used for testing the notary communication path, and it does not matter
                    // which underlying consensus algorithm is used, so we just stick to Raft
                is DummyClusterSpec -> startRaftNotaryCluster(it, localNetworkMap)
                else -> throw IllegalArgumentException("BFT-SMaRt not supported")
            }
        }
    }

    private fun startSingleNotary(spec: NotarySpec, localNetworkMap: LocalNetworkMap?, customOverrides: Map<String, Any?>): CordaFuture<List<NodeHandle>> {
        val notaryConfig = mapOf("notary" to mapOf("validating" to spec.validating))
        return startRegisteredNode(
                spec.name,
                localNetworkMap,
                NodeParameters(rpcUsers = spec.rpcUsers, verifierType = spec.verifierType, customOverrides = notaryConfig + customOverrides, maximumHeapSize = spec.maximumHeapSize)
        ).map { listOf(it) }
    }

    private fun startRaftNotaryCluster(spec: NotarySpec, localNetworkMap: LocalNetworkMap?): CordaFuture<List<NodeHandle>> {
        fun notaryConfig(nodeAddress: NetworkHostAndPort, clusterAddress: NetworkHostAndPort? = null): Map<String, Any> {
            val clusterAddresses = if (clusterAddress != null) listOf(clusterAddress) else emptyList()
            val config = NotaryConfig(
                    validating = spec.validating,
                    serviceLegalName = spec.name,
                    raft = RaftConfig(
                            nodeAddress = nodeAddress,
                            clusterAddresses = clusterAddresses
                    )
            )
            return mapOf("notary" to config.toConfig().root().unwrapped())
        }

        val nodeNames = generateNodeNames(spec)
        val clusterAddress = portAllocation.nextHostAndPort()

        // Start the first node that will bootstrap the cluster
        val firstNodeFuture = startRegisteredNode(
                nodeNames[0],
                localNetworkMap,
                NodeParameters(rpcUsers = spec.rpcUsers, verifierType = spec.verifierType, customOverrides = notaryConfig(clusterAddress))
        )

        // All other nodes will join the cluster
        val restNodeFutures = nodeNames.drop(1).map {
            val nodeAddress = portAllocation.nextHostAndPort()
            startRegisteredNode(
                    it,
                    localNetworkMap,
                    NodeParameters(rpcUsers = spec.rpcUsers, verifierType = spec.verifierType, customOverrides = notaryConfig(nodeAddress, clusterAddress))
            )
        }

        return firstNodeFuture.flatMap { first ->
            restNodeFutures.transpose().map { rest -> listOf(first) + rest }
        }
    }

    override fun baseDirectory(nodeName: CordaX500Name): Path {
        val nodeDirectoryName = nodeName.organisation.filter { !it.isWhitespace() }
        return driverDirectory / nodeDirectoryName
    }

    /**
     * Start the node with the given flag which is expected to start the node for some function, which once complete will
     * terminate the node.
     */
<<<<<<< HEAD
    private fun startOutOfProcessMiniNode(config: NodeConfig, extraCmdLineFlag: Array<String> = emptyArray()): CordaFuture<Unit> {
        val debugPort = if (isDebug) debugPortAllocation.nextPort() else null
        val process = startOutOfProcessNode(
                config,
                quasarJarPath,
                debugPort,
                bytemanJarPath,
                null,
                systemProperties,
                "512m",
                null,
                environmentVariables,
                extraCmdLineFlag
=======
    @Suppress("SpreadOperator")
    private fun startOutOfProcessMiniNode(config: NodeConfig, vararg extraCmdLineFlag: String): CordaFuture<Unit> {
        val debugPort = if (isDebug) debugPortAllocation.nextPort() else null
        val process = startOutOfProcessNode(
            config,
            quasarJarPath,
            debugPort,
            bytemanJarPath,
            null,
            systemProperties,
            "512m",
            null,
            ZonedDateTime.now().format(DateTimeFormatter.ofPattern("HHmmss.SSS")),
            *extraCmdLineFlag
>>>>>>> 5f819c19
        )

        return poll(executorService, "$extraCmdLineFlag (${config.corda.myLegalName})") {
            if (process.isAlive) null else Unit
        }
    }

    @Suppress("ComplexMethod")
    private fun startNodeInternal(config: NodeConfig,
                                  webAddress: NetworkHostAndPort,
                                  localNetworkMap: LocalNetworkMap?,
                                  parameters: NodeParameters,
                                  bytemanPort: Int?): CordaFuture<NodeHandle> {
        val visibilityHandle = networkVisibilityController.register(config.corda.myLegalName)
        val baseDirectory = config.corda.baseDirectory.createDirectories()
        val identifier = ZonedDateTime.now().format(DateTimeFormatter.ofPattern("HHmmss.SSS"))
        localNetworkMap?.networkParametersCopier?.install(baseDirectory)
        localNetworkMap?.nodeInfosCopier?.addConfig(baseDirectory)

        val onNodeExit: () -> Unit = {
            localNetworkMap?.nodeInfosCopier?.removeConfig(baseDirectory)
            visibilityHandle.close()
        }

        val useHTTPS = config.typesafe.run { hasPath("useHTTPS") && getBoolean("useHTTPS") }

        TestCordappInternal.installCordapps(
                baseDirectory,
                parameters.additionalCordapps.mapTo(HashSet()) { it as TestCordappInternal },
                extraCustomCordapps + (cordappsForAllNodes ?: emptySet())
        )

        val nodeFuture = if (parameters.startInSameProcess ?: startNodesInProcess) {
            val nodeAndThreadFuture = startInProcessNode(executorService, config)
            shutdownManager.registerShutdown(
                    nodeAndThreadFuture.map { (node, thread) ->
                        {
                            node.dispose()
                            thread.interrupt()
                        }
                    }
            )
            val nodeFuture: CordaFuture<NodeHandle> = nodeAndThreadFuture.flatMap { (node, thread) ->
                establishRpc(config, openFuture()).flatMap { rpc ->
                    visibilityHandle.listen(rpc).map {
                        InProcessImpl(rpc.nodeInfo(), rpc, config.corda, webAddress, useHTTPS, thread, onNodeExit, node)
                    }
                }
            }
            state.locked {
                processes += object : Waitable {
                    override fun waitFor() {
                        nodeAndThreadFuture.getOrThrow().second.join()
                    }
                }
            }
            nodeFuture
        } else {
            val debugPort = if (isDebug) debugPortAllocation.nextPort() else null
            val process = startOutOfProcessNode(
<<<<<<< HEAD
                    config,
                    quasarJarPath,
                    debugPort,
                    bytemanJarPath,
                    bytemanPort,
                    systemProperties,
                    parameters.maximumHeapSize,
                    parameters.logLevelOverride,
                    environmentVariables
=======
                config,
                quasarJarPath,
                debugPort,
                bytemanJarPath,
                bytemanPort,
                systemProperties,
                parameters.maximumHeapSize,
                parameters.logLevelOverride,
                identifier
>>>>>>> 5f819c19
            )

            // Destroy the child process when the parent exits.This is needed even when `waitForAllNodesToFinish` is
            // true because we don't want orphaned processes in the case that the parent process is terminated by the
            // user, for example when the `tools:explorer:runDemoNodes` gradle task is stopped with CTRL-C.
            shutdownManager.registerProcessShutdown(process)

            if (waitForAllNodesToFinish) {
                state.locked {
                    processes += object : Waitable {
                        override fun waitFor() {
                            process.waitFor()
                        }
                    }
                }
            }
            val effectiveP2PAddress = config.corda.messagingServerAddress ?: config.corda.p2pAddress
            val p2pReadyFuture = nodeMustBeStartedFuture(
                executorService,
                effectiveP2PAddress,
                process
            ) {
                NodeListenProcessDeathException(
                    effectiveP2PAddress,
                    process,
                    (config.corda.baseDirectory / "net.corda.node.Corda.$identifier.stderr.log").readText()
                )
            }

            p2pReadyFuture.flatMap {
                val processDeathFuture = poll(executorService, "process death while waiting for RPC (${config.corda.myLegalName})") {
                    if (process.isAlive) null else process
                }
                establishRpc(config, processDeathFuture).flatMap { rpc ->
                    // Check for all nodes to have all other nodes in background in case RPC is failing over:
                    val networkMapFuture = executorService.fork { visibilityHandle.listen(rpc) }.flatMap { it }
                    firstOf(processDeathFuture, networkMapFuture) {
                        if (it == processDeathFuture) {
                            throw ListenProcessDeathException(effectiveP2PAddress, process)
                        }
                        // Will interrupt polling for process death as this is no longer relevant since the process been
                        // successfully started and reflected itself in the NetworkMap.
                        processDeathFuture.cancel(true)
                        log.info("Node handle is ready. NodeInfo: ${rpc.nodeInfo()}, WebAddress: $webAddress")
                        OutOfProcessImpl(rpc.nodeInfo(), rpc, config.corda, webAddress, useHTTPS, debugPort, process, onNodeExit)
                    }
                }
            }
        }

        return nodeFuture.doOnError { onNodeExit() }
    }

    override fun <A> pollUntilNonNull(pollName: String, pollInterval: Duration, warnCount: Int, check: () -> A?): CordaFuture<A> {
        val pollFuture = poll(executorService, pollName, pollInterval, warnCount, check)
        shutdownManager.registerShutdown { pollFuture.cancel(true) }
        return pollFuture
    }

    /**
     * The local version of the network map, which is a bunch of classes that copy the relevant files to the node directories.
     */
    inner class LocalNetworkMap(notaryInfos: List<NotaryInfo>) {
        val networkParametersCopier = NetworkParametersCopier(networkParameters.copy(notaries = notaryInfos))
        // TODO: this object will copy NodeInfo files from started nodes to other nodes additional-node-infos/
        // This uses the FileSystem and adds a delay (~5 seconds) given by the time we wait before polling the file system.
        // Investigate whether we can avoid that.
        val nodeInfosCopier = NodeInfoFilesCopier().also { shutdownManager.registerShutdown(it::close) }
    }

    /**
     * Simple holder class to capture the node configuration both as the raw [Config] object and the parsed [NodeConfiguration].
     * Keeping [Config] around is needed as the user may specify extra config options not specified in [NodeConfiguration].
     */
    private class NodeConfig(val typesafe: Config) {
        val corda: NodeConfiguration = typesafe.parseAsNodeConfiguration().value()
    }

    companion object {
        internal val log = contextLogger()

        // While starting with inProcess mode, we need to have different names to avoid clashes
        private val inMemoryCounter = AtomicInteger()

        private val notaryHandleTimeout = Duration.ofMinutes(1)
        private val defaultRpcUserList = listOf(InternalUser("default", "default", setOf("ALL")).toConfig().root().unwrapped())
        private val names = arrayOf(ALICE_NAME, BOB_NAME, DUMMY_BANK_A_NAME)
        /**
         * A sub-set of permissions that grant most of the essential operations used in the unit/integration tests as well as
         * in demo application like NodeExplorer.
         */
        @Suppress("DEPRECATION")
        private val DRIVER_REQUIRED_PERMISSIONS = setOf(
                Permissions.invokeRpc(CordaRPCOps::nodeInfo),
                Permissions.invokeRpc(CordaRPCOps::networkMapFeed),
                Permissions.invokeRpc(CordaRPCOps::networkMapSnapshot),
                Permissions.invokeRpc(CordaRPCOps::notaryIdentities),
                Permissions.invokeRpc(CordaRPCOps::stateMachinesFeed),
                Permissions.invokeRpc(CordaRPCOps::stateMachineRecordedTransactionMappingFeed),
                Permissions.invokeRpc(CordaRPCOps::nodeInfoFromParty),
                Permissions.invokeRpc(CordaRPCOps::internalVerifiedTransactionsFeed),
                Permissions.invokeRpc(CordaRPCOps::internalFindVerifiedTransaction),
                Permissions.invokeRpc("vaultQueryBy"),
                Permissions.invokeRpc("vaultTrackBy"),
                Permissions.invokeRpc(CordaRPCOps::registeredFlows),
                Permissions.invokeRpc(CordaRPCOps::killFlow)
        )

        /**
         * Add the DJVM's sources to the node's configuration file.
         * These will all be ignored unless devMode is also true.
         */
        private fun Config.withDJVMConfig(bootstrapSource: Path?, cordaSource: List<Path>): Config {
            return if (hasPath("devMode")) {
                if (getBoolean("devMode")) {
                    withOptionalValue("devModeOptions.djvm.bootstrapSource", bootstrapSource) { path ->
                        valueFor(path.toString())
                    }.withValue("devModeOptions.djvm.cordaSource", valueFor(cordaSource.map(Path::toString)))
                } else {
                    withoutPath("devModeOptions")
                }
            } else {
                this
            }
        }

        private inline fun <T> Config.withOptionalValue(key: String, obj: T?, body: (T) -> ConfigValue): Config {
            return if (obj == null) {
                this
            } else {
                withValue(key, body(obj))
            }
        }

        private fun <T> valueFor(any: T): ConfigValue = ConfigValueFactory.fromAnyRef(any)

        private fun <A> oneOf(array: Array<A>) = array[Random().nextInt(array.size)]

        private fun startInProcessNode(
                executorService: ScheduledExecutorService,
                config: NodeConfig
        ): CordaFuture<Pair<NodeWithInfo, Thread>> {
            val effectiveP2PAddress = config.corda.messagingServerAddress ?: config.corda.p2pAddress
            return executorService.fork {
                log.info("Starting in-process Node ${config.corda.myLegalName.organisation}")
                if (!JavaAgent.isActive()) {
                    throw IllegalStateException("No quasar agent: -javaagent:lib/quasar.jar and working directory project root might fix")
                }
                // Write node.conf
                writeConfig(config.corda.baseDirectory, "node.conf", config.typesafe.toNodeOnly())
                // TODO pass the version in?
                val node = InProcessNode(config.corda, MOCK_VERSION_INFO)
                val nodeInfo = node.start()
                val nodeWithInfo = NodeWithInfo(node, nodeInfo)
                val nodeThread = thread(name = config.corda.myLegalName.organisation) {
                    node.run()
                }
                nodeWithInfo to nodeThread
            }.flatMap { nodeAndThread ->
                addressMustBeBoundFuture(executorService, effectiveP2PAddress).map { nodeAndThread }
            }
        }

        @Suppress("ComplexMethod", "MaxLineLength", "LongParameterList")
        private fun startOutOfProcessNode(
<<<<<<< HEAD
                config: NodeConfig,
                quasarJarPath: String,
                debugPort: Int?,
                bytemanJarPath: String?,
                bytemanPort: Int?,
                overriddenSystemProperties: Map<String, String>,
                maximumHeapSize: String,
                logLevelOverride: String?,
                environmentVariables : Map<String,String>,
                extraCmdLineFlag: Array<String> = emptyArray()
=======
            config: NodeConfig,
            quasarJarPath: String,
            debugPort: Int?,
            bytemanJarPath: String?,
            bytemanPort: Int?,
            overriddenSystemProperties: Map<String, String>,
            maximumHeapSize: String,
            logLevelOverride: String?,
            identifier: String,
            vararg extraCmdLineFlag: String
>>>>>>> 5f819c19
        ): Process {
            log.info("Starting out-of-process Node ${config.corda.myLegalName.organisation}, " +
                    "debug port is " + (debugPort ?: "not enabled") + ", " +
                    "byteMan: " + if (bytemanJarPath == null) "not in classpath" else "port is " + (bytemanPort ?: "not enabled"))
            // Write node.conf
            writeConfig(config.corda.baseDirectory, "node.conf", config.typesafe.toNodeOnly())

            val systemProperties = mutableMapOf(
                    "name" to config.corda.myLegalName,
                    "visualvm.display.name" to "corda-${config.corda.myLegalName}"
            )
            debugPort?.let {
                systemProperties += "log4j2.level" to "debug"
                systemProperties += "log4j2.debug" to "true"
            }

            systemProperties += inheritFromParentProcess()
            systemProperties += overriddenSystemProperties

            // See experimental/quasar-hook/README.md for how to generate.
            val excludePackagePattern = "x(antlr**;bftsmart**;ch**;co.paralleluniverse**;com.codahale**;com.esotericsoftware**;" +
                    "com.fasterxml**;com.google**;com.ibm**;com.intellij**;com.jcabi**;com.nhaarman**;com.opengamma**;" +
                    "com.typesafe**;com.zaxxer**;de.javakaffee**;groovy**;groovyjarjarantlr**;groovyjarjarasm**;io.atomix**;" +
                    "io.github**;io.netty**;jdk**;joptsimple**;junit**;kotlin**;net.corda.djvm**;djvm.**;net.bytebuddy**;" +
                    "net.i2p**;org.apache**;" +
                    "org.assertj**;org.bouncycastle**;org.codehaus**;org.crsh**;org.dom4j**;org.fusesource**;org.h2**;" +
                    "org.hamcrest**;org.hibernate**;org.jboss**;org.jcp**;org.joda**;org.junit**;org.mockito**;org.objectweb**;" +
                    "org.objenesis**;org.slf4j**;org.w3c**;org.xml**;org.yaml**;reflectasm**;rx**;org.jolokia**;" +
                    "com.lmax**;picocli**;liquibase**;com.github.benmanes**;org.json**;org.postgresql**;nonapi.io.github.classgraph**;)"
            val excludeClassloaderPattern = "l(net.corda.djvm.**)"
            val extraJvmArguments = systemProperties.removeResolvedClasspath().map { "-D${it.key}=${it.value}" } +
                    "-javaagent:$quasarJarPath=$excludePackagePattern$excludeClassloaderPattern"

            val loggingLevel = when {
                logLevelOverride != null -> logLevelOverride
                debugPort == null -> "INFO"
                else -> "DEBUG"
            }


            val arguments = mutableListOf(
                    "--base-directory=${config.corda.baseDirectory}",
                    "--logging-level=$loggingLevel",
                    "--no-local-shell").also {
                it.addAll(extraCmdLineFlag)
            }.toList()

            val bytemanJvmArgs = {
                val bytemanAgent = bytemanJarPath?.let {
                    bytemanPort?.let {
                        "-javaagent:$bytemanJarPath=port:$bytemanPort,listener:true"
                    }
                }
                listOfNotNull(bytemanAgent) +
                        if (bytemanAgent != null && debugPort != null) listOf(
                                "-Dorg.jboss.byteman.verbose=true",
                                "-Dorg.jboss.byteman.debug=true"
                        )
                        else emptyList()
            }.invoke()

            // The following dependencies are excluded from the classpath of the created JVM,
            // so that the environment resembles a real one as close as possible.
            // These are either classes that will be added as attachments to the node (i.e. samples, finance, opengamma etc.)
            // or irrelevant testing libraries (test, corda-mock etc.).
            // TODO: There is pending work to fix this issue without custom blacklisting. See: https://r3-cev.atlassian.net/browse/CORDA-2164.
            val exclude = listOf("samples", "finance", "integrationTest", "test", "corda-mock", "com.opengamma.strata")
            val cp = ProcessUtilities.defaultClassPath.filterNot { cpEntry ->
                exclude.any { token -> cpEntry.contains("${File.separatorChar}$token") } || cpEntry.endsWith("-tests.jar")
            }

            return ProcessUtilities.startJavaProcess(
<<<<<<< HEAD
                    className = "net.corda.node.Corda", // cannot directly get class for this, so just use string
                    arguments = arguments,
                    jdwpPort = debugPort,
                    extraJvmArguments = extraJvmArguments + bytemanJvmArgs,
                    workingDirectory = config.corda.baseDirectory,
                    maximumHeapSize = maximumHeapSize,
                    classPath = cp,
                    environmentVariables = environmentVariables
=======
                className = "net.corda.node.Corda", // cannot directly get class for this, so just use string
                arguments = arguments,
                jdwpPort = debugPort,
                extraJvmArguments = extraJvmArguments + bytemanJvmArgs + "-Dnet.corda.node.printErrorsToStdErr=true",
                workingDirectory = config.corda.baseDirectory,
                maximumHeapSize = maximumHeapSize,
                classPath = cp,
                identifier = identifier
>>>>>>> 5f819c19
            )
        }

        private fun startWebserver(handle: NodeHandleInternal, debugPort: Int?, maximumHeapSize: String): Process {
            val className = "net.corda.webserver.WebServer"
            writeConfig(handle.baseDirectory, "web-server.conf", handle.toWebServerConfig())
            return ProcessUtilities.startJavaProcess(
                    className = className, // cannot directly get class for this, so just use string
                    arguments = listOf(BASE_DIR, handle.baseDirectory.toString()),
                    jdwpPort = debugPort,
                    extraJvmArguments = listOf("-Dname=node-${handle.p2pAddress}-webserver") +
                            inheritFromParentProcess().map { "-D${it.first}=${it.second}" },
                    maximumHeapSize = maximumHeapSize
            )
        }

        private val propertiesInScope = setOf("java.io.tmpdir")

        private fun inheritFromParentProcess(): Iterable<Pair<String, String>> {
            return propertiesInScope.flatMap { propName ->
                val propValue: String? = System.getProperty(propName)
                if (propValue == null) {
                    emptySet()
                } else {
                    setOf(Pair(propName, propValue))
                }
            }
        }

        private fun NodeHandleInternal.toWebServerConfig(): Config {

            var config = ConfigFactory.empty()
            config += "webAddress" to webAddress.toString()
            config += "myLegalName" to configuration.myLegalName.toString()
            config += "rpcAddress" to configuration.rpcOptions.address.toString()
            config += "rpcUsers" to configuration.toConfig().getValue("rpcUsers")
            config += "useHTTPS" to useHTTPS
            config += "baseDirectory" to configuration.baseDirectory.toAbsolutePath().toString()

            config += "keyStorePath" to configuration.p2pSslOptions.keyStore.path.toString()
            config += "keyStorePassword" to configuration.p2pSslOptions.keyStore.storePassword

            config += "trustStorePath" to configuration.p2pSslOptions.trustStore.path.toString()
            config += "trustStorePassword" to configuration.p2pSslOptions.trustStore.storePassword

            return config
        }

        private operator fun Config.plus(property: Pair<String, Any>) = withValue(property.first, ConfigValueFactory.fromAnyRef(property.second))

        /**
         * We have an alternative way of specifying classpath for spawned process: by using "-cp" option. So duplicating the setting of this
         * rather long string is un-necessary and can be harmful on Windows.
         */
        private fun Map<String, Any>.removeResolvedClasspath(): Map<String, Any> {
            return filterNot { it.key == "java.class.path" }
        }
    }
}

/**
 * Keeps track of how many nodes each node sees and gates nodes from completing their startNode [CordaFuture] until all
 * current nodes see everyone.
 */
private class NetworkVisibilityController {
    private val nodeVisibilityHandles = ThreadBox(HashMap<String, VisibilityHandle>())

    fun register(name: CordaX500Name): VisibilityHandle {
        val handle = VisibilityHandle()
        nodeVisibilityHandles.locked {
            require(name.organisation !in keys) {
                "Node with organisation name ${name.organisation} is already started or starting"
            }
            put(name.organisation, handle)
        }
        return handle
    }

    private fun checkIfAllVisible() {
        nodeVisibilityHandles.locked {
            val minView = values.stream().mapToInt { it.visibleNodeCount }.min().orElse(0)
            if (minView >= size) {
                values.forEach { it.future.set(Unit) }
            }
        }
    }

    inner class VisibilityHandle : AutoCloseable {
        internal val future = openFuture<Unit>()
        internal var visibleNodeCount = 0
        private var subscription: Subscription? = null

        fun listen(rpc: CordaRPCOps): CordaFuture<Unit> {
            check(subscription == null)
            val (snapshot, updates) = rpc.networkMapFeed()
            visibleNodeCount = snapshot.size
            checkIfAllVisible()
            subscription = updates.subscribe({
                when (it) {
                    is NetworkMapCache.MapChange.Added -> {
                        visibleNodeCount++
                        checkIfAllVisible()
                    }
                    is NetworkMapCache.MapChange.Removed -> {
                        visibleNodeCount--
                        checkIfAllVisible()
                    }
                    is NetworkMapCache.MapChange.Modified -> {
                        // Nothing to do here but better being exhaustive.
                    }
                }
            }, {
                // Nothing to do on errors here.
            })
            return future
        }

        override fun close() {
            subscription?.unsubscribe()
            nodeVisibilityHandles.locked {
                values -= this@VisibilityHandle
                checkIfAllVisible()
            }
        }
    }
}

interface InternalDriverDSL : DriverDSL {
    private companion object {
        private val DEFAULT_POLL_INTERVAL = 500.millis
        private const val DEFAULT_WARN_COUNT = 120
    }

    val shutdownManager: ShutdownManager

    fun baseDirectory(nodeName: String): Path = baseDirectory(CordaX500Name.parse(nodeName))

    /**
     * Polls a function until it returns a non-null value. Note that there is no timeout on the polling.
     *
     * @param pollName A description of what is being polled.
     * @param pollInterval The interval of polling.
     * @param warnCount The number of polls after the Driver gives a warning.
     * @param check The function being polled.
     * @return A future that completes with the non-null value [check] has returned.
     */
    fun <A> pollUntilNonNull(pollName: String, pollInterval: Duration = DEFAULT_POLL_INTERVAL, warnCount: Int = DEFAULT_WARN_COUNT, check: () -> A?): CordaFuture<A>

    /**
     * Polls the given function until it returns true.
     * @see pollUntilNonNull
     */
    fun pollUntilTrue(pollName: String, pollInterval: Duration = DEFAULT_POLL_INTERVAL, warnCount: Int = DEFAULT_WARN_COUNT, check: () -> Boolean): CordaFuture<Unit> {
        return pollUntilNonNull(pollName, pollInterval, warnCount) { if (check()) Unit else null }
    }

    fun start()

    fun shutdown()

    fun startNode(
        parameters: NodeParameters = NodeParameters(),
        bytemanPort: Int? = null
    ): CordaFuture<NodeHandle>
}

/**
 * This is a helper method to allow extending of the DSL, along the lines of
 *   interface SomeOtherExposedDSLInterface : DriverDSL
 *   interface SomeOtherInternalDSLInterface : InternalDriverDSL, SomeOtherExposedDSLInterface
 *   class SomeOtherDSL(val driverDSL : DriverDSLImpl) : InternalDriverDSL by driverDSL, SomeOtherInternalDSLInterface
 *
 * @param coerce We need this explicit coercion witness because we can't put an extra DI : D bound in a `where` clause.
 */
fun <DI : DriverDSL, D : InternalDriverDSL, A> genericDriver(
        driverDsl: D,
        coerce: (D) -> DI,
        dsl: DI.() -> A
): A {
    val serializationEnv = setDriverSerialization()
    val shutdownHook = addShutdownHook(driverDsl::shutdown)
    try {
        driverDsl.start()
        return dsl(coerce(driverDsl))
    } catch (exception: Throwable) {
        DriverDSLImpl.log.error("Driver shutting down because of exception", exception)
        throw exception
    } finally {
        driverDsl.shutdown()
        shutdownHook.cancel()
        serializationEnv?.close()
    }
}

/**
 * This is a helper method to allow extending of the DSL, along the lines of
 *   interface SomeOtherExposedDSLInterface : DriverDSL
 *   interface SomeOtherInternalDSLInterface : InternalDriverDSL, SomeOtherExposedDSLInterface
 *   class SomeOtherDSL(val driverDSL : DriverDSLImpl) : InternalDriverDSL by driverDSL, SomeOtherInternalDSLInterface
 *
 * @param coerce We need this explicit coercion witness because we can't put an extra DI : D bound in a `where` clause.
 */
fun <DI : DriverDSL, D : InternalDriverDSL, A> genericDriver(
        defaultParameters: DriverParameters = DriverParameters(),
        driverDslWrapper: (DriverDSLImpl) -> D,
        coerce: (D) -> DI, dsl: DI.() -> A
): A {
    val serializationEnv = setDriverSerialization()
    val driverDsl = driverDslWrapper(
            DriverDSLImpl(
                portAllocation = defaultParameters.portAllocation,
                debugPortAllocation = defaultParameters.debugPortAllocation,
                systemProperties = defaultParameters.systemProperties,
                driverDirectory = defaultParameters.driverDirectory.toAbsolutePath(),
                useTestClock = defaultParameters.useTestClock,
                isDebug = defaultParameters.isDebug,
                startNodesInProcess = defaultParameters.startNodesInProcess,
                waitForAllNodesToFinish = defaultParameters.waitForAllNodesToFinish,
                extraCordappPackagesToScan = @Suppress("DEPRECATION") defaultParameters.extraCordappPackagesToScan,
                jmxPolicy = defaultParameters.jmxPolicy,
                notarySpecs = defaultParameters.notarySpecs,
                compatibilityZone = null,
                networkParameters = defaultParameters.networkParameters,
                notaryCustomOverrides = defaultParameters.notaryCustomOverrides,
                inMemoryDB = defaultParameters.inMemoryDB,
                cordappsForAllNodes = uncheckedCast(defaultParameters.cordappsForAllNodes),
                djvmBootstrapSource = defaultParameters.djvmBootstrapSource,
                djvmCordaSource = defaultParameters.djvmCordaSource,
                environmentVariables = defaultParameters.environmentVariables
            )
    )
    val shutdownHook = addShutdownHook(driverDsl::shutdown)
    try {
        driverDsl.start()
        return dsl(coerce(driverDsl))
    } catch (exception: Throwable) {
        DriverDSLImpl.log.error("Driver shutting down because of exception", exception)
        throw exception
    } finally {
        driverDsl.shutdown()
        shutdownHook.cancel()
        serializationEnv?.close()
    }
}

/**
 * Internal API to enable testing of the network map service and node registration process using the internal driver.
 *
 * @property publishNotaries Hook for a network map server to capture the generated [NotaryInfo] objects needed for
 * creating the network parameters. This is needed as the network map server is expected to distribute it. The callback
 * will occur on a different thread to the driver-calling thread.
 * @property rootCert If specified then the nodes will register themselves with the doorman service using [url] and expect
 * the registration response to be rooted at this cert. If not specified then no registration is performed and the dev
 * root cert is used as normal.
 *
 * @see SharedCompatibilityZoneParams
 * @see SplitCompatibilityZoneParams
 */
sealed class CompatibilityZoneParams(
        val publishNotaries: (List<NotaryInfo>) -> Unit,
        val rootCert: X509Certificate? = null
) {
    abstract fun networkMapURL(): URL
    abstract fun doormanURL(): URL
    abstract fun config() : NetworkServicesConfig
}

/**
 * Represent network management services, network map and doorman, running on the same URL
 */
class SharedCompatibilityZoneParams(
        private val url: URL,
        private val pnm : UUID?,
        publishNotaries: (List<NotaryInfo>) -> Unit,
        rootCert: X509Certificate? = null
) : CompatibilityZoneParams(publishNotaries, rootCert) {

    val config : NetworkServicesConfig by lazy {
        NetworkServicesConfig(url, url, pnm, false)
    }

    override fun doormanURL() = url
    override fun networkMapURL() = url
    override fun config() : NetworkServicesConfig = config
}

/**
 * Represent network management services, network map and doorman, running on different URLs
 */
class SplitCompatibilityZoneParams(
        private val doormanURL: URL,
        private val networkMapURL: URL,
        private val pnm : UUID?,
        publishNotaries: (List<NotaryInfo>) -> Unit,
        rootCert: X509Certificate? = null
) : CompatibilityZoneParams(publishNotaries, rootCert) {
    val config : NetworkServicesConfig by lazy {
        NetworkServicesConfig(doormanURL, networkMapURL, pnm, false)
    }

    override fun doormanURL() = doormanURL
    override fun networkMapURL() = networkMapURL
    override fun config() : NetworkServicesConfig = config
}

@Suppress("LongParameterList")
fun <A> internalDriver(
        isDebug: Boolean = DriverParameters().isDebug,
        driverDirectory: Path = DriverParameters().driverDirectory,
        portAllocation: PortAllocation = DriverParameters().portAllocation,
        debugPortAllocation: PortAllocation = DriverParameters().debugPortAllocation,
        systemProperties: Map<String, String> = DriverParameters().systemProperties,
        useTestClock: Boolean = DriverParameters().useTestClock,
        startNodesInProcess: Boolean = DriverParameters().startNodesInProcess,
        extraCordappPackagesToScan: List<String> = @Suppress("DEPRECATION") DriverParameters().extraCordappPackagesToScan,
        waitForAllNodesToFinish: Boolean = DriverParameters().waitForAllNodesToFinish,
        notarySpecs: List<NotarySpec> = DriverParameters().notarySpecs,
        jmxPolicy: JmxPolicy = DriverParameters().jmxPolicy,
        networkParameters: NetworkParameters = DriverParameters().networkParameters,
        compatibilityZone: CompatibilityZoneParams? = null,
        notaryCustomOverrides: Map<String, Any?> = DriverParameters().notaryCustomOverrides,
        inMemoryDB: Boolean = DriverParameters().inMemoryDB,
        cordappsForAllNodes: Collection<TestCordappInternal>? = null,
        djvmBootstrapSource: Path? = null,
        djvmCordaSource: List<Path> = emptyList(),
        environmentVariables: Map<String, String> = emptyMap(),
        dsl: DriverDSLImpl.() -> A
): A {
    return genericDriver(
            driverDsl = DriverDSLImpl(
                portAllocation = portAllocation,
                debugPortAllocation = debugPortAllocation,
                systemProperties = systemProperties,
                driverDirectory = driverDirectory.toAbsolutePath(),
                useTestClock = useTestClock,
                isDebug = isDebug,
                startNodesInProcess = startNodesInProcess,
                waitForAllNodesToFinish = waitForAllNodesToFinish,
                extraCordappPackagesToScan = extraCordappPackagesToScan,
                notarySpecs = notarySpecs,
                jmxPolicy = jmxPolicy,
                compatibilityZone = compatibilityZone,
                networkParameters = networkParameters,
                notaryCustomOverrides = notaryCustomOverrides,
                inMemoryDB = inMemoryDB,
                cordappsForAllNodes = cordappsForAllNodes,
                djvmBootstrapSource = djvmBootstrapSource,
                djvmCordaSource = djvmCordaSource,
                environmentVariables = environmentVariables
            ),
            coerce = { it },
            dsl = dsl
    )
}

fun getTimestampAsDirectoryName(): String {
    return DateTimeFormatter.ofPattern("yyyyMMdd-HHmmss.SSS").withZone(UTC).format(Instant.now())
}

fun writeConfig(path: Path, filename: String, config: Config) {
    val configString = config.root().render(ConfigRenderOptions.defaults())
    (path / filename).writeText(configString)
}

private fun Config.toNodeOnly(): Config {
    return if (hasPath("webAddress")) withoutPath("webAddress").withoutPath("useHTTPS") else this
}

fun DriverDSL.startNode(providedName: CordaX500Name, devMode: Boolean, parameters: NodeParameters = NodeParameters()): CordaFuture<NodeHandle> {
    val customOverrides = if (!devMode) {
        val nodeDir = baseDirectory(providedName)
        val certificatesDirectory = nodeDir / "certificates"
        val signingCertStore = CertificateStoreStubs.Signing.withCertificatesDirectory(certificatesDirectory)
        val p2pSslConfig = CertificateStoreStubs.P2P.withCertificatesDirectory(certificatesDirectory)
        p2pSslConfig.configureDevKeyAndTrustStores(providedName, signingCertStore, certificatesDirectory)
        parameters.customOverrides + mapOf("devMode" to "false")
    } else {
        parameters.customOverrides
    }
    return startNode(parameters.copy(providedName = providedName, customOverrides = customOverrides))
}<|MERGE_RESOLUTION|>--- conflicted
+++ resolved
@@ -593,7 +593,6 @@
      * Start the node with the given flag which is expected to start the node for some function, which once complete will
      * terminate the node.
      */
-<<<<<<< HEAD
     private fun startOutOfProcessMiniNode(config: NodeConfig, extraCmdLineFlag: Array<String> = emptyArray()): CordaFuture<Unit> {
         val debugPort = if (isDebug) debugPortAllocation.nextPort() else null
         val process = startOutOfProcessNode(
@@ -605,24 +604,9 @@
                 systemProperties,
                 "512m",
                 null,
+                ZonedDateTime.now().format(DateTimeFormatter.ofPattern("HHmmss.SSS")),
                 environmentVariables,
                 extraCmdLineFlag
-=======
-    @Suppress("SpreadOperator")
-    private fun startOutOfProcessMiniNode(config: NodeConfig, vararg extraCmdLineFlag: String): CordaFuture<Unit> {
-        val debugPort = if (isDebug) debugPortAllocation.nextPort() else null
-        val process = startOutOfProcessNode(
-            config,
-            quasarJarPath,
-            debugPort,
-            bytemanJarPath,
-            null,
-            systemProperties,
-            "512m",
-            null,
-            ZonedDateTime.now().format(DateTimeFormatter.ofPattern("HHmmss.SSS")),
-            *extraCmdLineFlag
->>>>>>> 5f819c19
         )
 
         return poll(executorService, "$extraCmdLineFlag (${config.corda.myLegalName})") {
@@ -683,7 +667,6 @@
         } else {
             val debugPort = if (isDebug) debugPortAllocation.nextPort() else null
             val process = startOutOfProcessNode(
-<<<<<<< HEAD
                     config,
                     quasarJarPath,
                     debugPort,
@@ -692,18 +675,8 @@
                     systemProperties,
                     parameters.maximumHeapSize,
                     parameters.logLevelOverride,
+                    identifier,
                     environmentVariables
-=======
-                config,
-                quasarJarPath,
-                debugPort,
-                bytemanJarPath,
-                bytemanPort,
-                systemProperties,
-                parameters.maximumHeapSize,
-                parameters.logLevelOverride,
-                identifier
->>>>>>> 5f819c19
             )
 
             // Destroy the child process when the parent exits.This is needed even when `waitForAllNodesToFinish` is
@@ -869,7 +842,6 @@
 
         @Suppress("ComplexMethod", "MaxLineLength", "LongParameterList")
         private fun startOutOfProcessNode(
-<<<<<<< HEAD
                 config: NodeConfig,
                 quasarJarPath: String,
                 debugPort: Int?,
@@ -878,20 +850,9 @@
                 overriddenSystemProperties: Map<String, String>,
                 maximumHeapSize: String,
                 logLevelOverride: String?,
+                identifier: String,
                 environmentVariables : Map<String,String>,
                 extraCmdLineFlag: Array<String> = emptyArray()
-=======
-            config: NodeConfig,
-            quasarJarPath: String,
-            debugPort: Int?,
-            bytemanJarPath: String?,
-            bytemanPort: Int?,
-            overriddenSystemProperties: Map<String, String>,
-            maximumHeapSize: String,
-            logLevelOverride: String?,
-            identifier: String,
-            vararg extraCmdLineFlag: String
->>>>>>> 5f819c19
         ): Process {
             log.info("Starting out-of-process Node ${config.corda.myLegalName.organisation}, " +
                     "debug port is " + (debugPort ?: "not enabled") + ", " +
@@ -964,25 +925,15 @@
             }
 
             return ProcessUtilities.startJavaProcess(
-<<<<<<< HEAD
                     className = "net.corda.node.Corda", // cannot directly get class for this, so just use string
                     arguments = arguments,
                     jdwpPort = debugPort,
-                    extraJvmArguments = extraJvmArguments + bytemanJvmArgs,
+                    extraJvmArguments = extraJvmArguments + bytemanJvmArgs + "-Dnet.corda.node.printErrorsToStdErr=true",
                     workingDirectory = config.corda.baseDirectory,
                     maximumHeapSize = maximumHeapSize,
                     classPath = cp,
+                    identifier = identifier,
                     environmentVariables = environmentVariables
-=======
-                className = "net.corda.node.Corda", // cannot directly get class for this, so just use string
-                arguments = arguments,
-                jdwpPort = debugPort,
-                extraJvmArguments = extraJvmArguments + bytemanJvmArgs + "-Dnet.corda.node.printErrorsToStdErr=true",
-                workingDirectory = config.corda.baseDirectory,
-                maximumHeapSize = maximumHeapSize,
-                classPath = cp,
-                identifier = identifier
->>>>>>> 5f819c19
             )
         }
 
