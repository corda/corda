--- conflicted
+++ resolved
@@ -59,14 +59,10 @@
             classGraph.whitelistClasses(*classes.map { it.name }.toTypedArray())
         }
 
-<<<<<<< HEAD
         classGraph.pooledScan().use { scanResult ->
-=======
-        scanResult.use {
             val whitelistService = SerializationWhitelist::class.java.name
-            val whitelists = it.getClassesImplementing(whitelistService)
+            val whitelists = scanResult.getClassesImplementing(whitelistService)
 
->>>>>>> d17f536b
             JarOutputStream(file.outputStream()).use { jos ->
                 jos.addEntry(testEntry(JarFile.MANIFEST_NAME)) {
                     createTestManifest(name, versionId, targetPlatformVersion).write(jos)
@@ -128,9 +124,6 @@
         return ZipEntry(name).setCreationTime(epochFileTime).setLastAccessTime(epochFileTime).setLastModifiedTime(epochFileTime)
     }
 
-<<<<<<< HEAD
-    data class SigningInfo(val keyStorePath: Path?, val numberOfSignatures: Int, val keyAlgorithm: String)
-=======
     private fun directoryEntry(name: String): ZipEntry {
         val directoryName = if (name.endsWith('/')) name else "$name/"
         return testEntry(directoryName).apply {
@@ -141,8 +134,7 @@
         }
     }
 
-    data class SigningInfo(val keyStorePath: Path? = null)
->>>>>>> d17f536b
+    data class SigningInfo(val keyStorePath: Path?, val numberOfSignatures: Int, val keyAlgorithm: String)
 
     companion object {
         private val logger = contextLogger()
