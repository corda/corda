--- conflicted
+++ resolved
@@ -26,9 +26,8 @@
 import java.util.concurrent.ScheduledExecutorService
 
 class DriverTests {
-<<<<<<< HEAD
-
     companion object {
+        private val DUMMY_REGULATOR_NAME = CordaX500Name("Regulator A", "Paris", "FR")
         private val executorService: ScheduledExecutorService = Executors.newScheduledThreadPool(2)
         @AfterClass
         @JvmStatic
@@ -37,18 +36,12 @@
         }
 
         private fun nodeMustBeUp(handleFuture: CordaFuture<out NodeHandle>) = handleFuture.getOrThrow().apply {
-=======
-    private companion object {
-        val DUMMY_REGULATOR_NAME = CordaX500Name("Regulator A", "Paris", "FR")
-        val executorService: ScheduledExecutorService = Executors.newScheduledThreadPool(2)
-        fun nodeMustBeUp(handleFuture: CordaFuture<out NodeHandle>) = handleFuture.getOrThrow().apply {
->>>>>>> 905c8252
             val hostAndPort = nodeInfo.addresses.first()
             // Check that the port is bound
             addressMustBeBound(executorService, hostAndPort, (this as? NodeHandle.OutOfProcess)?.process)
         }
 
-        fun nodeMustBeDown(handle: NodeHandle) {
+        private fun nodeMustBeDown(handle: NodeHandle) {
             val hostAndPort = handle.nodeInfo.addresses.first()
             // Check that the port is bound
             addressMustNotBeBound(executorService, hostAndPort)
