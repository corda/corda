--- conflicted
+++ resolved
@@ -4,18 +4,12 @@
 killAllExistingBuildsForJob(env.JOB_NAME, env.BUILD_NUMBER.toInteger())
 
 pipeline {
-<<<<<<< HEAD
-    agent { label 'k8s' }
+    agent { label 'local-k8s' }
     options {
         timestamps()
         overrideIndexTriggers(false)
         timeout(time: 3, unit: 'HOURS')
     }
-=======
-    agent { label 'local-k8s' }
-    options { timestamps() 
-              overrideIndexTriggers(false) }
->>>>>>> b23af5f0
 
     triggers {
         issueCommentTrigger('.*smoke tests.*')
