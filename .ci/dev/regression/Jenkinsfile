--- conflicted
+++ resolved
@@ -55,11 +55,8 @@
         ARTIFACTORY_CREDENTIALS = credentials('artifactory-credentials')
         CORDA_ARTIFACTORY_PASSWORD = "${env.ARTIFACTORY_CREDENTIALS_PSW}"
         CORDA_ARTIFACTORY_USERNAME = "${env.ARTIFACTORY_CREDENTIALS_USR}"
-<<<<<<< HEAD
         CORDA_BUILD_EDITION = "${buildEdition}"
-=======
         CORDA_USE_CACHE = "corda-remotes"
->>>>>>> 7a27a464
         DOCKER_URL = "https://index.docker.io/v1/"
         EMAIL_RECIPIENTS = credentials('corda4-email-recipient')
         SNYK_API_KEY = "c4-os-snyk" //Jenkins credential type: Snyk Api token
@@ -286,7 +283,7 @@
 
         stage('Publish Release Candidate to Internal Repository') {
             when {
-                expression { return false} // keeping stage to preserve Jenkins history on release branches, but not supported for patch builds pre 4.9
+                expression { isReleaseCandidate }
             }
             steps {
                 withCredentials([
