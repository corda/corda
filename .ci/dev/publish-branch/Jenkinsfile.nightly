#!groovy
/**
 * Jenkins pipeline to build Corda OS nightly snapshots
 */

/**
 * Kill already started job.
 * Assume new commit takes precendence and results from previous
 * unfinished builds are not required.
 * This feature doesn't play well with disableConcurrentBuilds() option
 */
@Library('corda-shared-build-pipeline-steps')
import static com.r3.build.BuildControl.killAllExistingBuildsForJob

killAllExistingBuildsForJob(env.JOB_NAME, env.BUILD_NUMBER.toInteger())

<<<<<<< HEAD
/*
** calculate the stage for NexusIQ evaluation
**  * build for snapshots
*/
def nexusDefaultIqStage = "build"

/**
 * make sure calculated default value of NexusIQ stage is first in the list
 * thus making it default for the `choice` parameter
 */
def nexusIqStageChoices = [nexusDefaultIqStage].plus(
                [
                        'develop',
                        'build',
                        'stage-release',
                        'release',
                        'operate'
                ].minus([nexusDefaultIqStage]))

=======
>>>>>>> f189fad1
pipeline {
    agent { label 'standard' }

    options {
        timestamps()
        ansiColor('xterm')
        overrideIndexTriggers(false)
        timeout(time: 3, unit: 'HOURS')
        buildDiscarder(logRotator(daysToKeepStr: '14', artifactDaysToKeepStr: '14'))
<<<<<<< HEAD
    }

    parameters {
        choice choices: nexusIqStageChoices, description: 'NexusIQ stage for code evaluation', name: 'nexusIqStage'
=======
>>>>>>> f189fad1
    }

    triggers {
        cron '@midnight'
    }

    environment {
        // Replace / with :: as links from Jenkins to Artifactory are broken if we use slashes
        // in the name
        ARTIFACTORY_BUILD_NAME = "Corda / Publish / Publish Nightly to Artifactory"
                .replaceAll("/", " :: ")
        DOCKER_URL = "https://index.docker.io/v1/"
    }

    stages {
        stage('Publish to Artifactory') {
            steps {
                rtServer (
                        id: 'R3-Artifactory',
                        url: 'https://software.r3.com/artifactory',
                        credentialsId: 'artifactory-credentials'
                )
                rtGradleDeployer (
                        id: 'deployer',
                        serverId: 'R3-Artifactory',
                        repo: 'corda-dev',
                )
                withCredentials([
                        usernamePassword(credentialsId: 'artifactory-credentials',
                                         usernameVariable: 'CORDA_ARTIFACTORY_USERNAME',
                                         passwordVariable: 'CORDA_ARTIFACTORY_PASSWORD')]) {
                    rtGradleRun (
                            usesPlugin: true,
                            useWrapper: true,
                            switches: "--no-daemon -s",
                            tasks: 'artifactoryPublish',
                            deployerId: 'deployer',
                            buildName: env.ARTIFACTORY_BUILD_NAME
                    )
                }
                rtPublishBuildInfo (
                        serverId: 'R3-Artifactory',
                        buildName: env.ARTIFACTORY_BUILD_NAME
                )
            }
        }
    }


    post {
        cleanup {
            deleteDir() /* clean up our workspace */
        }
    }
}<|MERGE_RESOLUTION|>--- conflicted
+++ resolved
@@ -14,28 +14,6 @@
 
 killAllExistingBuildsForJob(env.JOB_NAME, env.BUILD_NUMBER.toInteger())
 
-<<<<<<< HEAD
-/*
-** calculate the stage for NexusIQ evaluation
-**  * build for snapshots
-*/
-def nexusDefaultIqStage = "build"
-
-/**
- * make sure calculated default value of NexusIQ stage is first in the list
- * thus making it default for the `choice` parameter
- */
-def nexusIqStageChoices = [nexusDefaultIqStage].plus(
-                [
-                        'develop',
-                        'build',
-                        'stage-release',
-                        'release',
-                        'operate'
-                ].minus([nexusDefaultIqStage]))
-
-=======
->>>>>>> f189fad1
 pipeline {
     agent { label 'standard' }
 
@@ -45,13 +23,6 @@
         overrideIndexTriggers(false)
         timeout(time: 3, unit: 'HOURS')
         buildDiscarder(logRotator(daysToKeepStr: '14', artifactDaysToKeepStr: '14'))
-<<<<<<< HEAD
-    }
-
-    parameters {
-        choice choices: nexusIqStageChoices, description: 'NexusIQ stage for code evaluation', name: 'nexusIqStage'
-=======
->>>>>>> f189fad1
     }
 
     triggers {
