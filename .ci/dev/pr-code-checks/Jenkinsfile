--- conflicted
+++ resolved
@@ -23,12 +23,9 @@
         CORDA_ARTIFACTORY_USERNAME = "${env.ARTIFACTORY_CREDENTIALS_USR}"
         CORDA_GRADLE_SCAN_KEY = credentials('gradle-build-scans-key')
         CORDA_USE_CACHE = "corda-remotes"
-<<<<<<< HEAD
         C4_OS_SNYK_ORG_ID = credentials('c4-os-snyk-org-id')
         SNYK_API_TOKEN = credentials('c4-os-snyk-api-token-secret')
-=======
         JAVA_HOME = "/usr/lib/jvm/java-17-amazon-corretto"
->>>>>>> dfbc5302
     }
 
     stages {
@@ -41,14 +38,10 @@
 
         stage('Compilation warnings check') {
             steps {
-<<<<<<< HEAD
-                sh "./gradlew --no-daemon --parallel --build-cache -Pcompilation.warningsAsErrors=true compileAll"
-=======
                 /*
                  * TODO JDK17: Re-enable warnings as errors
                  */
-                sh "./gradlew --no-daemon -Pcompilation.warningsAsErrors=false compileAll"
->>>>>>> dfbc5302
+                sh "./gradlew --no-daemon --parallel --build-cache -Pcompilation.warningsAsErrors=false compileAll"
             }
         }
 
