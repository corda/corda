--- conflicted
+++ resolved
@@ -328,7 +328,6 @@
 
   Context* context;
   Promise* address;
-  intptr_t addressValue;
   object target;
   bool virtualCall;
   TraceElement* next;
@@ -409,18 +408,11 @@
     Context* c;
   };
 
-<<<<<<< HEAD
   Context(MyThread* t, object method, void* indirection):
     thread(t),
-    zone(t->m->system, t->m->heap, false, 16 * 1024),
+    zone(t->m->system, t->m->heap, 16 * 1024),
     assembler(makeAssembler(t->m->system, t->m->heap, &zone)),
     compiler(makeCompiler(t->m->system, assembler, &zone)),
-=======
-  Context(MyThread* t, object method, uint8_t* indirectCaller):
-    t(t),
-    zone(t->m->system, t->m->heap, 16 * 1024),
-    c(makeCompiler(t->m->system, t->m->heap, &zone, indirectCaller)),
->>>>>>> bd8d1c05
     method(method),
     indirection(indirection),
     objectPool(0),
@@ -433,16 +425,10 @@
   { }
 
   Context(MyThread* t):
-<<<<<<< HEAD
     thread(t),
-    zone(t->m->system, t->m->heap, false, LikelyPageSizeInBytes),
+    zone(t->m->system, t->m->heap, LikelyPageSizeInBytes),
     assembler(makeAssembler(t->m->system, t->m->heap, &zone)),
     compiler(0),
-=======
-    t(t),
-    zone(t->m->system, t->m->heap, LikelyPageSizeInBytes),
-    c(makeCompiler(t->m->system, t->m->heap, &zone, 0)),
->>>>>>> bd8d1c05
     method(0),
     indirection(0),
     objectPool(0),
@@ -1518,21 +1504,16 @@
   }
 }
 
-<<<<<<< HEAD
+void FORCE_ALIGN
+gcIfNecessary(MyThread* t)
+{
+  if (UNLIKELY(t->backupHeap)) {
+    collect(t, Heap::MinorCollection);
+  }
+}
+
 unsigned
 resultSize(MyThread* t, unsigned code)
-=======
-void FORCE_ALIGN
-gcIfNecessary(MyThread* t)
-{
-  if (UNLIKELY(t->backupHeap)) {
-    collect(t, Heap::MinorCollection);
-  }
-}
-
-void
-pushReturnValue(MyThread* t, Frame* frame, unsigned code)
->>>>>>> bd8d1c05
 {
   switch (code) {
   case ByteField:
@@ -1583,7 +1564,6 @@
   }
 }
 
-<<<<<<< HEAD
 bool
 emptyMethod(MyThread* t, object method)
 {
@@ -1591,54 +1571,54 @@
     and (codeLength(t, methodCode(t, method)) == 1)
     and (codeBody(t, methodCode(t, method), 0) == return_);
 }
-=======
+
 object
 defaultCompiled(MyThread* t);
 
 object
 nativeCompiled(MyThread* t);
->>>>>>> bd8d1c05
 
 void
 compileDirectInvoke(MyThread* t, Frame* frame, object target)
 {
   Compiler* c = frame->c;
 
-<<<<<<< HEAD
   unsigned rSize = resultSize(t, methodReturnCode(t, target));
 
   Compiler::Operand* result = 0;
 
   if (not emptyMethod(t, target)) {
-    result = c->call
-      (c->constant
-       (reinterpret_cast<intptr_t>
-        (&singletonBody(t, methodCompiled(t, target), 0))),
-       0,
-       Compiler::Aligned,
-       frame->trace(target, false),
-       rSize,
-       0);
-=======
-  if (methodFlags(t, target) & ACC_NATIVE) {
-    c->call
-      (c->constant
-       (reinterpret_cast<intptr_t>
-        (&singletonBody(t, nativeCompiled(t), 0))),
-       frame->trace(target, false));
-  } else if (methodCompiled(t, target) == defaultCompiled(t)) {
-    c->alignedCall
-      (c->constant
-       (reinterpret_cast<intptr_t>
-        (&singletonBody(t, defaultCompiled(t), 0))),
-       frame->trace(target, false));
-  } else {
-    c->call
-      (c->constant
-       (reinterpret_cast<intptr_t>
-        (&singletonBody(t, methodCompiled(t, target), 0))),
-       frame->trace(0, false));
->>>>>>> bd8d1c05
+    if (methodFlags(t, target) & ACC_NATIVE) {
+      result = c->call
+        (c->constant
+         (reinterpret_cast<intptr_t>
+          (&singletonBody(t, nativeCompiled(t), 0))),
+         0,
+         0,
+         frame->trace(target, false),
+         rSize,
+         0);
+    } else if (methodCompiled(t, target) == defaultCompiled(t)) {
+      result = c->call
+        (c->constant
+         (reinterpret_cast<intptr_t>
+          (&singletonBody(t, defaultCompiled(t), 0))),
+         0,
+         Compiler::Aligned,
+         frame->trace(target, false),
+         rSize,
+         0);
+    } else {
+      result = c->call
+        (c->constant
+         (reinterpret_cast<intptr_t>
+          (&singletonBody(t, methodCompiled(t, target), 0))),
+         0,
+         0,
+         frame->trace(0, false),
+         rSize,
+         0);
+    }
   }
 
   frame->pop(methodParameterFootprint(t, target));
@@ -1725,18 +1705,15 @@
 
     frame->startLogicalIp(ip);
 
-<<<<<<< HEAD
     if (ip == 0) {
       handleEntrance(t, frame);
-=======
-    if (exceptionHandler) {
+    } else if (exceptionHandler) {
       exceptionHandler = false;
       
       c->indirectCall
         (c->constant(reinterpret_cast<intptr_t>(gcIfNecessary)),
          frame->trace(0, false),
          1, c->thread());
->>>>>>> bd8d1c05
     }
 
 //     fprintf(stderr, "ip: %d map: %ld\n", ip, *(frame->map));
@@ -1767,15 +1744,8 @@
           c->jl(throw_);
         }
 
-<<<<<<< HEAD
-        c->cmp(BytesPerWord,
-               index,
-               c->memory(array, ArrayLength, 0, 1, frame->trace(0, false)));
+        c->cmp(BytesPerWord, index, c->memory(array, ArrayLength, 0, 1));
         c->jge(load);
-=======
-        c->cmp4(c->memory(array, ArrayLength, 0, 1), index);
-        c->jl(load);
->>>>>>> bd8d1c05
 
         if (not c->isConstant(index)) {
           c->mark(throw_);
@@ -1888,15 +1858,8 @@
           c->jl(throw_);
         }
 
-<<<<<<< HEAD
-        c->cmp(BytesPerWord,
-               index,
-               c->memory(array, ArrayLength, 0, 1, frame->trace(0, false)));
+        c->cmp(BytesPerWord, index, c->memory(array, ArrayLength, 0, 1));
         c->jge(store);
-=======
-        c->cmp4(c->memory(array, ArrayLength, 0, 1), index);
-        c->jl(store);
->>>>>>> bd8d1c05
 
         if (not c->isConstant(index)) {
           c->mark(throw_);
@@ -2051,16 +2014,9 @@
     } return;
 
     case arraylength: {
-<<<<<<< HEAD
       frame->pushInt
         (c->load
-         (BytesPerWord, c->memory
-          (frame->popObject(), ArrayLength, 0, 1, frame->trace(0, false))));
-=======
-      Operand* array = frame->popObject();
-      frame->pushInt4(c->memory(array, ArrayLength, 0, 1));
-      c->release(array);
->>>>>>> bd8d1c05
+         (BytesPerWord, c->memory(frame->popObject(), ArrayLength, 0, 1)));
     } break;
 
     case astore:
@@ -2385,61 +2341,36 @@
       switch (fieldCode(t, field)) {
       case ByteField:
       case BooleanField:
-<<<<<<< HEAD
         frame->pushInt
-          (c->load(1, c->memory(table, fieldOffset(t, field), 0, 1, trace)));
+          (c->load(1, c->memory(table, fieldOffset(t, field), 0, 1)));
         break;
 
       case CharField:
         frame->pushInt
-          (c->loadz(2, c->memory(table, fieldOffset(t, field), 0, 1, trace)));
+          (c->loadz(2, c->memory(table, fieldOffset(t, field), 0, 1)));
         break;
 
       case ShortField:
         frame->pushInt
-          (c->load(2, c->memory(table, fieldOffset(t, field), 0, 1, trace)));
-=======
-        frame->pushInt1(c->memory(table, fieldOffset(t, field), 0, 1));
-        break;
-
-      case CharField:
-        frame->pushInt2z(c->memory(table, fieldOffset(t, field), 0, 1));
-        break;
-
-      case ShortField:
-        frame->pushInt2(c->memory(table, fieldOffset(t, field), 0, 1));
->>>>>>> bd8d1c05
+          (c->load(2, c->memory(table, fieldOffset(t, field), 0, 1)));
         break;
 
       case FloatField:
       case IntField:
-<<<<<<< HEAD
         frame->pushInt
-          (c->load(4, c->memory(table, fieldOffset(t, field), 0, 1, trace)));
-=======
-        frame->pushInt4(c->memory(table, fieldOffset(t, field), 0, 1));
->>>>>>> bd8d1c05
+          (c->load(4, c->memory(table, fieldOffset(t, field), 0, 1)));
         break;
 
       case DoubleField:
       case LongField:
-<<<<<<< HEAD
         frame->pushLong
-          (c->load(8, c->memory(table, fieldOffset(t, field), 0, 1, trace)));
+          (c->load(8, c->memory(table, fieldOffset(t, field), 0, 1)));
         break;
 
       case ObjectField:
         frame->pushObject
           (c->load
-           (BytesPerWord, c->memory
-            (table, fieldOffset(t, field), 0, 1, trace)));
-=======
-        frame->pushLong(c->memory(table, fieldOffset(t, field), 0, 1));
-        break;
-
-      case ObjectField:
-        frame->pushObject(c->memory(table, fieldOffset(t, field), 0, 1));
->>>>>>> bd8d1c05
+           (BytesPerWord, c->memory(table, fieldOffset(t, field), 0, 1)));
         break;
 
       default:
@@ -2782,24 +2713,16 @@
 
       unsigned offset = ClassVtable + (methodOffset(t, target) * BytesPerWord);
 
-<<<<<<< HEAD
       Compiler::Operand* instance = c->peek
         (BytesPerWord, parameterFootprint - 1);
-=======
-      Operand* instance = c->stack(frame->stack, parameterFootprint - 1);
-      Operand* class_ = c->temporary();
-      
-      mov(c, c->memory(instance, 0, 0, 1), class_);
-      and_(c, c->constant(PointerMask), class_);
->>>>>>> bd8d1c05
 
       unsigned rSize = resultSize(t, methodReturnCode(t, target));
 
       Compiler::Operand* result = c->call
         (c->memory
          (c->and_
-          (BytesPerWord, c->constant(PointerMask), c->memory
-           (instance, 0, 0, 1, frame->trace(0, false))), offset, 0, 1),
+          (BytesPerWord, c->constant(PointerMask),
+           c->memory(instance, 0, 0, 1)), offset, 0, 1),
          0,
          0,
          frame->trace(target, true),
@@ -3387,42 +3310,22 @@
       switch (fieldCode(t, field)) {
       case ByteField:
       case BooleanField:
-<<<<<<< HEAD
-        c->store
-          (1, value, c->memory(table, fieldOffset(t, field), 0, 1, trace));
-=======
-        c->mov1(value, c->memory(table, fieldOffset(t, field), 0, 1));
->>>>>>> bd8d1c05
+        c->store(1, value, c->memory(table, fieldOffset(t, field), 0, 1));
         break;
 
       case CharField:
       case ShortField:
-<<<<<<< HEAD
-        c->store
-          (2, value, c->memory(table, fieldOffset(t, field), 0, 1, trace));
-=======
-        c->mov2(value, c->memory(table, fieldOffset(t, field), 0, 1));
->>>>>>> bd8d1c05
+        c->store(2, value, c->memory(table, fieldOffset(t, field), 0, 1));
         break;
             
       case FloatField:
       case IntField:
-<<<<<<< HEAD
-        c->store
-          (4, value, c->memory(table, fieldOffset(t, field), 0, 1, trace));
-=======
-        c->mov4(value, c->memory(table, fieldOffset(t, field), 0, 1));
->>>>>>> bd8d1c05
+        c->store(4, value, c->memory(table, fieldOffset(t, field), 0, 1));
         break;
 
       case DoubleField:
       case LongField:
-<<<<<<< HEAD
-        c->store
-          (8, value, c->memory(table, fieldOffset(t, field), 0, 1, trace));
-=======
-        c->mov8(value, c->memory(table, fieldOffset(t, field), 0, 1));
->>>>>>> bd8d1c05
+        c->store(8, value, c->memory(table, fieldOffset(t, field), 0, 1));
         break;
 
       case ObjectField:
@@ -3600,25 +3503,14 @@
       ExceptionHandler* oldHandler = exceptionHandlerTableBody
         (t, oldTable, i);
 
-<<<<<<< HEAD
-      exceptionHandlerStart(newHandler)
+      intArrayBody(t, newIndex, i * 3)
         = c->machineIp(exceptionHandlerStart(oldHandler))->value() - start;
 
-      exceptionHandlerEnd(newHandler)
+      intArrayBody(t, newIndex, (i * 3) + 1)
         = c->machineIp(exceptionHandlerEnd(oldHandler))->value() - start;
 
-      exceptionHandlerIp(newHandler)
+      intArrayBody(t, newIndex, (i * 3) + 2)
         = c->machineIp(exceptionHandlerIp(oldHandler))->value() - start;
-=======
-      intArrayBody(t, newIndex, i * 3)
-        = c->machineIp(exceptionHandlerStart(oldHandler))->value(c) - start;
-
-      intArrayBody(t, newIndex, (i * 3) + 1)
-        = c->machineIp(exceptionHandlerEnd(oldHandler))->value(c) - start;
-
-      intArrayBody(t, newIndex, (i * 3) + 2)
-        = c->machineIp(exceptionHandlerIp(oldHandler))->value(c) - start;
->>>>>>> bd8d1c05
 
       object type =
         (exceptionHandlerCatchType(oldHandler) ?
@@ -3785,9 +3677,9 @@
 {
   TraceElement* a = *static_cast<TraceElement* const*>(va);
   TraceElement* b = *static_cast<TraceElement* const*>(vb);
-  if (a->addressValue > b->addressValue) {
+  if (a->address->value() > b->address->value()) {
     return 1;
-  } else if (a->addressValue < b->addressValue) {
+  } else if (a->address->value() < b->address->value()) {
     return -1;
   } else {
     return 0;
@@ -3842,7 +3734,6 @@
     logCompile(start, a->length(), 0, name, 0);
   }
 
-<<<<<<< HEAD
   return result;
 }
 
@@ -3856,111 +3747,79 @@
   PROTECT(t, result);
 
   uint8_t* start = reinterpret_cast<uint8_t*>(&singletonValue(t, result, 0));
-=======
-    translateExceptionHandlerTable(t, c, methodCode(t, context->method),
-                                   reinterpret_cast<intptr_t>(start));
-
-    translateLineNumberTable(t, c, methodCode(t, context->method),
-                             reinterpret_cast<intptr_t>(start));
-
-    { object code = methodCode(t, context->method);
-
-      code = makeCode(t, 0,
-                      codeExceptionHandlerTable(t, code),
-                      codeLineNumberTable(t, code),
-                      codeMaxStack(t, code),
-                      codeMaxLocals(t, code),
-                      0, false);
-
-      set(t, context->method, MethodCode, code);
-    }
-
-    if (context->traceLogCount) {
-      TraceElement* elements[context->traceLogCount];
-      unsigned index = 0;
-      for (TraceElement* p = context->traceLog; p; p = p->next) {
-        assert(t, index < context->traceLogCount);
-
-        elements[index++] = p;
-        p->addressValue = p->address->value(c);
-
-        if (p->target) {
-          insertCallNode
-            (t, makeCallNode
-             (t, p->address->value(c), p->target, p->virtualCall, 0));
+
+  c->writeTo(start);
+
+  translateExceptionHandlerTable(t, c, methodCode(t, context->method),
+                                 reinterpret_cast<intptr_t>(start));
+
+  translateLineNumberTable(t, c, methodCode(t, context->method),
+                           reinterpret_cast<intptr_t>(start));
+
+  { object code = methodCode(t, context->method);
+
+    code = makeCode(t, 0,
+                    codeExceptionHandlerTable(t, code),
+                    codeLineNumberTable(t, code),
+                    codeMaxStack(t, code),
+                    codeMaxLocals(t, code),
+                    0, false);
+
+    set(t, context->method, MethodCode, code);
+  }
+
+  if (context->traceLogCount) {
+    TraceElement* elements[context->traceLogCount];
+    unsigned index = 0;
+    for (TraceElement* p = context->traceLog; p; p = p->next) {
+      assert(t, index < context->traceLogCount);
+
+      elements[index++] = p;
+
+      if (p->target) {
+        insertCallNode
+          (t, makeCallNode
+           (t, p->address->value(), p->target, p->virtualCall, 0));
+      }
+    }
+
+    qsort(elements, context->traceLogCount, sizeof(TraceElement*),
+          compareTraceElementPointers);
+
+    unsigned size = frameSize(t, context->method);
+    object map = makeIntArray
+      (t, context->traceLogCount
+       + ceiling(context->traceLogCount * size, 32),
+       false);
+
+    assert(t, intArrayLength(t, map) == context->traceLogCount
+           + frameObjectMapSize(t, context->method, map));
+
+    for (unsigned i = 0; i < context->traceLogCount; ++i) {
+      TraceElement* p = elements[i];
+
+      intArrayBody(t, map, i) = static_cast<intptr_t>(p->address->value())
+        - reinterpret_cast<intptr_t>(start);
+
+      for (unsigned j = 0; j < size; ++j) {
+        unsigned index = ((i * size) + j);
+        int32_t* v = &intArrayBody
+          (t, map, context->traceLogCount + (index / 32));
+
+        if (getBit(p->map, j)) {
+          *v |= static_cast<int32_t>(1) << (index % 32);
+        } else {
+          *v &= ~(static_cast<int32_t>(1) << (index % 32));
         }
       }
-
-      qsort(elements, context->traceLogCount, sizeof(TraceElement*),
-            compareTraceElementPointers);
-
-      unsigned size = frameSize(t, context->method);
-      object map = makeIntArray
-        (t, context->traceLogCount
-         + ceiling(context->traceLogCount * size, 32),
-         false);
-
-      assert(t, intArrayLength(t, map) == context->traceLogCount
-             + frameObjectMapSize(t, context->method, map));
-
-      for (unsigned i = 0; i < context->traceLogCount; ++i) {
-        TraceElement* p = elements[i];
-
-        intArrayBody(t, map, i) = static_cast<intptr_t>(p->addressValue)
-          - reinterpret_cast<intptr_t>(start);
-
-        for (unsigned j = 0; j < size; ++j) {
-          unsigned index = ((i * size) + j);
-          int32_t* v = &intArrayBody
-            (t, map, context->traceLogCount + (index / 32));
-
-          if (getBit(p->map, j)) {
-            *v |= static_cast<int32_t>(1) << (index % 32);
-          } else {
-            *v &= ~(static_cast<int32_t>(1) << (index % 32));
-          }
-        }
-      }
-
-      set(t, methodCode(t, context->method), CodePool, map);
-    }
->>>>>>> bd8d1c05
-
-  c->writeTo(start);
-
-  unsigned mapSize = frameMapSizeInWords(t, context->method);
-
-  for (TraceElement* p = context->traceLog; p; p = p->next) {
-    object node = makeTraceNode
-      (t, p->address->value(), 0, context->method, p->target,
-       p->virtualCall, mapSize, false);
-
-<<<<<<< HEAD
-    if (mapSize) {
-      memcpy(&traceNodeMap(t, node, 0), p->map, mapSize * BytesPerWord);
-    }
-
-    insertTraceNode(t, node);
-  }
-
-  for (PoolElement* p = context->objectPool; p; p = p->next) {
-    intptr_t offset = p->address->value()
-      - reinterpret_cast<intptr_t>(start);
-
-    singletonMarkObject(t, result, offset / BytesPerWord);
-
-    set(t, result, SingletonBody + offset, p->value);
-  }
-
-  updateExceptionHandlerTable(t, c, methodCode(t, context->method),
-                              reinterpret_cast<intptr_t>(start));
-
-  updateLineNumberTable(t, c, methodCode(t, context->method),
-                        reinterpret_cast<intptr_t>(start));
+    }
+
+    set(t, methodCode(t, context->method), CodePool, map);
+  }
 
   if (Verbose) {
     logCompile
-      (start, codeSize,
+      (start, c->codeSize(),
        reinterpret_cast<const char*>
        (&byteArrayBody(t, className(t, methodClass(t, context->method)), 0)),
        reinterpret_cast<const char*>
@@ -3970,47 +3829,17 @@
   }
 
   // for debugging:
-  if (true or//false and
+  if (false and
       strcmp
       (reinterpret_cast<const char*>
        (&byteArrayBody(t, className(t, methodClass(t, context->method)), 0)),
-       "Misc") == 0 and
+       "java/lang/System") == 0 and
       strcmp
       (reinterpret_cast<const char*>
        (&byteArrayBody(t, methodName(t, context->method), 0)),
-       "main") == 0)
+       "getProperty") == 0)
   {
     asm("int3");
-=======
-    if (Verbose) {
-      logCompile
-        (start, c->codeSize(),
-         reinterpret_cast<const char*>
-         (&byteArrayBody(t, className(t, methodClass(t, context->method)), 0)),
-         reinterpret_cast<const char*>
-         (&byteArrayBody(t, methodName(t, context->method), 0)),
-         reinterpret_cast<const char*>
-         (&byteArrayBody(t, methodSpec(t, context->method), 0)));
-    }
-
-    // for debugging:
-    if (false and
-        strcmp
-        (reinterpret_cast<const char*>
-         (&byteArrayBody(t, className(t, methodClass(t, context->method)), 0)),
-         "java/lang/System") == 0 and
-        strcmp
-        (reinterpret_cast<const char*>
-         (&byteArrayBody(t, methodName(t, context->method), 0)),
-         "getProperty") == 0)
-    {
-      asm("int3");
-    }
-  } else {
-    if (Verbose) {
-      logCompile(start, c->codeSize(), 0, name, 0);
-    }
->>>>>>> bd8d1c05
   }
 
   return result;
@@ -4167,13 +3996,8 @@
 #endif
 
       Context context(t);
-<<<<<<< HEAD
       context.assembler->updateCall
-        (reinterpret_cast<void*>(traceNodeAddress(t, node)),
-=======
-      context.c->updateCall
         (reinterpret_cast<void*>(callNodeAddress(t, node)),
->>>>>>> bd8d1c05
          &singletonValue(t, methodCompiled(t, target), 0));
     }
     return &singletonValue(t, methodCompiled(t, target), 0);
@@ -5183,13 +5007,8 @@
 
       p->indirectCallerSize = a->length();
       p->indirectCaller = static_cast<uint8_t*>
-<<<<<<< HEAD
-        (p->codeAllocator.allocate(p->indirectCallerSize));
+        (p->codeZone.allocate(p->indirectCallerSize));
       a->writeTo(p->indirectCaller);
-=======
-        (p->codeZone.allocate(p->indirectCallerSize));
-      c->writeTo(p->indirectCaller);
->>>>>>> bd8d1c05
 
       if (Verbose) {
         logCompile
