--- conflicted
+++ resolved
@@ -2321,11 +2321,7 @@
     object class_ = resolveClassInPool(t, frameMethod(t, frame), index - 1);
     PROTECT(t, class_);
 
-<<<<<<< HEAD
-    RUNTIME_ARRAY(int32_t, counts, dimensions);
-=======
     THREAD_RUNTIME_ARRAY(t, int32_t, counts, dimensions);
->>>>>>> 752d02e7
     for (int i = dimensions - 1; i >= 0; --i) {
       counts[i] = popInt(t);
       if (UNLIKELY(counts[i] < 0)) {
