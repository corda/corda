package net.corda.verifier

import com.nhaarman.mockito_kotlin.any
import com.nhaarman.mockito_kotlin.doAnswer
import com.nhaarman.mockito_kotlin.whenever
import net.corda.client.mock.Generator
import net.corda.core.contracts.*
import net.corda.core.cordapp.CordappProvider
import net.corda.core.crypto.SecureHash
import net.corda.core.crypto.entropyToKeyPair
import net.corda.core.identity.AbstractParty
import net.corda.core.identity.AnonymousParty
import net.corda.core.identity.CordaX500Name
import net.corda.core.identity.Party
import net.corda.core.node.ServicesForResolution
import net.corda.core.node.services.AttachmentStorage
import net.corda.core.node.services.IdentityService
import net.corda.core.transactions.LedgerTransaction
import net.corda.core.transactions.WireTransaction
import net.corda.nodeapi.internal.serialization.GeneratedAttachment
import net.corda.testing.common.internal.testNetworkParameters
import net.corda.testing.contracts.DummyContract
import net.corda.testing.internal.rigorousMock
import java.math.BigInteger
import java.security.PublicKey
import java.util.*

/**
 * [GeneratedLedger] is a ledger with transactions that always verify.
 * It provides generator methods, in particular [transactionGenerator] that generates a valid transaction and also
 * returns the new state of the ledger.
 */
data class GeneratedLedger(
        val transactions: List<WireTransaction>,
        // notary -> outputs. We need to track this because of the unique-notary-on-inputs invariant
        val availableOutputs: Map<Party, List<StateAndRef<ContractState>>>,
        val attachments: Set<Attachment>,
        val identities: Set<Party>
) {
<<<<<<< HEAD
    val hashTransactionMap: Map<SecureHash, WireTransaction> by lazy { transactions.associateBy(WireTransaction::id) }
    val attachmentMap: Map<SecureHash, Attachment> by lazy { attachments.associateBy(Attachment::id) }
    val identityMap: Map<PublicKey, Party> by lazy { identities.associateBy(Party::owningKey) }
    val contractAttachmentMap: Map<String, ContractAttachment> by lazy {
        attachments.mapNotNull { it as? ContractAttachment }.flatMap { attch-> attch.allContracts.map { it to attch } }.toMap()
=======
    private val hashTransactionMap: Map<SecureHash, WireTransaction> by lazy { transactions.associateBy(WireTransaction::id) }
    private val attachmentMap: Map<SecureHash, Attachment> by lazy { attachments.associateBy(Attachment::id) }
    private val identityMap: Map<PublicKey, Party> by lazy { identities.associateBy(Party::owningKey) }
    private val contractAttachmentMap: Map<String, ContractAttachment> by lazy {
        attachments.mapNotNull { it as? ContractAttachment }.associateBy { it.contract }
>>>>>>> 22f68271
    }

    private val services = object : ServicesForResolution {
        override fun loadState(stateRef: StateRef): TransactionState<*> {
            return hashTransactionMap[stateRef.txhash]?.outputs?.get(stateRef.index) ?: throw TransactionResolutionException(stateRef.txhash)
        }
        override val identityService = rigorousMock<IdentityService>().apply {
            doAnswer { identityMap[it.arguments[0]] }.whenever(this).partyFromKey(any())
        }
        override val attachments = rigorousMock<AttachmentStorage>().apply {
            doAnswer { attachmentMap[it.arguments[0]] }.whenever(this).openAttachment(any())
        }
        override val cordappProvider = rigorousMock<CordappProvider>().apply {
            doAnswer { contractAttachmentMap[it.arguments[0]]?.id }.whenever(this).getContractAttachmentID(any())
        }
        override val networkParameters = testNetworkParameters()
    }

    companion object {
        val empty = GeneratedLedger(emptyList(), emptyMap(), emptySet(), emptySet())
        val contractAttachment = ContractAttachment(GeneratedAttachment(ByteArray(0) { 0 }), DummyContract.PROGRAM_ID)
    }

    fun resolveWireTransaction(transaction: WireTransaction): LedgerTransaction {
<<<<<<< HEAD
        return transaction.toLedgerTransaction(
                resolveIdentity = { identityMap[it] },
                resolveAttachment = { attachmentMap[it] },
                resolveStateRef = { hashTransactionMap[it.txhash]?.outputs?.get(it.index) },
                resolveContractAttachment = {null})
=======
        return transaction.toLedgerTransaction(services)
>>>>>>> 22f68271
    }

    val attachmentsGenerator: Generator<List<Attachment>> by lazy {
        // TODO generate contract attachments properly
        val dummyAttachment = Generator.pure(contractAttachment)
        val otherAttachments = Generator.replicatePoisson(1.0, pickOneOrMaybeNew(attachments, attachmentGenerator))
        dummyAttachment.combine(otherAttachments) { dummy, other -> other + dummy }
    }

    val commandsGenerator: Generator<List<Pair<Command<*>, Party>>> by lazy {
        Generator.replicatePoisson(4.0, commandGenerator(identities), atLeastOne = true)
    }

    /**
     * Generates an issuance(root) transaction.
     * Invariants: The input list must be empty.
     */
    val issuanceGenerator: Generator<Pair<WireTransaction, GeneratedLedger>> by lazy {
        val outputsGen = outputsGenerator.flatMap { outputs ->
            Generator.sequence(
                    outputs.map { output ->
                        pickOneOrMaybeNew(identities, partyGenerator).map { notary ->
                            TransactionState(output, DummyContract.PROGRAM_ID, notary, null, HashAttachmentConstraint(contractAttachment.id))
                        }
                    }
            )
        }
        attachmentsGenerator.combine(outputsGen, commandsGenerator) { txAttachments, outputs, commands ->
            val newTransaction = WireTransaction(
                    emptyList(),
                    txAttachments.map { it.id },
                    outputs,
                    commands.map { it.first },
                    null,
                    null
            )
            val newOutputStateAndRefs = outputs.mapIndexed { i, state ->
                StateAndRef(state, StateRef(newTransaction.id, i))
            }
            val newAvailableOutputs = availableOutputs + newOutputStateAndRefs.groupBy { it.state.notary }
            val newAttachments = attachments + txAttachments
            val newIdentities = identities + commands.map { it.second } + outputs.map { it.notary }
            val newLedger = GeneratedLedger(transactions + newTransaction, newAvailableOutputs, newAttachments, newIdentities)
            Pair(newTransaction, newLedger)
        }
    }

    /**
     * Generates an exit transaction.
     * Invariants:
     *   * The output list must be empty
     */
    fun exitTransactionGenerator(inputNotary: Party, inputsToChooseFrom: List<StateAndRef<ContractState>>): Generator<Pair<WireTransaction, GeneratedLedger>> {
        val inputsGen = Generator.sampleBernoulli(inputsToChooseFrom)
        return inputsGen.combine(attachmentsGenerator, commandsGenerator) { inputs, txAttachments, commands ->
            val newTransaction = WireTransaction(
                    inputs.map { it.ref },
                    txAttachments.map { it.id },
                    emptyList(),
                    commands.map { it.first },
                    inputNotary,
                    null
            )

            val availableOutputsMinusConsumed = HashMap(availableOutputs)
            if (inputs.size == inputsToChooseFrom.size) {
                availableOutputsMinusConsumed.remove(inputNotary)
            } else {
                availableOutputsMinusConsumed[inputNotary] = inputsToChooseFrom - inputs
            }
            val newAvailableOutputs = availableOutputsMinusConsumed
            val newAttachments = attachments + txAttachments
            val newIdentities = identities + commands.map { it.second }
            val newLedger = GeneratedLedger(transactions + newTransaction, newAvailableOutputs, newAttachments, newIdentities)
            Pair(newTransaction, newLedger)
        }
    }

    /**
     * Generates a regular non-issue transaction.
     * Invariants:
     *   * Input and output notaries must be one and the same.
     *   * There must be at least one input and output state.
     */
    fun regularTransactionGenerator(inputNotary: Party, inputsToChooseFrom: List<StateAndRef<ContractState>>): Generator<Pair<WireTransaction, GeneratedLedger>> {
        val outputsGen = outputsGenerator.map { outputs ->
            outputs.map { output ->
                TransactionState(output, DummyContract.PROGRAM_ID, inputNotary, null, HashAttachmentConstraint(contractAttachment.id))
            }
        }
        val inputsGen = Generator.sampleBernoulli(inputsToChooseFrom)
        return inputsGen.combine(attachmentsGenerator, outputsGen, commandsGenerator) { inputs, txAttachments, outputs, commands ->
            val newTransaction = WireTransaction(
                    inputs.map { it.ref },
                    txAttachments.map { it.id },
                    outputs,
                    commands.map { it.first },
                    inputNotary,
                    null
            )
            val newOutputStateAndRefs = outputs.mapIndexed { i, state ->
                StateAndRef(state, StateRef(newTransaction.id, i))
            }
            val availableOutputsMinusConsumed = HashMap(availableOutputs)
            if (inputs.size == inputsToChooseFrom.size) {
                availableOutputsMinusConsumed.remove(inputNotary)
            } else {
                availableOutputsMinusConsumed[inputNotary] = inputsToChooseFrom - inputs
            }
            val newAvailableOutputs = availableOutputsMinusConsumed + newOutputStateAndRefs.groupBy { it.state.notary }
            val newAttachments = attachments + txAttachments
            val newIdentities = identities + commands.map { it.second }
            val newLedger = GeneratedLedger(transactions + newTransaction, newAvailableOutputs, newAttachments, newIdentities)
            Pair(newTransaction, newLedger)
        }
    }

    /**
     * Generates a valid transaction. It may be either an issuance or a regular spend transaction. These have
     * different invariants on notary fields.
     */
    val transactionGenerator: Generator<Pair<WireTransaction, GeneratedLedger>> by lazy {
        if (availableOutputs.isEmpty()) {
            issuanceGenerator
        } else {
            Generator.pickOne(availableOutputs.keys.toList()).flatMap { inputNotary ->
                val inputsToChooseFrom = availableOutputs[inputNotary]!!
                Generator.frequency(
                        0.3 to issuanceGenerator,
                        0.3 to exitTransactionGenerator(inputNotary, inputsToChooseFrom),
                        0.4 to regularTransactionGenerator(inputNotary, inputsToChooseFrom)
                )
            }
        }
    }
}

data class GeneratedState(
        val nonce: Long,
        override val participants: List<AbstractParty>
) : ContractState

class GeneratedCommandData(
        val nonce: Long
) : CommandData

val keyPairGenerator = Generator.long().map { entropyToKeyPair(BigInteger.valueOf(it)) }
val publicKeyGenerator = keyPairGenerator.map { it.public }
val stateGenerator: Generator<ContractState> =
        Generator.replicatePoisson(2.0, publicKeyGenerator).combine(Generator.long()) { participants, nonce ->
            GeneratedState(nonce, participants.map { AnonymousParty(it) })
        }

fun commandGenerator(partiesToPickFrom: Collection<Party>): Generator<Pair<Command<*>, Party>> {
    return pickOneOrMaybeNew(partiesToPickFrom, partyGenerator).combine(Generator.long()) { signer, nonce ->
        Pair(
                Command(GeneratedCommandData(nonce), signer.owningKey),
                signer
        )
    }
}

val partyGenerator: Generator<Party> = Generator.int().combine(publicKeyGenerator) { n, key ->
    Party(CordaX500Name(organisation = "Party$n", locality = "London", country = "GB"), key)
}

fun <A> pickOneOrMaybeNew(from: Collection<A>, generator: Generator<A>): Generator<A> {
    if (from.isEmpty()) {
        return generator
    } else {
        return generator.flatMap {
            Generator.pickOne(from + it)
        }
    }
}

val attachmentGenerator: Generator<Attachment> = Generator.bytes(16).map(::GeneratedAttachment)
val outputsGenerator = Generator.replicatePoisson(3.0, stateGenerator, atLeastOne = true)<|MERGE_RESOLUTION|>--- conflicted
+++ resolved
@@ -37,19 +37,11 @@
         val attachments: Set<Attachment>,
         val identities: Set<Party>
 ) {
-<<<<<<< HEAD
-    val hashTransactionMap: Map<SecureHash, WireTransaction> by lazy { transactions.associateBy(WireTransaction::id) }
-    val attachmentMap: Map<SecureHash, Attachment> by lazy { attachments.associateBy(Attachment::id) }
-    val identityMap: Map<PublicKey, Party> by lazy { identities.associateBy(Party::owningKey) }
-    val contractAttachmentMap: Map<String, ContractAttachment> by lazy {
-        attachments.mapNotNull { it as? ContractAttachment }.flatMap { attch-> attch.allContracts.map { it to attch } }.toMap()
-=======
     private val hashTransactionMap: Map<SecureHash, WireTransaction> by lazy { transactions.associateBy(WireTransaction::id) }
     private val attachmentMap: Map<SecureHash, Attachment> by lazy { attachments.associateBy(Attachment::id) }
     private val identityMap: Map<PublicKey, Party> by lazy { identities.associateBy(Party::owningKey) }
     private val contractAttachmentMap: Map<String, ContractAttachment> by lazy {
-        attachments.mapNotNull { it as? ContractAttachment }.associateBy { it.contract }
->>>>>>> 22f68271
+        attachments.mapNotNull { it as? ContractAttachment }.flatMap { attch-> attch.allContracts.map { it to attch } }.toMap()
     }
 
     private val services = object : ServicesForResolution {
@@ -74,15 +66,7 @@
     }
 
     fun resolveWireTransaction(transaction: WireTransaction): LedgerTransaction {
-<<<<<<< HEAD
-        return transaction.toLedgerTransaction(
-                resolveIdentity = { identityMap[it] },
-                resolveAttachment = { attachmentMap[it] },
-                resolveStateRef = { hashTransactionMap[it.txhash]?.outputs?.get(it.index) },
-                resolveContractAttachment = {null})
-=======
         return transaction.toLedgerTransaction(services)
->>>>>>> 22f68271
     }
 
     val attachmentsGenerator: Generator<List<Attachment>> by lazy {
