--- conflicted
+++ resolved
@@ -32,24 +32,12 @@
 
     // TODO This part will be removed with services removal.
     val notaryIdentity: Party get() = advertisedServices.single { it.info.type.isNotary() }.identity.party
-
-    @Transient private var _legalIdentities: List<Party>? = null
-    val legalIdentities: List<Party> get() {
-        return _legalIdentities ?: legalIdentitiesAndCerts.map { it.party }.also { _legalIdentities = it }
-    }
-
-    /** Returns true iff [party] is one of the identities of this node. */
-    fun isLegalIdentity(party: Party): Boolean = party in legalIdentities
-
     fun serviceIdentities(type: ServiceType): List<Party> {
         return advertisedServices.mapNotNull { if (it.info.type.isSubTypeOf(type)) it.identity.party else null }
     }
-<<<<<<< HEAD
 
     val legalIdentities: List<Party> get() = legalIdentitiesAndCerts.map { it.party }
 
     /** Returns true iff [party] is one of the legal identities of this node. */
     fun isLegalIdentity(party: Party): Boolean = legalIdentitiesAndCerts.any { it.party == party }
-=======
->>>>>>> 4c40c764
 }