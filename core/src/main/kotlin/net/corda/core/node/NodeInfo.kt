package net.corda.core.node

import net.corda.core.identity.Party
import net.corda.core.identity.PartyAndCertificate
import net.corda.core.node.services.ServiceInfo
import net.corda.core.node.services.ServiceType
import net.corda.core.serialization.CordaSerializable
import net.corda.core.utilities.NetworkHostAndPort

/**
 * Information for an advertised service including the service specific identity information.
 * The identity can be used in flows and is distinct from the Node's legalIdentity
 */
@CordaSerializable
data class ServiceEntry(val info: ServiceInfo, val identity: PartyAndCertificate)

/**
 * Info about a network node that acts on behalf of some form of contract party.
 */
// TODO We currently don't support multi-IP/multi-identity nodes, we only left slots in the data structures.
@CordaSerializable
data class NodeInfo(val addresses: List<NetworkHostAndPort>,
                    /** Non-empty list of all the identities, plus certificates, that belong to this node. */
                    val legalIdentitiesAndCerts: List<PartyAndCertificate>,
                    val platformVersion: Int,
                    val advertisedServices: List<ServiceEntry> = emptyList(),
                    val serial: Long
) {
    init {
        require(legalIdentitiesAndCerts.isNotEmpty()) { "Node should have at least one legal identity" }
    }

    // TODO This part will be removed with services removal.
    val notaryIdentity: Party get() = advertisedServices.single { it.info.type.isNotary() }.identity.party
<<<<<<< HEAD
=======

    @Transient private var _legalIdentities: List<Party>? = null
    val legalIdentities: List<Party> get() {
        return _legalIdentities ?: legalIdentitiesAndCerts.map { it.party }.also { _legalIdentities = it }
    }

    /** Returns true if [party] is one of the identities of this node, else false. */
    fun isLegalIdentity(party: Party): Boolean = party in legalIdentities

>>>>>>> 8e0b8477
    fun serviceIdentities(type: ServiceType): List<Party> {
        return advertisedServices.mapNotNull { if (it.info.type.isSubTypeOf(type)) it.identity.party else null }
    }

    val legalIdentities: List<Party> get() = legalIdentitiesAndCerts.map { it.party }

    /** Returns true iff [party] is one of the legal identities of this node. */
    fun isLegalIdentity(party: Party): Boolean = legalIdentitiesAndCerts.any { it.party == party }
}<|MERGE_RESOLUTION|>--- conflicted
+++ resolved
@@ -32,8 +32,6 @@
 
     // TODO This part will be removed with services removal.
     val notaryIdentity: Party get() = advertisedServices.single { it.info.type.isNotary() }.identity.party
-<<<<<<< HEAD
-=======
 
     @Transient private var _legalIdentities: List<Party>? = null
     val legalIdentities: List<Party> get() {
@@ -43,13 +41,7 @@
     /** Returns true if [party] is one of the identities of this node, else false. */
     fun isLegalIdentity(party: Party): Boolean = party in legalIdentities
 
->>>>>>> 8e0b8477
     fun serviceIdentities(type: ServiceType): List<Party> {
         return advertisedServices.mapNotNull { if (it.info.type.isSubTypeOf(type)) it.identity.party else null }
     }
-
-    val legalIdentities: List<Party> get() = legalIdentitiesAndCerts.map { it.party }
-
-    /** Returns true iff [party] is one of the legal identities of this node. */
-    fun isLegalIdentity(party: Party): Boolean = legalIdentitiesAndCerts.any { it.party == party }
 }