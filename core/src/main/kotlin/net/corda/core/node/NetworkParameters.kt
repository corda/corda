--- conflicted
+++ resolved
@@ -107,7 +107,7 @@
         private fun owns(packageName: String, fullClassName: String) = fullClassName.startsWith("$packageName.", ignoreCase = true)
 
         // Make sure that packages don't overlap so that ownership is clear.
-        private fun noOverlap(packages: Collection<String>) = packages.all { currentPackage ->
+        fun noOverlap(packages: Collection<String>) = packages.all { currentPackage ->
             packages.none { otherPackage -> otherPackage != currentPackage && otherPackage.startsWith("${currentPackage}.") }
         }
 
@@ -122,14 +122,9 @@
         require(epoch > 0) { "epoch must be at least 1" }
         require(maxMessageSize > 0) { "maxMessageSize must be at least 1" }
         require(maxTransactionSize > 0) { "maxTransactionSize must be at least 1" }
-<<<<<<< HEAD
         require(!eventHorizon.isNegative) { "eventHorizon must be a positive value" }
+        packageOwnership.keys.forEach(::requirePackageValid)
         require(noOverlap(packageOwnership.keys)) { "Multiple packages added to the packageOwnership overlap." }
-=======
-        require(!eventHorizon.isNegative) { "eventHorizon must be positive value" }
-        packageOwnership.keys.forEach(::requirePackageValid)
-        require(noOverlap(packageOwnership.keys)) { "multiple packages added to the packageOwnership overlap." }
->>>>>>> 504f6500
     }
 
     fun copy(minimumPlatformVersion: Int,
@@ -221,7 +216,6 @@
  * When a Corda feature cannot be used due to the node's compatibility zone not enforcing a high enough minimum platform
  * version.
  */
-<<<<<<< HEAD
 class ZoneVersionTooLowException(message: String) : CordaRuntimeException(message)
 
 /**
@@ -250,14 +244,6 @@
     Character.isJavaIdentifierStart(token[0]) && token.toCharArray().drop(1).all { Character.isJavaIdentifierPart(it) }
 }
 
-// Make sure that packages don't overlap so that ownership is clear.
-fun noOverlap(packages: Collection<JavaPackageName>) = packages.all { currentPackage ->
-    packages.none { otherPackage -> otherPackage != currentPackage && otherPackage.name.startsWith("${currentPackage.name}.") }
-}
-
 private fun KProperty1<out NetworkParameters, Any?>.isAutoAcceptable(): Boolean {
     return this.findAnnotation<AutoAcceptable>() != null
-}
-=======
-class ZoneVersionTooLowException(message: String) : CordaRuntimeException(message)
->>>>>>> 504f6500
+}