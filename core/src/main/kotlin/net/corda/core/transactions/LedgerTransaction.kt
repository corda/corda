--- conflicted
+++ resolved
@@ -132,36 +132,8 @@
                     "Use WireTransaction.toLedgerTransaction instead. The result of the verify method might not be accurate.")
         }
 
-<<<<<<< HEAD
-        AttachmentsClassLoaderBuilder.withAttachmentsClassloaderContext(this.attachments + extraAttachments) { transactionClassLoader ->
-
-            val internalTx = createLtxForVerification()
-
-            validateContractVersions(contractAttachmentsByContract)
-            validatePackageOwnership(contractAttachmentsByContract)
-            validateStatesAgainstContract(internalTx)
-            val hashToSignatureConstrainedContracts = verifyConstraintsValidity(internalTx, contractAttachmentsByContract, transactionClassLoader)
-            verifyConstraints(internalTx, contractAttachmentsByContract, hashToSignatureConstrainedContracts)
-            verifyContracts(internalTx)
-        }
-    }
-
-    /**
-     * Verify that contract class versions of output states are not lower that versions of relevant input states.
-     */
-    @Throws(TransactionVerificationException::class)
-    private fun validateContractVersions(contractAttachmentsByContract: Map<ContractClassName, Set<ContractAttachment>>) {
-        contractAttachmentsByContract.forEach { contractClassName, attachments ->
-            val outputVersion = attachments.signed?.version ?: attachments.unsigned?.version ?: DEFAULT_CORDAPP_VERSION
-            inputStatesContractClassNameToMaxVersion[contractClassName]?.let {
-                if (it > outputVersion) {
-                    throw TransactionVerificationException.TransactionVerificationVersionException(this.id, contractClassName, "$it", "$outputVersion")
-                }
-            }
-=======
         AttachmentsClassLoaderBuilder.withAttachmentsClassloaderContext(this.attachments) { transactionClassLoader ->
             Verifier(createLtxForVerification(), transactionClassLoader).verify()
->>>>>>> b4c3fa19
         }
     }
 
