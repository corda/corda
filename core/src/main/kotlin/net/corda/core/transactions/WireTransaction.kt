--- conflicted
+++ resolved
@@ -84,19 +84,12 @@
      */
     @Throws(AttachmentResolutionException::class, TransactionResolutionException::class)
     fun toLedgerTransaction(services: ServicesForResolution): LedgerTransaction {
-<<<<<<< HEAD
-        return toLedgerTransactionInternal(resolveIdentity = { services.identityService.partyFromKey(it) },
-                resolveAttachment = { services.attachments.openAttachment(it) },
-                resolveStateRef = { services.loadState(it) })
-=======
         return toLedgerTransactionInternal(
                 resolveIdentity = { services.identityService.partyFromKey(it) },
                 resolveAttachment = { services.attachments.openAttachment(it) },
                 resolveStateRef = { services.loadState(it) },
-                resolveContractAttachment = { services.cordappProvider.getContractAttachmentID(it.contract) },
                 maxTransactionSize = services.networkParameters.maxTransactionSize
         )
->>>>>>> 22f68271
     }
 
     /**
@@ -106,40 +99,24 @@
      * @throws AttachmentResolutionException if a required attachment was not found using [resolveAttachment].
      * @throws TransactionResolutionException if an input was not found not using [resolveStateRef].
      */
-<<<<<<< HEAD
-    @Deprecated("Use toLedgerTransaction(ServicesForTransaction) instead", replaceWith = ReplaceWith("toLedgerTransaction(ServicesForTransaction)"))
-=======
     @Deprecated("Use toLedgerTransaction(ServicesForTransaction) instead.")
->>>>>>> 22f68271
     @Throws(AttachmentResolutionException::class, TransactionResolutionException::class)
     fun toLedgerTransaction(
             resolveIdentity: (PublicKey) -> Party?,
             resolveAttachment: (SecureHash) -> Attachment?,
             resolveStateRef: (StateRef) -> TransactionState<*>?,
             resolveContractAttachment: (TransactionState<ContractState>) -> AttachmentId?
-    ): LedgerTransaction = toLedgerTransactionInternal(resolveIdentity, resolveAttachment, resolveStateRef)
-
-    @Throws(AttachmentResolutionException::class, TransactionResolutionException::class)
-    private fun toLedgerTransactionInternal(
-            resolveIdentity: (PublicKey) -> Party?,
-            resolveAttachment: (SecureHash) -> Attachment?,
-            resolveStateRef: (StateRef) -> TransactionState<*>?
     ): LedgerTransaction {
-<<<<<<< HEAD
-        // Look up public keys to authenticated identities.
-=======
-        return toLedgerTransactionInternal(resolveIdentity, resolveAttachment, resolveStateRef, resolveContractAttachment, 10485760)
+        return toLedgerTransactionInternal(resolveIdentity, resolveAttachment, resolveStateRef, 10485760)
     }
 
     private fun toLedgerTransactionInternal(
             resolveIdentity: (PublicKey) -> Party?,
             resolveAttachment: (SecureHash) -> Attachment?,
             resolveStateRef: (StateRef) -> TransactionState<*>?,
-            resolveContractAttachment: (TransactionState<ContractState>) -> AttachmentId?,
             maxTransactionSize: Int
     ): LedgerTransaction {
-        // Look up public keys to authenticated identities. This is just a stub placeholder and will all change in future.
->>>>>>> 22f68271
+        // Look up public keys to authenticated identities.
         val authenticatedArgs = commands.map {
             val parties = it.signers.mapNotNull { pk -> resolveIdentity(pk) }
             CommandWithParties(it.signers, parties, it.value)
