package net.corda.core.transactions

import net.corda.core.CordaInternal
import net.corda.core.DeleteForDJVM
import net.corda.core.KeepForDJVM
import net.corda.core.contracts.*
import net.corda.core.contracts.ComponentGroupEnum.COMMANDS_GROUP
import net.corda.core.contracts.ComponentGroupEnum.OUTPUTS_GROUP
import net.corda.core.crypto.*
import net.corda.core.identity.Party
import net.corda.core.internal.*
import net.corda.core.node.NetworkParameters
import net.corda.core.node.ServiceHub
import net.corda.core.node.ServicesForResolution
import net.corda.core.node.services.AttachmentId
import net.corda.core.serialization.CordaSerializable
import net.corda.core.serialization.SerializedBytes
import net.corda.core.serialization.serialize
import net.corda.core.utilities.OpaqueBytes
import java.security.PublicKey
import java.security.SignatureException
import java.util.function.Predicate

/**
 * A transaction ready for serialisation, without any signatures attached. A WireTransaction is usually wrapped
 * by a [SignedTransaction] that carries the signatures over this payload.
 * The identity of the transaction is the Merkle tree root of its components (see [MerkleTree]).
 *
 * For privacy purposes, each part of a transaction should be accompanied by a nonce.
 * To avoid storing a random number (nonce) per component, an initial [privacySalt] is the sole value utilised,
 * so that all component nonces are deterministically computed.
 *
 * A few notes about backwards compatibility:
 * A wire transaction can be backwards compatible, in the sense that if an old client receives a [componentGroups] with
 * more elements than expected, it will normally deserialise the required objects and omit any checks in the optional
 * new fields. Moreover, because the Merkle tree is constructed from the received list of [ComponentGroup], which internally
 * deals with bytes, any client can compute the Merkle tree and on the same time relay a [WireTransaction] object even
 * if she is unable to read some of the "optional" component types. We stress that practically, a new type of
 * [WireTransaction] should only be considered compatible if and only if the following rules apply:
 * <p><ul>
 * <li>Component-type ordering is fixed (eg. inputs, then outputs, then commands etc, see [ComponentGroupEnum] for the actual ordering).
 * <li>Removing a component-type that existed in older wire transaction types is not allowed, because it will affect the Merkle tree structure.
 * <li>Changing the order of existing component types is also not allowed, for the same reason.
 * <li>New component types must be added at the end of the list of [ComponentGroup] and update the [ComponentGroupEnum] with the new type. After a component is added, its ordinal must never change.
 * <li>A new component type should always be an "optional value", in the sense that lack of its visibility does not change the transaction and contract logic and details. An example of "optional" components could be a transaction summary or some statistics.
 * </ul></p>
 */
@CordaSerializable
@KeepForDJVM
class WireTransaction(componentGroups: List<ComponentGroup>, val privacySalt: PrivacySalt = PrivacySalt()) : TraversableTransaction(componentGroups) {
    @DeleteForDJVM
    constructor(componentGroups: List<ComponentGroup>) : this(componentGroups, PrivacySalt())

    @Deprecated("Required only in some unit-tests and for backwards compatibility purposes.",
            ReplaceWith("WireTransaction(val componentGroups: List<ComponentGroup>, override val privacySalt: PrivacySalt)"), DeprecationLevel.WARNING)
    @DeleteForDJVM
    @JvmOverloads
    constructor(
            inputs: List<StateRef>,
            attachments: List<SecureHash>,
            outputs: List<TransactionState<ContractState>>,
            commands: List<Command<*>>,
            notary: Party?,
            timeWindow: TimeWindow?,
            privacySalt: PrivacySalt = PrivacySalt()
    ) : this(createComponentGroups(inputs, outputs, commands, attachments, notary, timeWindow, emptyList(), null), privacySalt)

    init {
        check(componentGroups.all { it.components.isNotEmpty() }) { "Empty component groups are not allowed" }
        check(componentGroups.map { it.groupIndex }.toSet().size == componentGroups.size) { "Duplicated component groups detected" }
        checkBaseInvariants()
        check(inputs.isNotEmpty() || outputs.isNotEmpty()) { "A transaction must contain at least one input or output state" }
        check(commands.isNotEmpty()) { "A transaction must contain at least one command" }
        if (timeWindow != null) check(notary != null) { "Transactions with time-windows must be notarised" }
    }

    /** The transaction id is represented by the root hash of Merkle tree over the transaction components. */
    override val id: SecureHash get() = merkleTree.hash

    /** Public keys that need to be fulfilled by signatures in order for the transaction to be valid. */
    val requiredSigningKeys: Set<PublicKey>
        get() {
            val commandKeys = commands.flatMap { it.signers }.toSet()
            // TODO: prevent notary field from being set if there are no inputs and no time-window.
            return if (notary != null && (inputs.isNotEmpty() || references.isNotEmpty() || timeWindow != null)) {
                commandKeys + notary.owningKey
            } else {
                commandKeys
            }
        }

    /**
     * Looks up identities and attachments from storage to generate a [LedgerTransaction]. A transaction is expected to
     * have been fully resolved using the resolution flow by this point.
     *
     * @throws AttachmentResolutionException if a required attachment was not found in storage.
     * @throws TransactionResolutionException if an input points to a transaction not found in storage.
     */
    @Throws(AttachmentResolutionException::class, TransactionResolutionException::class)
    @DeleteForDJVM
    fun toLedgerTransaction(services: ServicesForResolution): LedgerTransaction {
        return toLedgerTransactionInternal(
                resolveIdentity = { services.identityService.partyFromKey(it) },
                resolveAttachment = { services.attachments.openAttachment(it) },
                resolveStateRefAsSerialized = { resolveStateRefBinaryComponent(it, services) },
                resolveParameters = {
                    val hashToResolve = it ?: services.networkParametersService.defaultHash
                    services.networkParametersService.lookup(hashToResolve)
                },
<<<<<<< HEAD
                isAttachmentTrusted = { isAttachmentTrusted(it, services.attachments) }
=======
                resolveContractAttachment = { services.loadContractAttachment(it) },
                // `as?` is used due to [MockServices] not implementing [ServiceHubCoreInternal]
                isAttachmentTrusted = { (services as? ServiceHubCoreInternal)?.attachmentTrustCalculator?.calculate(it) ?: true }
>>>>>>> aad2e82d
        )
    }

    // Helper for deprecated toLedgerTransaction
    // TODO: revisit once Deterministic JVM code updated
    @Suppress("UNUSED") // not sure if this field can be removed safely??
    private val missingAttachment: Attachment by lazy {
        object : AbstractAttachment({ byteArrayOf() }, DEPLOYED_CORDAPP_UPLOADER ) {
            override val id: SecureHash get() = throw UnsupportedOperationException()
        }
    }

    /**
     * Looks up identities, attachments and dependent input states using the provided lookup functions in order to
     * construct a [LedgerTransaction]. Note that identity lookup failure does *not* cause an exception to be thrown.
     * This invocation doesn't check various rules like no-downgrade or package namespace ownership.
     *
     * @throws AttachmentResolutionException if a required attachment was not found using [resolveAttachment].
     * @throws TransactionResolutionException if an input was not found not using [resolveStateRef].
     */
    @Deprecated("Use toLedgerTransaction(ServicesForTransaction) instead")
    @Throws(AttachmentResolutionException::class, TransactionResolutionException::class)
    fun toLedgerTransaction(
            resolveIdentity: (PublicKey) -> Party?,
            resolveAttachment: (SecureHash) -> Attachment?,
            resolveStateRef: (StateRef) -> TransactionState<*>?,
            @Suppress("UNUSED_PARAMETER") resolveContractAttachment: (TransactionState<ContractState>) -> AttachmentId?
    ): LedgerTransaction {
        // This reverts to serializing the resolved transaction state.
        return toLedgerTransactionInternal(
                resolveIdentity,
                resolveAttachment,
                { stateRef -> resolveStateRef(stateRef)?.serialize() },
                { null },
<<<<<<< HEAD
                { isAttachmentTrusted(it, null) }
=======
                // Returning a dummy `missingAttachment` Attachment allows this deprecated method to work and it disables "contract version no downgrade rule" as a dummy Attachment returns version 1
                { resolveAttachment(it.txhash) ?: missingAttachment },
                { it.isUploaderTrusted() }
>>>>>>> aad2e82d
        )
    }

    // Especially crafted for TransactionVerificationRequest
    @CordaInternal
    internal fun toLtxDjvmInternalBridge(
            resolveAttachment: (SecureHash) -> Attachment?,
            resolveStateRef: (StateRef) -> TransactionState<*>?,
            resolveParameters: (SecureHash?) -> NetworkParameters?
    ): LedgerTransaction {
        return toLedgerTransactionInternal(
                { null },
                resolveAttachment,
                { stateRef -> resolveStateRef(stateRef)?.serialize() },
                resolveParameters,
                { true } // Any attachment loaded through the DJVM should be trusted
        )
    }

    private fun toLedgerTransactionInternal(
            resolveIdentity: (PublicKey) -> Party?,
            resolveAttachment: (SecureHash) -> Attachment?,
            resolveStateRefAsSerialized: (StateRef) -> SerializedBytes<TransactionState<ContractState>>?,
            resolveParameters: (SecureHash?) -> NetworkParameters?,
            isAttachmentTrusted: (Attachment) -> Boolean
    ): LedgerTransaction {
        // Look up public keys to authenticated identities.
        val authenticatedCommands = commands.lazyMapped { cmd, _ ->
            val parties = cmd.signers.mapNotNull { pk -> resolveIdentity(pk) }
            CommandWithParties(cmd.signers, parties, cmd.value)
        }

        val serializedResolvedInputs = inputs.map { ref ->
            SerializedStateAndRef(resolveStateRefAsSerialized(ref) ?: throw TransactionResolutionException(ref.txhash), ref)
        }
        val resolvedInputs = serializedResolvedInputs.lazyMapped { star, _ -> star.toStateAndRef() }

        val serializedResolvedReferences = references.map { ref ->
            SerializedStateAndRef(resolveStateRefAsSerialized(ref) ?: throw TransactionResolutionException(ref.txhash), ref)
        }
        val resolvedReferences = serializedResolvedReferences.lazyMapped { star, _ -> star.toStateAndRef() }

        val resolvedAttachments = attachments.lazyMapped { att, _ -> resolveAttachment(att) ?: throw AttachmentResolutionException(att) }

        val resolvedNetworkParameters = resolveParameters(networkParametersHash) ?: throw TransactionResolutionException.UnknownParametersException(id, networkParametersHash!!)

        val ltx = LedgerTransaction.create(
                resolvedInputs,
                outputs,
                authenticatedCommands,
                resolvedAttachments,
                id,
                notary,
                timeWindow,
                privacySalt,
                resolvedNetworkParameters,
                resolvedReferences,
                componentGroups,
                serializedResolvedInputs,
                serializedResolvedReferences,
                isAttachmentTrusted
        )

        checkTransactionSize(ltx, resolvedNetworkParameters.maxTransactionSize, serializedResolvedInputs, serializedResolvedReferences)

        return ltx
    }

    /**
     * Deterministic function that checks if the transaction is below the maximum allowed size.
     * It uses the binary representation of transactions.
     */
    private fun checkTransactionSize(ltx: LedgerTransaction,
                                     maxTransactionSize: Int,
                                     resolvedSerializedInputs: List<SerializedStateAndRef>,
                                     resolvedSerializedReferences: List<SerializedStateAndRef>) {
        var remainingTransactionSize = maxTransactionSize

        fun minus(size: Int) {
            require(remainingTransactionSize > size) { "Transaction exceeded network's maximum transaction size limit : $maxTransactionSize bytes." }
            remainingTransactionSize -= size
        }

        // This calculates a value that is slightly lower than the actual re-serialized version. But it is stable and does not depend on the classloader.
        fun componentGroupSize(componentGroup: ComponentGroupEnum): Int {
            return this.componentGroups.firstOrNull { it.groupIndex == componentGroup.ordinal }?.let { cg -> cg.components.sumBy { it.size } + 4 } ?: 0
        }

        // Check attachments size first as they are most likely to go over the limit. With ContractAttachment instances
        // it's likely that the same underlying Attachment CorDapp will occur more than once so we dedup on the attachment id.
        ltx.attachments.distinctBy { it.id }.forEach { minus(it.size) }

        minus(resolvedSerializedInputs.sumBy { it.serializedState.size })
        minus(resolvedSerializedReferences.sumBy { it.serializedState.size })

        // For Commands and outputs we can use the component groups as they are already serialized.
        minus(componentGroupSize(COMMANDS_GROUP))
        minus(componentGroupSize(OUTPUTS_GROUP))
    }

    /**
     * Build filtered transaction using provided filtering functions.
     */
    fun buildFilteredTransaction(filtering: Predicate<Any>): FilteredTransaction =
            FilteredTransaction.buildFilteredTransaction(this, filtering)

    /**
     * Builds whole Merkle tree for a transaction.
     * Briefly, each component group has its own sub Merkle tree and all of the roots of these trees are used as leaves
     * in a top level Merkle tree.
     * Note that ordering of elements inside a [ComponentGroup] matters when computing the Merkle root.
     * On the other hand, insertion group ordering does not affect the top level Merkle tree construction, as it is
     * actually an ordered Merkle tree, where its leaves are ordered based on the group ordinal in [ComponentGroupEnum].
     * If any of the groups is an empty list or a null object, then [SecureHash.allOnesHash] is used as its hash.
     * Also, [privacySalt] is not a Merkle tree leaf, because it is already "inherently" included via the component nonces.
     */
    val merkleTree: MerkleTree by lazy { MerkleTree.getMerkleTree(groupHashes) }

    /**
     * The leaves (group hashes) of the top level Merkle tree.
     * If a group's Merkle root is allOnesHash, it is a flag that denotes this group is empty (if list) or null (if single object)
     * in the wire transaction.
     */
    internal val groupHashes: List<SecureHash> by lazy {
        val listOfLeaves = mutableListOf<SecureHash>()
        // Even if empty and not used, we should at least send oneHashes for each known
        // or received but unknown (thus, bigger than known ordinal) component groups.
        for (i in 0..componentGroups.map { it.groupIndex }.max()!!) {
            val root = groupsMerkleRoots[i] ?: SecureHash.allOnesHash
            listOfLeaves.add(root)
        }
        listOfLeaves
    }

    /**
     * Calculate the hashes of the existing component groups, that are used to build the transaction's Merkle tree.
     * Each group has its own sub Merkle tree and the hash of the root of this sub tree works as a leaf of the top
     * level Merkle tree. The root of the latter is the transaction identifier.
     *
     * The tree structure is helpful for preserving privacy, please
     * see the user-guide section "Transaction tear-offs" to learn more about this topic.
     */
    internal val groupsMerkleRoots: Map<Int, SecureHash> by lazy {
        availableComponentHashes.map { Pair(it.key, MerkleTree.getMerkleTree(it.value).hash) }.toMap()
    }

    /**
     * Calculate nonces for every transaction component, including new fields (due to backwards compatibility support) we cannot process.
     * Nonce are computed in the following way:
     * nonce1 = H(salt || path_for_1st_component)
     * nonce2 = H(salt || path_for_2nd_component)
     * etc.
     * Thus, all of the nonces are "independent" in the sense that knowing one or some of them, you can learn
     * nothing about the rest.
     */
    internal val availableComponentNonces: Map<Int, List<SecureHash>> by lazy {
        componentGroups.map { Pair(it.groupIndex, it.components.mapIndexed { internalIndex, internalIt -> componentHash(internalIt, privacySalt, it.groupIndex, internalIndex) }) }.toMap()
    }

    /**
     * Calculate hashes for every transaction component. These will be used to build the full Merkle tree.
     * The root of the tree is the transaction identifier. The tree structure is helpful for privacy, please
     * see the user-guide section "Transaction tear-offs" to learn more about this topic.
     */
    internal val availableComponentHashes: Map<Int, List<SecureHash>> by lazy {
        componentGroups.map { Pair(it.groupIndex, it.components.mapIndexed { internalIndex, internalIt -> componentHash(availableComponentNonces[it.groupIndex]!![internalIndex], internalIt) }) }.toMap()
    }

    /**
     * Checks that the given signature matches one of the commands and that it is a correct signature over the tx.
     *
     * @throws SignatureException if the signature didn't match the transaction contents.
     * @throws IllegalArgumentException if the signature key doesn't appear in any command.
     */
    fun checkSignature(sig: TransactionSignature) {
        require(commands.any { it.signers.any { sig.by in it.keys } }) { "Signature key doesn't match any command" }
        sig.verify(id)
    }

    companion object {
        @CordaInternal
        @Deprecated("Do not use, this is internal API")
        fun createComponentGroups(inputs: List<StateRef>,
                                  outputs: List<TransactionState<ContractState>>,
                                  commands: List<Command<*>>,
                                  attachments: List<SecureHash>,
                                  notary: Party?,
                                  timeWindow: TimeWindow?): List<ComponentGroup> {
            return createComponentGroups(inputs, outputs, commands, attachments, notary, timeWindow, emptyList(), null)
        }

        /**
         * This is the main logic that knows how to retrieve the binary representation of [StateRef]s.
         *
         * For [ContractUpgradeWireTransaction] or [NotaryChangeWireTransaction] it knows how to recreate the output state in the
         * correct classloader independent of the node's classpath.
         */
        @CordaInternal
        fun resolveStateRefBinaryComponent(stateRef: StateRef, services: ServicesForResolution): SerializedBytes<TransactionState<ContractState>>? {
            return if (services is ServiceHub) {
                val coreTransaction = services.validatedTransactions.getTransaction(stateRef.txhash)?.coreTransaction
                        ?: throw TransactionResolutionException(stateRef.txhash)
                // Get the network parameters from the tx or whatever the default params are.
                val paramsHash = coreTransaction.networkParametersHash ?: services.networkParametersService.defaultHash
                val params = services.networkParametersService.lookup(paramsHash)
                        ?: throw IllegalStateException("Should have been able to fetch parameters by this point: $paramsHash")
                @Suppress("UNCHECKED_CAST")
                when (coreTransaction) {
                    is WireTransaction -> coreTransaction.componentGroups
                            .firstOrNull { it.groupIndex == ComponentGroupEnum.OUTPUTS_GROUP.ordinal }
                            ?.components
                            ?.get(stateRef.index) as SerializedBytes<TransactionState<ContractState>>?
                    is ContractUpgradeWireTransaction -> coreTransaction.resolveOutputComponent(services, stateRef, params)
                    is NotaryChangeWireTransaction -> coreTransaction.resolveOutputComponent(services, stateRef, params)
                    else -> throw UnsupportedOperationException("Attempting to resolve input ${stateRef.index} of a ${coreTransaction.javaClass} transaction. This is not supported.")
                }
            } else {
                // For backwards compatibility revert to using the node classloader.
                services.loadState(stateRef).serialize()
            }
        }
    }

    @DeleteForDJVM
    override fun toString(): String {
        val buf = StringBuilder()
        buf.appendln("Transaction:")
        for (reference in references) {
            val emoji = Emoji.rightArrow
            buf.appendln("${emoji}REFS:       $reference")
        }
        for (input in inputs) {
            val emoji = Emoji.rightArrow
            buf.appendln("${emoji}INPUT:      $input")
        }
        for ((data) in outputs) {
            val emoji = Emoji.leftArrow
            buf.appendln("${emoji}OUTPUT:     $data")
        }
        for (command in commands) {
            val emoji = Emoji.diamond
            buf.appendln("${emoji}COMMAND:    $command")
        }
        for (attachment in attachments) {
            val emoji = Emoji.paperclip
            buf.appendln("${emoji}ATTACHMENT: $attachment")
        }
        if (networkParametersHash != null) {
            buf.appendln("PARAMETERS HASH:  $networkParametersHash")
        }
        return buf.toString()
    }

    override fun equals(other: Any?): Boolean {
        if (other is WireTransaction) {
            return (this.id == other.id)
        }
        return false
    }

    override fun hashCode(): Int = id.hashCode()
}

/**
 * A ComponentGroup is used to store the full list of transaction components of the same type in serialised form.
 * Practically, a group per component type of a transaction is required; thus, there will be a group for input states,
 * a group for all attachments (if there are any) etc.
 */
@CordaSerializable
open class ComponentGroup(open val groupIndex: Int, open val components: List<OpaqueBytes>)<|MERGE_RESOLUTION|>--- conflicted
+++ resolved
@@ -107,13 +107,8 @@
                     val hashToResolve = it ?: services.networkParametersService.defaultHash
                     services.networkParametersService.lookup(hashToResolve)
                 },
-<<<<<<< HEAD
-                isAttachmentTrusted = { isAttachmentTrusted(it, services.attachments) }
-=======
-                resolveContractAttachment = { services.loadContractAttachment(it) },
                 // `as?` is used due to [MockServices] not implementing [ServiceHubCoreInternal]
                 isAttachmentTrusted = { (services as? ServiceHubCoreInternal)?.attachmentTrustCalculator?.calculate(it) ?: true }
->>>>>>> aad2e82d
         )
     }
 
@@ -148,13 +143,7 @@
                 resolveAttachment,
                 { stateRef -> resolveStateRef(stateRef)?.serialize() },
                 { null },
-<<<<<<< HEAD
-                { isAttachmentTrusted(it, null) }
-=======
-                // Returning a dummy `missingAttachment` Attachment allows this deprecated method to work and it disables "contract version no downgrade rule" as a dummy Attachment returns version 1
-                { resolveAttachment(it.txhash) ?: missingAttachment },
                 { it.isUploaderTrusted() }
->>>>>>> aad2e82d
         )
     }
 
