package net.corda.core.transactions

import co.paralleluniverse.strands.Strand
import net.corda.core.CordaInternal
import net.corda.core.DeleteForDJVM
import net.corda.core.contracts.*
import net.corda.core.crypto.CompositeKey
import net.corda.core.crypto.SecureHash
import net.corda.core.crypto.SignableData
import net.corda.core.crypto.SignatureMetadata
import net.corda.core.crypto.keys
import net.corda.core.identity.Party
import net.corda.core.internal.AttachmentWithContext
import net.corda.core.internal.FlowStateMachine
import net.corda.core.internal.StatePointerSearch
import net.corda.core.internal.ensureMinimumPlatformVersion
import net.corda.core.internal.isUploaderTrusted
import net.corda.core.node.NetworkParameters
import net.corda.core.node.ServiceHub
import net.corda.core.node.ServicesForResolution
import net.corda.core.node.ZoneVersionTooLowException
import net.corda.core.node.services.AttachmentId
import net.corda.core.node.services.KeyManagementService
import net.corda.core.serialization.SerializationContext
import net.corda.core.serialization.SerializationFactory
<<<<<<< HEAD
import net.corda.core.utilities.loggerFor
=======
import net.corda.core.utilities.contextLogger
>>>>>>> 015a36da
import java.security.PublicKey
import java.time.Duration
import java.time.Instant
import java.util.*
import kotlin.collections.ArrayList
import kotlin.collections.Collection
import kotlin.collections.List
import kotlin.collections.Map
import kotlin.collections.MutableList
import kotlin.collections.Set
import kotlin.collections.all
import kotlin.collections.any
import kotlin.collections.arrayListOf
import kotlin.collections.component1
import kotlin.collections.component2
import kotlin.collections.emptyList
import kotlin.collections.filter
import kotlin.collections.filterNot
import kotlin.collections.find
import kotlin.collections.flatMap
import kotlin.collections.flatten
import kotlin.collections.forEach
import kotlin.collections.groupBy
import kotlin.collections.intersect
import kotlin.collections.isNotEmpty
import kotlin.collections.listOf
import kotlin.collections.map
import kotlin.collections.mapNotNull
import kotlin.collections.none
import kotlin.collections.plus
import kotlin.collections.setOf
import kotlin.collections.single
import kotlin.collections.singleOrNull
import kotlin.collections.toList
import kotlin.collections.toMap
import kotlin.collections.toSet
import kotlin.collections.toSortedSet

/**
 * A TransactionBuilder is a transaction class that's mutable (unlike the others which are all immutable). It is
 * intended to be passed around contracts that may edit it by adding new states/commands. Then once the states
 * and commands are right, this class can be used as a holding bucket to gather signatures from multiple parties.
 *
 * The builder can be customised for specific transaction types, e.g. where additional processing is needed
 * before adding a state/command.
 *
 * @param notary Notary used for the transaction. If null, this indicates the transaction DOES NOT have a notary.
 * When this is set to a non-null value, an output state can be added by just passing in a [ContractState] – a
 * [TransactionState] with this notary specified will be generated automatically.
 */
@DeleteForDJVM
open class TransactionBuilder @JvmOverloads constructor(
        var notary: Party? = null,
        var lockId: UUID = (Strand.currentStrand() as? FlowStateMachine<*>)?.id?.uuid ?: UUID.randomUUID(),
        protected val inputs: MutableList<StateRef> = arrayListOf(),
        protected val attachments: MutableList<SecureHash> = arrayListOf(),
        protected val outputs: MutableList<TransactionState<ContractState>> = arrayListOf(),
        protected val commands: MutableList<Command<*>> = arrayListOf(),
        protected var window: TimeWindow? = null,
        protected var privacySalt: PrivacySalt = PrivacySalt(),
        protected val references: MutableList<StateRef> = arrayListOf(),
        protected val serviceHub: ServiceHub? = (Strand.currentStrand() as? FlowStateMachine<*>)?.serviceHub
) {

    private companion object {
        val logger = loggerFor<TransactionBuilder>()
    }

    private val inputsWithTransactionState = arrayListOf<TransactionState<ContractState>>()
    private val referencesWithTransactionState = arrayListOf<TransactionState<ContractState>>()

    /**
     * Creates a copy of the builder.
     */
    fun copy(): TransactionBuilder {
        val t = TransactionBuilder(
                notary = notary,
                inputs = ArrayList(inputs),
                attachments = ArrayList(attachments),
                outputs = ArrayList(outputs),
                commands = ArrayList(commands),
                window = window,
                privacySalt = privacySalt,
                references = references,
                serviceHub = serviceHub
        )
        t.inputsWithTransactionState.addAll(this.inputsWithTransactionState)
        t.referencesWithTransactionState.addAll(this.referencesWithTransactionState)
        return t
    }

    companion object {
       val logger = contextLogger()
    }

    // DOCSTART 1
    /** A more convenient way to add items to this transaction that calls the add* methods for you based on type */
    fun withItems(vararg items: Any) = apply {
        for (t in items) {
            when (t) {
                is StateAndRef<*> -> addInputState(t)
                is ReferencedStateAndRef<*> -> addReferenceState(t)
                is SecureHash -> addAttachment(t)
                is TransactionState<*> -> addOutputState(t)
                is StateAndContract -> addOutputState(t.state, t.contract)
                is ContractState -> throw UnsupportedOperationException("Removed as of V1: please use a StateAndContract instead")
                is Command<*> -> addCommand(t)
                is CommandData -> throw IllegalArgumentException("You passed an instance of CommandData, but that lacks the pubkey. You need to wrap it in a Command object first.")
                is TimeWindow -> setTimeWindow(t)
                is PrivacySalt -> setPrivacySalt(t)
                else -> throw IllegalArgumentException("Wrong argument type: ${t.javaClass}")
            }
        }
    }
    // DOCEND 1

    /**
     * Generates a [WireTransaction] from this builder, resolves any [AutomaticPlaceholderConstraint], and selects the attachments to use for this transaction.
     *
     * @returns A new [WireTransaction] that will be unaffected by further changes to this [TransactionBuilder].
     *
     * @throws ZoneVersionTooLowException if there are reference states and the zone minimum platform version is less than 4.
     */
    @Throws(MissingContractAttachments::class)
    fun toWireTransaction(services: ServicesForResolution): WireTransaction = toWireTransactionWithContext(services)

    @CordaInternal
    internal fun toWireTransactionWithContext(services: ServicesForResolution, serializationContext: SerializationContext? = null): WireTransaction {
        val referenceStates = referenceStates()
        if (referenceStates.isNotEmpty()) {
            services.ensureMinimumPlatformVersion(4, "Reference states")
        }

        val (allContractAttachments: Collection<SecureHash>, resolvedOutputs: List<TransactionState<ContractState>>) = selectContractAttachmentsAndOutputStateConstraints(services, serializationContext)

        // Final sanity check that all states have the correct constraints.
        for (state in (inputsWithTransactionState + resolvedOutputs)) {
            checkConstraintValidity(state)
        }

        return SerializationFactory.defaultFactory.withCurrentContext(serializationContext) {
            WireTransaction(
                    WireTransaction.createComponentGroups(
                            inputStates(),
                            resolvedOutputs,
                            commands,
                            (allContractAttachments + attachments).toSortedSet().toList(), // Sort the attachments to ensure transaction builds are stable.
                            notary,
                            window,
                            referenceStates),
                    privacySalt
            )
        }
    }

    /**
     * This method is responsible for selecting the contract versions to be used for the current transaction and resolve the output state [AutomaticPlaceholderConstraint]s.
     * The contract attachments are used to create a deterministic Classloader to deserialise the transaction and to run the contract verification.
     *
     * The selection logic depends on the Attachment Constraints of the input, output and reference states, also on the explicitly set attachments.
     * TODO also on the versions of the attachments of the transactions generating the input states. ( after we add versioning)
     */
    private fun selectContractAttachmentsAndOutputStateConstraints(
            services: ServicesForResolution, serializationContext: SerializationContext?): Pair<Collection<SecureHash>, List<TransactionState<ContractState>>> {

        // Determine the explicitly set contract attachments.
        val explicitAttachmentContracts: List<Pair<ContractClassName, SecureHash>> = this.attachments
                .map(services.attachments::openAttachment)
                .mapNotNull { it as? ContractAttachment }
                .flatMap { attch ->
                    attch.allContracts.map { it to attch.id }
                }

        // And fail early if there's more than 1 for a contract.
        require(explicitAttachmentContracts.isEmpty() || explicitAttachmentContracts.groupBy { (ctr, _) -> ctr }.all { (_, groups) -> groups.size == 1 }) { "Multiple attachments set for the same contract." }

        val explicitAttachmentContractsMap: Map<ContractClassName, SecureHash> = explicitAttachmentContracts.toMap()

        val inputContractGroups: Map<ContractClassName, List<TransactionState<ContractState>>> = inputsWithTransactionState.groupBy { it.contract }
        val outputContractGroups: Map<ContractClassName, List<TransactionState<ContractState>>> = outputs.groupBy { it.contract }

        val allContracts: Set<ContractClassName> = inputContractGroups.keys + outputContractGroups.keys

        // Handle reference states.
        // Filter out all contracts that might have been already used by 'normal' input or output states.
        val referenceStateGroups: Map<ContractClassName, List<TransactionState<ContractState>>> = referencesWithTransactionState.groupBy { it.contract }
        val refStateContractAttachments: List<AttachmentId> = referenceStateGroups
                .filterNot { it.key in allContracts }
                .map { refStateEntry ->
                    selectAttachmentThatSatisfiesConstraints(true, refStateEntry.key, refStateEntry.value.map { it.constraint }, services)
                }

        // For each contract, resolve the AutomaticPlaceholderConstraint, and select the attachment.
        val contractAttachmentsAndResolvedOutputStates: List<Pair<AttachmentId, List<TransactionState<ContractState>>?>> = allContracts.toSet().map { ctr ->
            handleContract(ctr, inputContractGroups[ctr], outputContractGroups[ctr], explicitAttachmentContractsMap[ctr], serializationContext, services)
        }

        val resolvedStates: List<TransactionState<ContractState>> = contractAttachmentsAndResolvedOutputStates.mapNotNull { it.second }.flatten()

        // The output states need to preserve the order in which they were added.
        val resolvedOutputStatesInTheOriginalOrder: List<TransactionState<ContractState>> = outputStates().map { os -> resolvedStates.find { rs -> rs.data == os.data && rs.encumbrance == os.encumbrance}!! }

        val attachments: Collection<AttachmentId> = contractAttachmentsAndResolvedOutputStates.map { it.first } + refStateContractAttachments

        return Pair(attachments, resolvedOutputStatesInTheOriginalOrder)
    }

    private val automaticConstraints = setOf(AutomaticPlaceholderConstraint, AutomaticHashConstraint)

    /**
     * Selects an attachment and resolves the constraints for the output states with [AutomaticPlaceholderConstraint].
     *
     * This is the place where the complex logic of the upgradability of contracts and constraint propagation is handled.
     *
     * * For contracts that *are not* annotated with @[NoConstraintPropagation], this will attempt to determine a constraint for the output states
     * that is a valid transition from all the constraints of the input states.
     *
     * * For contracts that *are* annotated with @[NoConstraintPropagation], this enforces setting an explicit output constraint.
     *
     * * For states with the [HashAttachmentConstraint], if an attachment with that hash is installed on the current node, then it will be inherited by the output states and selected for the transaction.
     * Otherwise a [MissingContractAttachments] is thrown.
     *
     * * For input states with [WhitelistedByZoneAttachmentConstraint] or a [AlwaysAcceptAttachmentConstraint] implementations, then the currently installed cordapp version is used.
     */
    private fun handleContract(
            contractClassName: ContractClassName,
            inputStates: List<TransactionState<ContractState>>?,
            outputStates: List<TransactionState<ContractState>>?,
            explicitContractAttachment: AttachmentId?,
            serializationContext: SerializationContext?,
            services: ServicesForResolution
    ): Pair<AttachmentId, List<TransactionState<ContractState>>?> {
        val inputsAndOutputs = (inputStates ?: emptyList()) + (outputStates ?: emptyList())

        // Determine if there are any HashConstraints that pin the version of a contract. If there are, check if we trust them.
        val hashAttachments = inputsAndOutputs
                .filter { it.constraint is HashAttachmentConstraint }
                .map { state ->
                    val attachment = services.attachments.openAttachment((state.constraint as HashAttachmentConstraint).attachmentId)
                    if (attachment == null || attachment !is ContractAttachment || !isUploaderTrusted(attachment.uploader)) {
                        // This should never happen because these are input states that should have been validated already.
                        throw MissingContractAttachments(listOf(state))
                    }
                    attachment
                }.toSet()

        // Check that states with the HashConstraint don't conflict between themselves or with an explicitly set attachment.
        require(hashAttachments.size <= 1) {
            "Transaction was built with $contractClassName states with multiple HashConstraints. This is illegal, because it makes it impossible to validate with a single version of the contract code."
        }
        if (explicitContractAttachment != null && hashAttachments.singleOrNull() != null) {
            require(explicitContractAttachment == (hashAttachments.single() as ContractAttachment).attachment.id) {
                "An attachment has been explicitly set for contract $contractClassName in the transaction builder which conflicts with the HashConstraint of a state."
            }
        }

        // This will contain the hash of the JAR that *has* to be used by this Transaction, because it is explicit. Or null if none.
        val forcedAttachmentId = explicitContractAttachment ?: hashAttachments.singleOrNull()?.id

        fun selectAttachment() = selectAttachmentThatSatisfiesConstraints(
                false,
                contractClassName,
                inputsAndOutputs.map { it.constraint }.toSet().filterNot { it in automaticConstraints },
                services)

        // This will contain the hash of the JAR that will be used by this Transaction.
        val selectedAttachmentId = forcedAttachmentId ?: selectAttachment()

        val attachmentToUse = services.attachments.openAttachment(selectedAttachmentId)?.let { it as ContractAttachment }
                ?: throw IllegalArgumentException("Contract attachment $selectedAttachmentId for $contractClassName is missing.")

        // For Exit transactions (no output states) there is no need to resolve the output constraints.
        if (outputStates == null) {
            return Pair(selectedAttachmentId, null)
        }

        // If there are no automatic constraints, there is nothing to resolve.
        if (outputStates.none { it.constraint in automaticConstraints }) {
            return Pair(selectedAttachmentId, outputStates)
        }

        // The final step is to resolve AutomaticPlaceholderConstraint.
        val automaticConstraintPropagation = contractClassName.contractHasAutomaticConstraintPropagation(serializationContext?.deserializationClassLoader)

        // When automaticConstraintPropagation is disabled for a contract, output states must an explicit Constraint.
        require(automaticConstraintPropagation) { "Contract $contractClassName was marked with @NoConstraintPropagation, which means the constraint of the output states has to be set explicitly." }

        // This is the logic to determine the constraint which will replace the AutomaticPlaceholderConstraint.
        val defaultOutputConstraint = selectAttachmentConstraint(contractClassName, inputStates, attachmentToUse, services)

        // Sanity check that the selected attachment actually passes.
        val constraintAttachment = AttachmentWithContext(attachmentToUse, contractClassName, services.networkParameters.whitelistedContractImplementations)
        require(defaultOutputConstraint.isSatisfiedBy(constraintAttachment)) { "Selected output constraint: $defaultOutputConstraint not satisfying $selectedAttachmentId" }

        val resolvedOutputStates = outputStates.map {
            val outputConstraint = it.constraint
            if (outputConstraint in automaticConstraints) {
                it.copy(constraint = defaultOutputConstraint)
            } else {
                // If the constraint on the output state is already set, and is not a valid transition or can't be transitioned, then fail early.
                inputStates?.forEach { input ->
                    require(outputConstraint.canBeTransitionedFrom(input.constraint, attachmentToUse)) { "Output state constraint $outputConstraint cannot be transitions from ${input.constraint}" }
                }
                require(outputConstraint.isSatisfiedBy(constraintAttachment)) { "Output state constraint check fails. $outputConstraint" }
                it
            }
        }

        return Pair(selectedAttachmentId, resolvedOutputStates)
    }

    /**
     * If there are multiple input states with different constraints then run the constraint intersection logic to determine the resulting output constraint.
     * For issuing transactions where the attachmentToUse is JarSigned, then default to the SignatureConstraint with all the signatures.
     * TODO - in the future this step can actually create a new ContractAttachment by merging 2 signed jars of the same version.
     */
    private fun selectAttachmentConstraint(
            contractClassName: ContractClassName,
            inputStates: List<TransactionState<ContractState>>?,
            attachmentToUse: ContractAttachment,
            services: ServicesForResolution): AttachmentConstraint = when {
        inputStates != null -> attachmentConstraintsTransition(inputStates.groupBy { it.constraint }.keys, attachmentToUse)
        useWhitelistedByZoneAttachmentConstraint(contractClassName, services.networkParameters) -> WhitelistedByZoneAttachmentConstraint
        attachmentToUse.signers.isNotEmpty() -> makeSignatureAttachmentConstraint(attachmentToUse.signers)
        else -> HashAttachmentConstraint(attachmentToUse.id)
    }

    /**
     * Given a set of [AttachmentConstraint]s, this function implements the rules on how constraints can evolve.
     *
     * This should be an exhaustive check, and should mirror [AttachmentConstraint.canBeTransitionedFrom].
     *
     * TODO - once support for third party signing is added, it should be implemented here. ( a constraint with 2 signatures is less restrictive than a constraint with 1 more signature)
     */
    private fun attachmentConstraintsTransition(constraints: Set<AttachmentConstraint>, attachmentToUse: ContractAttachment): AttachmentConstraint = when {

        // Sanity check.
        constraints.isEmpty() -> throw IllegalArgumentException("Cannot transition from no constraints.")

        // When all input states have the same constraint.
        constraints.size == 1 -> constraints.single()

        // Fail when combining the insecure AlwaysAcceptAttachmentConstraint with something else. The size must be at least 2 at this point.
        constraints.any { it is AlwaysAcceptAttachmentConstraint } ->
            throw IllegalArgumentException("Can't mix the AlwaysAcceptAttachmentConstraint with a secure constraint in the same transaction. This can be used to hide insecure transitions.")

        // Multiple states with Hash constraints with different hashes. This should not happen as we checked already.
        constraints.all { it is HashAttachmentConstraint } ->
            throw IllegalArgumentException("Cannot mix HashConstraints with different hashes in the same transaction.")

        // The HashAttachmentConstraint is the strongest constraint, so it wins when mixed with anything. As long as the actual constraints pass.
        // TODO - this could change if we decide to introduce a way to gracefully migrate from the Hash Constraint to the Signature Constraint.
        constraints.any { it is HashAttachmentConstraint } -> constraints.find { it is HashAttachmentConstraint }!!

        // TODO, we don't currently support mixing signature constraints with different signers. This will change once we introduce third party signers.
        constraints.all { it is SignatureAttachmentConstraint } ->
            throw IllegalArgumentException("Cannot mix SignatureAttachmentConstraints signed by different parties in the same transaction.")

        // This ensures a smooth migration from the Whitelist Constraint, given that for the transaction to be valid it still has to pass both constraints.
        // The transition is possible only when the SignatureConstraint contains ALL signers from the attachment.
        constraints.any { it is SignatureAttachmentConstraint } && constraints.any { it is WhitelistedByZoneAttachmentConstraint } -> {
            val signatureConstraint = constraints.mapNotNull { it as? SignatureAttachmentConstraint }.single()
            when {
                attachmentToUse.signers.isEmpty() -> throw IllegalArgumentException("Cannot mix a state with the WhitelistedByZoneAttachmentConstraint and a state with the SignatureAttachmentConstraint, when the latest attachment is not signed. Please contact your Zone operator.")
                signatureConstraint.key.keys.containsAll(attachmentToUse.signers) -> signatureConstraint
                else -> throw IllegalArgumentException("Attempting to transition a WhitelistedByZoneAttachmentConstraint state backed by an attachment signed by multiple parties to a weaker SignatureConstraint that does not require all those signatures. Please contact your Zone operator.")
            }
        }

        else -> throw IllegalArgumentException("Unexpected constraints $constraints.")
    }

    private fun makeSignatureAttachmentConstraint(attachmentSigners: List<PublicKey>) =
            SignatureAttachmentConstraint(CompositeKey.Builder().addKeys(attachmentSigners.map { it }).build())

    /**
     * This method should only be called for upgradeable contracts.
     *
     * For now we use the currently installed CorDapp version.
     * TODO - When the SignatureConstraint and contract version logic is in, this will need to query the attachments table and find the latest one that satisfies all constraints.
     * TODO - select a version of the contract that is no older than the one from the previous transactions.
     */
    private fun selectAttachmentThatSatisfiesConstraints(isReference: Boolean, contractClassName: String, constraints: List<AttachmentConstraint>, services: ServicesForResolution): AttachmentId {
        require(constraints.none { it in automaticConstraints })
        require(isReference || constraints.none { it is HashAttachmentConstraint })
        return services.cordappProvider.getContractAttachmentID(contractClassName)!!
    }

    private fun useWhitelistedByZoneAttachmentConstraint(contractClassName: ContractClassName, networkParameters: NetworkParameters) = contractClassName in networkParameters.whitelistedContractImplementations.keys

    @Throws(AttachmentResolutionException::class, TransactionResolutionException::class)
    fun toLedgerTransaction(services: ServiceHub) = toWireTransaction(services).toLedgerTransaction(services)

    internal fun toLedgerTransactionWithContext(services: ServicesForResolution, serializationContext: SerializationContext): LedgerTransaction {
        return toWireTransactionWithContext(services, serializationContext).toLedgerTransaction(services)
    }

    @Throws(AttachmentResolutionException::class, TransactionResolutionException::class, TransactionVerificationException::class)
    fun verify(services: ServiceHub) {
        toLedgerTransaction(services).verify()
    }

    private fun checkNotary(stateAndRef: StateAndRef<*>) {
        val notary = stateAndRef.state.notary
        require(notary == this.notary) {
            "Input state requires notary \"$notary\" which does not match the transaction notary \"${this.notary}\"."
        }
    }

    // This check is performed here as well as in BaseTransaction.
    private fun checkForInputsAndReferencesOverlap() {
        val intersection = inputs intersect references
        require(intersection.isEmpty()) {
            "A StateRef cannot be both an input and a reference input in the same transaction."
        }
    }

    private fun checkReferencesUseSameNotary() = referencesWithTransactionState.map { it.notary }.toSet().size == 1

    /**
     * If any inputs or outputs added to the [TransactionBuilder] contain [StatePointer]s, then this method can be
     * optionally called to resolve those [StatePointer]s to [StateAndRef]s. The [StateAndRef]s are then added as
     * reference states to the transaction. The effect is that the referenced data is carried along with the
     * transaction. This may or may not be appropriate in all circumstances, which is why calling this method is
     * optional.
     *
     * If this method is called outside the context of a flow, a [ServiceHub] instance must be passed to this method
     * for it to be able to resolve [StatePointer]s. Usually for a unit test, this will be an instance of mock services.
     *
     * @param serviceHub a [ServiceHub] instance needed for performing vault queries.
     *
     * @throws IllegalStateException if no [ServiceHub] is provided and no flow context is available.
     */
    private fun resolveStatePointers(transactionState: TransactionState<*>) {
        val contractState = transactionState.data
        // Find pointers in all inputs and outputs.
        val inputAndOutputPointers = StatePointerSearch(contractState).search()
        // Queue up the pointers to resolve.
        val statePointerQueue = ArrayDeque<StatePointer<*>>().apply { addAll(inputAndOutputPointers) }
        // Recursively resolve all pointers.
        while (statePointerQueue.isNotEmpty()) {
            val nextStatePointer = statePointerQueue.pop()
            if (serviceHub != null) {
                val resolvedStateAndRef = nextStatePointer.resolve(serviceHub)
                // Don't add dupe reference states because CoreTransaction doesn't allow it.
                if (resolvedStateAndRef.ref !in referenceStates()) {
                    addReferenceState(resolvedStateAndRef.referenced())
                }
            } else {
                logger.warn("WARNING: You must pass in a ServiceHub reference to TransactionBuilder to resolve " +
                        "state pointers outside of flows. If you are writing a unit test then pass in a " +
                        "MockServices instance.")
                return
            }
        }
    }

    /**
     * Adds a reference input [StateRef] to the transaction.
     *
     * Note: Reference states are only supported on Corda networks running a minimum platform version of 4.
     * [toWireTransaction] will throw an [IllegalStateException] if called in such an environment.
     */
    open fun addReferenceState(referencedStateAndRef: ReferencedStateAndRef<*>) = apply {
        val stateAndRef = referencedStateAndRef.stateAndRef
        referencesWithTransactionState.add(stateAndRef.state)

        // It is likely the case that users of reference states do not have permission to change the notary assigned
        // to a reference state. Even if users _did_ have this permission the result would likely be a bunch of
        // notary change races. As such, if a reference state is added to a transaction which is assigned to a
        // different notary to the input and output states then all those inputs and outputs must be moved to the
        // notary which the reference state uses.
        //
        // If two or more reference states assigned to different notaries are added to a transaction then it follows
        // that this transaction likely _cannot_ be committed to the ledger as it unlikely that the party using the
        // reference state can change the assigned notary for one of the reference states.
        //
        // As such, if reference states assigned to multiple different notaries are added to a transaction builder
        // then the check below will fail.
        check(checkReferencesUseSameNotary()) {
            "Transactions with reference states using multiple different notaries are currently unsupported."
        }

        // State Pointers are recursively resolved. NOTE: That this might be expensive.
        // TODO: Add support for making recursive resolution optional if it becomes an issue.
        resolveStatePointers(stateAndRef.state)

        checkNotary(stateAndRef)
        references.add(stateAndRef.ref)
        checkForInputsAndReferencesOverlap()
    }

    /** Adds an input [StateRef] to the transaction. */
    open fun addInputState(stateAndRef: StateAndRef<*>) = apply {
        checkNotary(stateAndRef)
        inputs.add(stateAndRef.ref)
        inputsWithTransactionState.add(stateAndRef.state)
<<<<<<< HEAD
=======
        resolveStatePointers(stateAndRef.state)
        return this
>>>>>>> 015a36da
    }

    /** Adds an attachment with the specified hash to the TransactionBuilder. */
    fun addAttachment(attachmentId: SecureHash) = apply {
        attachments.add(attachmentId)
    }

    /** Adds an output state to the transaction. */
    fun addOutputState(state: TransactionState<*>) = apply {
        outputs.add(state)
<<<<<<< HEAD
=======
        resolveStatePointers(state)
        return this
>>>>>>> 015a36da
    }

    /** Adds an output state, with associated contract code (and constraints), and notary, to the transaction. */
    @JvmOverloads
    fun addOutputState(
            state: ContractState,
            contract: ContractClassName = requireNotNull(state.requiredContractClassName) {
                //TODO: add link to docsite page, when there is one.
"""
Unable to infer Contract class name because state class ${state::class.java.name} is not annotated with
@BelongsToContract, and does not have an enclosing class which implements Contract. Either annotate ${state::class.java.name}
with @BelongsToContract, or supply an explicit contract parameter to addOutputState().
""".trimIndent().replace('\n', ' ')
            },
            notary: Party, encumbrance: Int? = null,
            constraint: AttachmentConstraint = AutomaticPlaceholderConstraint
    ) = addOutputState(TransactionState(state, contract, notary, encumbrance, constraint))

    /** A default notary must be specified during builder construction to use this method */
    @JvmOverloads
    fun addOutputState(
            state: ContractState,
            contract: ContractClassName = requireNotNull(state.requiredContractClassName) {
                //TODO: add link to docsite page, when there is one.
"""
Unable to infer Contract class name because state class ${state::class.java.name} is not annotated with
@BelongsToContract, and does not have an enclosing class which implements Contract. Either annotate ${state::class.java.name}
with @BelongsToContract, or supply an explicit contract parameter to addOutputState().
""".trimIndent().replace('\n', ' ')
            },
            constraint: AttachmentConstraint = AutomaticPlaceholderConstraint
    ) = apply {
        checkNotNull(notary) {
            "Need to specify a notary for the state, or set a default one on TransactionBuilder initialisation"
        }
        addOutputState(state, contract, notary!!, constraint = constraint)
    }

    /** Adds a [Command] to the transaction. */
    fun addCommand(arg: Command<*>) = apply {
        commands.add(arg)
    }

    /**
     * Adds a [Command] to the transaction, specified by the encapsulated [CommandData] object and required list of
     * signing [PublicKey]s.
     */
    fun addCommand(data: CommandData, vararg keys: PublicKey) = addCommand(Command(data, listOf(*keys)))

    fun addCommand(data: CommandData, keys: List<PublicKey>) = addCommand(Command(data, keys))

    /**
     * Sets the [TimeWindow] for this transaction, replacing the existing [TimeWindow] if there is one. To be valid, the
     * transaction must then be signed by the notary service within this window of time. In this way, the notary acts as
     * the Timestamp Authority.
     */
    fun setTimeWindow(timeWindow: TimeWindow) = apply {
        check(notary != null) { "Only notarised transactions can have a time-window" }
        window = timeWindow
    }

    /**
     * The [TimeWindow] for the transaction can also be defined as [time] +/- [timeTolerance]. The tolerance should be
     * chosen such that your code can finish building the transaction and sending it to the Timestamp Authority within
     * that window of time, taking into account factors such as network latency. Transactions being built by a group of
     * collaborating parties may therefore require a higher time tolerance than a transaction being built by a single
     * node.
     */
    fun setTimeWindow(time: Instant, timeTolerance: Duration) = setTimeWindow(TimeWindow.withTolerance(time, timeTolerance))

    fun setPrivacySalt(privacySalt: PrivacySalt) = apply {
        this.privacySalt = privacySalt
    }

    /** Returns an immutable list of input [StateRef]s. */
    fun inputStates(): List<StateRef> = ArrayList(inputs)

    /** Returns an immutable list of reference input [StateRef]s. */
    fun referenceStates(): List<StateRef> = ArrayList(references)

    /** Returns an immutable list of attachment hashes. */
    fun attachments(): List<SecureHash> = ArrayList(attachments)

    /** Returns an immutable list of output [TransactionState]s. */
    fun outputStates(): List<TransactionState<*>> = ArrayList(outputs)

    /** Returns an immutable list of [Command]s. */
    fun commands(): List<Command<*>> = ArrayList(commands)

    /**
     * Sign the built transaction and return it. This is an internal function for use by the service hub, please use
     * [ServiceHub.signInitialTransaction] instead.
     */
    fun toSignedTransaction(keyManagementService: KeyManagementService,
                            publicKey: PublicKey,
                            signatureMetadata: SignatureMetadata,
                            services: ServicesForResolution): SignedTransaction {
        val wtx = toWireTransaction(services)
        val signableData = SignableData(wtx.id, signatureMetadata)
        val sig = keyManagementService.sign(signableData, publicKey)
        return SignedTransaction(wtx, listOf(sig))
    }
}<|MERGE_RESOLUTION|>--- conflicted
+++ resolved
@@ -23,11 +23,7 @@
 import net.corda.core.node.services.KeyManagementService
 import net.corda.core.serialization.SerializationContext
 import net.corda.core.serialization.SerializationFactory
-<<<<<<< HEAD
 import net.corda.core.utilities.loggerFor
-=======
-import net.corda.core.utilities.contextLogger
->>>>>>> 015a36da
 import java.security.PublicKey
 import java.time.Duration
 import java.time.Instant
@@ -119,10 +115,6 @@
         return t
     }
 
-    companion object {
-       val logger = contextLogger()
-    }
-
     // DOCSTART 1
     /** A more convenient way to add items to this transaction that calls the add* methods for you based on type */
     fun withItems(vararg items: Any) = apply {
@@ -525,11 +517,8 @@
         checkNotary(stateAndRef)
         inputs.add(stateAndRef.ref)
         inputsWithTransactionState.add(stateAndRef.state)
-<<<<<<< HEAD
-=======
         resolveStatePointers(stateAndRef.state)
         return this
->>>>>>> 015a36da
     }
 
     /** Adds an attachment with the specified hash to the TransactionBuilder. */
@@ -540,11 +529,8 @@
     /** Adds an output state to the transaction. */
     fun addOutputState(state: TransactionState<*>) = apply {
         outputs.add(state)
-<<<<<<< HEAD
-=======
         resolveStatePointers(state)
         return this
->>>>>>> 015a36da
     }
 
     /** Adds an output state, with associated contract code (and constraints), and notary, to the transaction. */
