package net.corda.core.transactions

import co.paralleluniverse.strands.Strand
import net.corda.core.CordaInternal
import net.corda.core.DeleteForDJVM
import net.corda.core.contracts.*
import net.corda.core.crypto.*
import net.corda.core.identity.Party
import net.corda.core.internal.*
import net.corda.core.internal.cordapp.CordappImpl.Companion.DEFAULT_CORDAPP_VERSION
import net.corda.core.node.NetworkParameters
import net.corda.core.node.ServiceHub
import net.corda.core.node.ServicesForResolution
import net.corda.core.node.ZoneVersionTooLowException
import net.corda.core.node.services.AttachmentId
import net.corda.core.node.services.KeyManagementService
import net.corda.core.serialization.SerializationContext
import net.corda.core.serialization.SerializationFactory
import net.corda.core.utilities.contextLogger
import net.corda.core.utilities.warnOnce
import java.security.PublicKey
import java.time.Duration
import java.time.Instant
import java.util.ArrayDeque
import java.util.UUID
import kotlin.collections.ArrayList
import kotlin.collections.component1
import kotlin.collections.component2

/**
 * A TransactionBuilder is a transaction class that's mutable (unlike the others which are all immutable). It is
 * intended to be passed around contracts that may edit it by adding new states/commands. Then once the states
 * and commands are right, this class can be used as a holding bucket to gather signatures from multiple parties.
 *
 * The builder can be customised for specific transaction types, e.g. where additional processing is needed
 * before adding a state/command.
 *
 * @param notary Notary used for the transaction. If null, this indicates the transaction DOES NOT have a notary.
 * When this is set to a non-null value, an output state can be added by just passing in a [ContractState] – a
 * [TransactionState] with this notary specified will be generated automatically.
 */
@DeleteForDJVM
open class TransactionBuilder @JvmOverloads constructor(
        var notary: Party? = null,
        var lockId: UUID = (Strand.currentStrand() as? FlowStateMachine<*>)?.id?.uuid ?: UUID.randomUUID(),
        protected val inputs: MutableList<StateRef> = arrayListOf(),
        protected val attachments: MutableList<SecureHash> = arrayListOf(),
        protected val outputs: MutableList<TransactionState<ContractState>> = arrayListOf(),
        protected val commands: MutableList<Command<*>> = arrayListOf(),
        protected var window: TimeWindow? = null,
        protected var privacySalt: PrivacySalt = PrivacySalt()
) {
    private companion object {
        private val log = contextLogger()

        private fun defaultReferencesList(): MutableList<StateRef> = arrayListOf()

        private fun defaultServiceHub(): ServiceHub? = (Strand.currentStrand() as? FlowStateMachine<*>)?.serviceHub
    }

    constructor(
            notary: Party? = null,
            lockId: UUID = (Strand.currentStrand() as? FlowStateMachine<*>)?.id?.uuid ?: UUID.randomUUID(),
            inputs: MutableList<StateRef> = arrayListOf(),
            attachments: MutableList<SecureHash> = arrayListOf(),
            outputs: MutableList<TransactionState<ContractState>> = arrayListOf(),
            commands: MutableList<Command<*>> = arrayListOf(),
            window: TimeWindow? = null,
            privacySalt: PrivacySalt = PrivacySalt(),
            references: MutableList<StateRef> = defaultReferencesList(),
            serviceHub: ServiceHub? = defaultServiceHub()
    ) : this(notary, lockId, inputs, attachments, outputs, commands, window, privacySalt) {
        this.references = references
        this.serviceHub = serviceHub
    }

    protected var references: MutableList<StateRef> = defaultReferencesList()
        private set
    protected var serviceHub: ServiceHub? = defaultServiceHub()
        private set

    private val inputsWithTransactionState = arrayListOf<StateAndRef<ContractState>>()
    private val referencesWithTransactionState = arrayListOf<TransactionState<ContractState>>()

    /**
     * Creates a copy of the builder.
     */
    fun copy(): TransactionBuilder {
        val t = TransactionBuilder(
                notary = notary,
                inputs = ArrayList(inputs),
                attachments = ArrayList(attachments),
                outputs = ArrayList(outputs),
                commands = ArrayList(commands),
                window = window,
                privacySalt = privacySalt,
                references = references,
                serviceHub = serviceHub
        )
        t.inputsWithTransactionState.addAll(this.inputsWithTransactionState)
        t.referencesWithTransactionState.addAll(this.referencesWithTransactionState)
        return t
    }

    // DOCSTART 1
    /** A more convenient way to add items to this transaction that calls the add* methods for you based on type */
    fun withItems(vararg items: Any) = apply {
        for (t in items) {
            when (t) {
                is StateAndRef<*> -> addInputState(t)
                is ReferencedStateAndRef<*> -> addReferenceState(t)
                is SecureHash -> addAttachment(t)
                is TransactionState<*> -> addOutputState(t)
                is StateAndContract -> addOutputState(t.state, t.contract)
                is ContractState -> throw UnsupportedOperationException("Removed as of V1: please use a StateAndContract instead")
                is Command<*> -> addCommand(t)
                is CommandData -> throw IllegalArgumentException("You passed an instance of CommandData, but that lacks the pubkey. You need to wrap it in a Command object first.")
                is TimeWindow -> setTimeWindow(t)
                is PrivacySalt -> setPrivacySalt(t)
                else -> throw IllegalArgumentException("Wrong argument type: ${t.javaClass}")
            }
        }
    }
    // DOCEND 1

    /**
     * Generates a [WireTransaction] from this builder, resolves any [AutomaticPlaceholderConstraint], and selects the attachments to use for this transaction.
     *
     * @returns A new [WireTransaction] that will be unaffected by further changes to this [TransactionBuilder].
     *
     * @throws ZoneVersionTooLowException if there are reference states and the zone minimum platform version is less than 4.
     */
    @Throws(MissingContractAttachments::class)
    fun toWireTransaction(services: ServicesForResolution): WireTransaction = toWireTransactionWithContext(services)

    @CordaInternal
    internal fun toWireTransactionWithContext(services: ServicesForResolution, serializationContext: SerializationContext? = null): WireTransaction {
        val referenceStates = referenceStates()
        if (referenceStates.isNotEmpty()) {
            services.ensureMinimumPlatformVersion(4, "Reference states")
        }

        val (allContractAttachments: Collection<SecureHash>, resolvedOutputs: List<TransactionState<ContractState>>) = selectContractAttachmentsAndOutputStateConstraints(services, serializationContext)

        // Final sanity check that all states have the correct constraints.
        for (state in (inputsWithTransactionState.map { it.state } + resolvedOutputs)) {
            checkConstraintValidity(state)
        }

        val wireTx = SerializationFactory.defaultFactory.withCurrentContext(serializationContext) {
            WireTransaction(
                    createComponentGroups(
                            inputStates(),
                            resolvedOutputs,
                            commands(),
                            (allContractAttachments + attachments).toSortedSet().toList(), // Sort the attachments to ensure transaction builds are stable.
                            notary,
                            window,
                            referenceStates,
                            services.networkParametersStorage.currentHash),
                    privacySalt
            )
        }

        // Check the transaction for missing dependencies, and attempt to add them.
        // This is a workaround as the current version of Corda does not support cordapp dependencies.
        // It works by running transaction validation and then scan the attachment storage for missing classes.
        // TODO - remove once proper support for cordapp dependencies is added.
        val addedDependency = addMissingDependency(services, wireTx)

        return if (addedDependency)
            toWireTransactionWithContext(services, serializationContext)
        else
            wireTx
    }

    /**
     * @return true if a new dependency was successfully added.
     */
    private fun addMissingDependency(services: ServicesForResolution, wireTx: WireTransaction): Boolean {
        try {
            wireTx.toLedgerTransaction(services).verify()
        } catch (e: NoClassDefFoundError) {
            val missingClass = e.message
            requireNotNull(missingClass) { "Transaction is incorrectly formed." }

            val attachment = services.attachments.internalFindTrustedAttachmentForClass(missingClass!!)
                    ?: throw IllegalArgumentException("Attempted to find dependent attachment for class $missingClass, but could not find a suitable candidate.")

            log.warnOnce("""The transaction currently built is missing an attachment for class: $missingClass.
                    Automatically attaching contract dependency $attachment.
                    It is strongly recommended to check that this is the desired attachment, and to manually add it to the transaction builder.
                """.trimIndent())

            addAttachment(attachment.id)
            return true
        // Ignore these exceptions as they will break unit tests.
        } catch (tve: TransactionVerificationException) {
        } catch (tre: TransactionResolutionException) {
        } catch (ise: IllegalStateException) {
        } catch (ise: IllegalArgumentException) {
        }
        return false
    }

    /**
     * This method is responsible for selecting the contract versions to be used for the current transaction and resolve the output state [AutomaticPlaceholderConstraint]s.
     * The contract attachments are used to create a deterministic Classloader to deserialise the transaction and to run the contract verification.
     *
     * The selection logic depends on the Attachment Constraints of the input, output and reference states, also on the explicitly set attachments.
     * TODO also on the versions of the attachments of the transactions generating the input states. ( after we add versioning)
     */
    private fun selectContractAttachmentsAndOutputStateConstraints(
            services: ServicesForResolution, serializationContext: SerializationContext?): Pair<Collection<SecureHash>, List<TransactionState<ContractState>>> {

        // Determine the explicitly set contract attachments.
        val explicitAttachmentContracts: List<Pair<ContractClassName, SecureHash>> = this.attachments
                .map(services.attachments::openAttachment)
                .mapNotNull { it as? ContractAttachment }
                .flatMap { attch ->
                    attch.allContracts.map { it to attch.id }
                }

        // And fail early if there's more than 1 for a contract.
        require(explicitAttachmentContracts.isEmpty() || explicitAttachmentContracts.groupBy { (ctr, _) -> ctr }.all { (_, groups) -> groups.size == 1 }) { "Multiple attachments set for the same contract." }

        val explicitAttachmentContractsMap: Map<ContractClassName, SecureHash> = explicitAttachmentContracts.toMap()

        val inputContractGroups: Map<ContractClassName, List<TransactionState<ContractState>>> = inputsWithTransactionState.map { it.state }
                .groupBy { it.contract }
        val outputContractGroups: Map<ContractClassName, List<TransactionState<ContractState>>> = outputs.groupBy { it.contract }

        val allContracts: Set<ContractClassName> = inputContractGroups.keys + outputContractGroups.keys

        // Handle reference states.
        // Filter out all contracts that might have been already used by 'normal' input or output states.
        val referenceStateGroups: Map<ContractClassName, List<TransactionState<ContractState>>> = referencesWithTransactionState.groupBy { it.contract }
        val refStateContractAttachments: List<AttachmentId> = referenceStateGroups
                .filterNot { it.key in allContracts }
                .map { refStateEntry ->
                    selectAttachmentThatSatisfiesConstraints(true, refStateEntry.key, refStateEntry.value, emptySet(), services)
                }

        val contractClassNameToInputStateRef: Map<ContractClassName, Set<StateRef>> = inputsWithTransactionState.map { Pair(it.state.contract, it.ref) }
                .groupBy { it.first }.mapValues { it.value.map { e -> e.second }.toSet() }

        // For each contract, resolve the AutomaticPlaceholderConstraint, and select the attachment.
        val contractAttachmentsAndResolvedOutputStates: List<Pair<Set<AttachmentId>, List<TransactionState<ContractState>>?>> = allContracts.toSet()
                .map { ctr ->
                    handleContract(ctr, inputContractGroups[ctr], contractClassNameToInputStateRef[ctr], outputContractGroups[ctr], explicitAttachmentContractsMap[ctr], services)
                }

        val resolvedStates: List<TransactionState<ContractState>> = contractAttachmentsAndResolvedOutputStates.mapNotNull { it.second }
                .flatten()

        // The output states need to preserve the order in which they were added.
        val resolvedOutputStatesInTheOriginalOrder: List<TransactionState<ContractState>> = outputStates().map { os -> resolvedStates.find { rs -> rs.data == os.data && rs.encumbrance == os.encumbrance }!! }

        val attachments: Collection<AttachmentId> = contractAttachmentsAndResolvedOutputStates.flatMap { it.first } + refStateContractAttachments

        return Pair(attachments, resolvedOutputStatesInTheOriginalOrder)
    }

    private val automaticConstraints = setOf(AutomaticPlaceholderConstraint, AutomaticHashConstraint)

    /**
     * Selects an attachment and resolves the constraints for the output states with [AutomaticPlaceholderConstraint].
     *
     * This is the place where the complex logic of the upgradability of contracts and constraint propagation is handled.
     *
     * * For contracts that *are not* annotated with @[NoConstraintPropagation], this will attempt to determine a constraint for the output states
     * that is a valid transition from all the constraints of the input states.
     *
     * * For contracts that *are* annotated with @[NoConstraintPropagation], this enforces setting an explicit output constraint.
     *
     * * For states with the [HashAttachmentConstraint], if an attachment with that hash is installed on the current node, then it will be inherited by the output states and selected for the transaction.
     * Otherwise a [MissingContractAttachments] is thrown.
     *
     * * For input states with [WhitelistedByZoneAttachmentConstraint] or a [AlwaysAcceptAttachmentConstraint] implementations, then the currently installed cordapp version is used.
     */
    private fun handleContract(
            contractClassName: ContractClassName,
            inputStates: List<TransactionState<ContractState>>?,
            inputStateRefs: Set<StateRef>?,
            outputStates: List<TransactionState<ContractState>>?,
            explicitContractAttachment: AttachmentId?,
            services: ServicesForResolution
    ): Pair<Set<AttachmentId>, List<TransactionState<ContractState>>?> {
        val inputsAndOutputs = (inputStates ?: emptyList()) + (outputStates ?: emptyList())

        // Hash to Signature constraints migration switchover
        // identify if any input-output pairs are transitioning from hash to signature constraints:
        // 1. output states contain implicitly selected hash constraint (pre-existing from set of unconsumed states in a nodes vault) or explicitly set SignatureConstraint
        // 2. node has signed jar for associated contract class and version
        val inputsHashConstraints = inputStates?.filter { it.constraint is HashAttachmentConstraint } ?: emptyList()
        val outputHashConstraints = outputStates?.filter { it.constraint is HashAttachmentConstraint } ?: emptyList()
        val outputSignatureConstraints = outputStates?.filter { it.constraint is SignatureAttachmentConstraint } ?: emptyList()
        if (inputsHashConstraints.isNotEmpty() && (outputHashConstraints.isNotEmpty() || outputSignatureConstraints.isNotEmpty())) {
            val attachmentIds = services.attachments.getContractAttachments(contractClassName)
            // only switchover if we have both signed and unsigned attachments for the given contract class name
            if (attachmentIds.isNotEmpty() && attachmentIds.size == 2) {
                val attachmentsToUse = attachmentIds.map {
                    services.attachments.openAttachment(it)?.let { it as ContractAttachment }
                            ?: throw IllegalArgumentException("Contract attachment $it for $contractClassName is missing.")
                }
                val signedAttachment = attachmentsToUse.filter { it.isSigned }.firstOrNull()
                        ?: throw IllegalArgumentException("Signed contract attachment for $contractClassName is missing.")
                val outputConstraints =
                        if (outputHashConstraints.isNotEmpty()) {
                            log.warn("Switching output states from hash to signed constraints using signers in signed contract attachment given by ${signedAttachment.id}")
                            val outputsSignatureConstraints = outputHashConstraints.map { it.copy(constraint = SignatureAttachmentConstraint(signedAttachment.signerKeys.first())) }
                            outputs.addAll(outputsSignatureConstraints)
                            outputs.removeAll(outputHashConstraints)
                            outputsSignatureConstraints
                        } else outputSignatureConstraints
                return Pair(attachmentIds.toSet(), outputConstraints)
            }
        }

        // Determine if there are any HashConstraints that pin the version of a contract. If there are, check if we trust them.
        val hashAttachments = inputsAndOutputs
                .filter { it.constraint is HashAttachmentConstraint }
                .map { state ->
                    val attachment = services.attachments.openAttachment((state.constraint as HashAttachmentConstraint).attachmentId)
                    if (attachment == null || attachment !is ContractAttachment || !isUploaderTrusted(attachment.uploader)) {
                        // This should never happen because these are input states that should have been validated already.
                        throw MissingContractAttachments(listOf(state))
                    }
                    attachment
                }.toSet()

        // Check that states with the HashConstraint don't conflict between themselves or with an explicitly set attachment.
        require(hashAttachments.size <= 1) {
            "Transaction was built with $contractClassName states with multiple HashConstraints. This is illegal, because it makes it impossible to validate with a single version of the contract code."
        }

        // This will contain the hash of the JAR that *has* to be used by this Transaction, because it is explicit. Or null if none.
        val forcedAttachmentId = explicitContractAttachment ?: hashAttachments.singleOrNull()?.id

        fun selectAttachment() = selectAttachmentThatSatisfiesConstraints(
                false,
                contractClassName,
                inputsAndOutputs.filterNot { it.constraint in automaticConstraints },
                inputStateRefs,
                services)

        // This will contain the hash of the JAR that will be used by this Transaction.
        val selectedAttachmentId = forcedAttachmentId ?: selectAttachment()

        val attachmentToUse = services.attachments.openAttachment(selectedAttachmentId)?.let { it as ContractAttachment }
                ?: throw IllegalArgumentException("Contract attachment $selectedAttachmentId for $contractClassName is missing.")

        // For Exit transactions (no output states) there is no need to resolve the output constraints.
        if (outputStates == null) {
            return Pair(setOf(selectedAttachmentId), null)
        }

        // If there are no automatic constraints, there is nothing to resolve.
        if (outputStates.none { it.constraint in automaticConstraints }) {
            return Pair(setOf(selectedAttachmentId), outputStates)
        }

        // The final step is to resolve AutomaticPlaceholderConstraint.
        val automaticConstraintPropagation = contractClassName.contractHasAutomaticConstraintPropagation(inputsAndOutputs.first().data::class.java.classLoader)

        // When automaticConstraintPropagation is disabled for a contract, output states must an explicit Constraint.
        require(automaticConstraintPropagation) { "Contract $contractClassName was marked with @NoConstraintPropagation, which means the constraint of the output states has to be set explicitly." }

        // This is the logic to determine the constraint which will replace the AutomaticPlaceholderConstraint.
        val defaultOutputConstraint = selectAttachmentConstraint(contractClassName, inputStates, attachmentToUse, services)

        // Sanity check that the selected attachment actually passes.
        val constraintAttachment = AttachmentWithContext(attachmentToUse, contractClassName, services.networkParameters)
        require(defaultOutputConstraint.isSatisfiedBy(constraintAttachment)) { "Selected output constraint: $defaultOutputConstraint not satisfying $selectedAttachmentId" }

        val resolvedOutputStates = outputStates.map {
            val outputConstraint = it.constraint
            if (outputConstraint in automaticConstraints) {
                it.copy(constraint = defaultOutputConstraint)
            } else {
                // If the constraint on the output state is already set, and is not a valid transition or can't be transitioned, then fail early.
                inputStates?.forEach { input ->
                    require(outputConstraint.canBeTransitionedFrom(input.constraint, constraintAttachment)) { "Output state constraint $outputConstraint cannot be transitioned from ${input.constraint}" }
                }
                require(outputConstraint.isSatisfiedBy(constraintAttachment)) { "Output state constraint check fails. $outputConstraint" }
                it
            }
        }

        return Pair(setOf(selectedAttachmentId), resolvedOutputStates)
    }

    /**
     * If there are multiple input states with different constraints then run the constraint intersection logic to determine the resulting output constraint.
     * For issuing transactions where the attachmentToUse is JarSigned, then default to the SignatureConstraint with all the signatures.
     * TODO - in the future this step can actually create a new ContractAttachment by merging 2 signed jars of the same version.
     */
    private fun selectAttachmentConstraint(
            contractClassName: ContractClassName,
            inputStates: List<TransactionState<ContractState>>?,
            attachmentToUse: ContractAttachment,
            services: ServicesForResolution): AttachmentConstraint = when {
        inputStates != null -> attachmentConstraintsTransition(inputStates.groupBy { it.constraint }.keys, attachmentToUse)
        attachmentToUse.signerKeys.isNotEmpty() && services.networkParameters.minimumPlatformVersion < 4 -> {
            log.warnOnce("Signature constraints not available on network requiring a minimum platform version of 4. Current is: ${services.networkParameters.minimumPlatformVersion}.")
            if (useWhitelistedByZoneAttachmentConstraint(contractClassName, services.networkParameters)) {
                log.warnOnce("Reverting back to using whitelisted zone constraints for contract $contractClassName")
                WhitelistedByZoneAttachmentConstraint
            } else {
                log.warnOnce("Reverting back to using hash constraints for contract $contractClassName")
                HashAttachmentConstraint(attachmentToUse.id)
            }
        }
        attachmentToUse.signerKeys.isNotEmpty() -> makeSignatureAttachmentConstraint(attachmentToUse.signerKeys)
        useWhitelistedByZoneAttachmentConstraint(contractClassName, services.networkParameters) -> WhitelistedByZoneAttachmentConstraint
        else -> HashAttachmentConstraint(attachmentToUse.id)
    }

    /**
     * Given a set of [AttachmentConstraint]s, this function implements the rules on how constraints can evolve.
     *
     * This should be an exhaustive check, and should mirror [AttachmentConstraint.canBeTransitionedFrom].
     *
     * TODO - once support for third party signing is added, it should be implemented here. ( a constraint with 2 signatures is less restrictive than a constraint with 1 more signature)
     */
    private fun attachmentConstraintsTransition(constraints: Set<AttachmentConstraint>, attachmentToUse: ContractAttachment): AttachmentConstraint = when {

        // Sanity check.
        constraints.isEmpty() -> throw IllegalArgumentException("Cannot transition from no constraints.")

        // When all input states have the same constraint.
        constraints.size == 1 -> constraints.single()

        // Fail when combining the insecure AlwaysAcceptAttachmentConstraint with something else. The size must be at least 2 at this point.
        constraints.any { it is AlwaysAcceptAttachmentConstraint } ->
            throw IllegalArgumentException("Can't mix the AlwaysAcceptAttachmentConstraint with a secure constraint in the same transaction. This can be used to hide insecure transitions.")

        // Multiple states with Hash constraints with different hashes. This should not happen as we checked already.
        constraints.all { it is HashAttachmentConstraint } ->
            throw IllegalArgumentException("Cannot mix HashConstraints with different hashes in the same transaction.")

        // The HashAttachmentConstraint is the strongest constraint, so it wins when mixed with anything. As long as the actual constraints pass.
        // TODO - this could change if we decide to introduce a way to gracefully migrate from the Hash Constraint to the Signature Constraint.
        constraints.any { it is HashAttachmentConstraint } -> constraints.find { it is HashAttachmentConstraint }!!

        // TODO, we don't currently support mixing signature constraints with different signers. This will change once we introduce third party signers.
        constraints.all { it is SignatureAttachmentConstraint } ->
            throw IllegalArgumentException("Cannot mix SignatureAttachmentConstraints signed by different parties in the same transaction.")

        // This ensures a smooth migration from the Whitelist Constraint, given that for the transaction to be valid it still has to pass both constraints.
        // The transition is possible only when the SignatureConstraint contains ALL signers from the attachment.
        constraints.any { it is SignatureAttachmentConstraint } && constraints.any { it is WhitelistedByZoneAttachmentConstraint } -> {
            val signatureConstraint = constraints.mapNotNull { it as? SignatureAttachmentConstraint }.single()
            when {
                attachmentToUse.signerKeys.isEmpty() -> throw IllegalArgumentException("Cannot mix a state with the WhitelistedByZoneAttachmentConstraint and a state with the SignatureAttachmentConstraint, when the latest attachment is not signed. Please contact your Zone operator.")
                signatureConstraint.key.keys.containsAll(attachmentToUse.signerKeys) -> signatureConstraint
                else -> throw IllegalArgumentException("Attempting to transition a WhitelistedByZoneAttachmentConstraint state backed by an attachment signed by multiple parties to a weaker SignatureConstraint that does not require all those signatures. Please contact your Zone operator.")
            }
        }

        else -> throw IllegalArgumentException("Unexpected constraints $constraints.")
    }

    private fun makeSignatureAttachmentConstraint(attachmentSigners: List<PublicKey>) =
            SignatureAttachmentConstraint(CompositeKey.Builder().addKeys(attachmentSigners.map { it }).build())

    /**
     * This method should only be called for upgradeable contracts.
     */
    private fun selectAttachmentThatSatisfiesConstraints(isReference: Boolean, contractClassName: String, states: List<TransactionState<ContractState>>, stateRefs: Set<StateRef>?, services: ServicesForResolution): AttachmentId {
        val constraints = states.map { it.constraint }
        require(constraints.none { it in automaticConstraints })
        require(isReference || constraints.none { it is HashAttachmentConstraint })

<<<<<<< HEAD
        val minimumRequiredContractClassVersion = stateRefs?.map { getContractVersion(services.loadContractAttachment(it)) }?.max()
                ?: DEFAULT_CORDAPP_VERSION
=======
        val minimumRequiredContractClassVersion = stateRefs?.map { services.loadContractAttachment(it).contractVersion }?.max() ?: DEFAULT_CORDAPP_VERSION
>>>>>>> 00672f97
        return services.attachments.getContractAttachmentWithHighestContractVersion(contractClassName, minimumRequiredContractClassVersion)
                ?: throw MissingContractAttachments(states, minimumRequiredContractClassVersion)
    }

    private fun useWhitelistedByZoneAttachmentConstraint(contractClassName: ContractClassName, networkParameters: NetworkParameters) = contractClassName in networkParameters.whitelistedContractImplementations.keys

    @Throws(AttachmentResolutionException::class, TransactionResolutionException::class)
    fun toLedgerTransaction(services: ServiceHub) = toWireTransaction(services).toLedgerTransaction(services)

    internal fun toLedgerTransactionWithContext(services: ServicesForResolution, serializationContext: SerializationContext): LedgerTransaction {
        return toWireTransactionWithContext(services, serializationContext).toLedgerTransaction(services)
    }

    @Throws(AttachmentResolutionException::class, TransactionResolutionException::class, TransactionVerificationException::class)
    fun verify(services: ServiceHub) {
        toLedgerTransaction(services).verify()
    }

    private fun checkNotary(stateAndRef: StateAndRef<*>) {
        val notary = stateAndRef.state.notary
        require(notary == this.notary) {
            "Input state requires notary \"$notary\" which does not match the transaction notary \"${this.notary}\"."
        }
    }

    // This check is performed here as well as in BaseTransaction.
    private fun checkForInputsAndReferencesOverlap() {
        val intersection = inputs intersect references
        require(intersection.isEmpty()) {
            "A StateRef cannot be both an input and a reference input in the same transaction."
        }
    }

    private fun checkReferencesUseSameNotary() = referencesWithTransactionState.map { it.notary }.toSet().size == 1

    /**
     * If any inputs or outputs added to the [TransactionBuilder] contain [StatePointer]s, then this method can be
     * optionally called to resolve those [StatePointer]s to [StateAndRef]s. The [StateAndRef]s are then added as
     * reference states to the transaction. The effect is that the referenced data is carried along with the
     * transaction. This may or may not be appropriate in all circumstances, which is why calling this method is
     * optional.
     *
     * If this method is called outside the context of a flow, a [ServiceHub] instance must be passed to this method
     * for it to be able to resolve [StatePointer]s. Usually for a unit test, this will be an instance of mock services.
     *
     * @param serviceHub a [ServiceHub] instance needed for performing vault queries.
     *
     * @throws IllegalStateException if no [ServiceHub] is provided and no flow context is available.
     */
    private fun resolveStatePointers(transactionState: TransactionState<*>) {
        val contractState = transactionState.data
        // Find pointers in all inputs and outputs.
        val inputAndOutputPointers = StatePointerSearch(contractState).search()
        // Queue up the pointers to resolve.
        val statePointerQueue = ArrayDeque<StatePointer<*>>().apply { addAll(inputAndOutputPointers) }
        // Recursively resolve all pointers.
        while (statePointerQueue.isNotEmpty()) {
            val nextStatePointer = statePointerQueue.pop()
            val hub = serviceHub
            if (hub != null) {
                val resolvedStateAndRef = nextStatePointer.resolve(hub)
                // Don't add dupe reference states because CoreTransaction doesn't allow it.
                if (resolvedStateAndRef.ref !in referenceStates()) {
                    addReferenceState(resolvedStateAndRef.referenced())
                }
            } else {
                log.warn("WARNING: You must pass in a ServiceHub reference to TransactionBuilder to resolve " +
                        "state pointers outside of flows. If you are writing a unit test then pass in a " +
                        "MockServices instance.")
                return
            }
        }
    }

    /**
     * Adds a reference input [StateRef] to the transaction.
     *
     * Note: Reference states are only supported on Corda networks running a minimum platform version of 4.
     * [toWireTransaction] will throw an [IllegalStateException] if called in such an environment.
     */
    open fun addReferenceState(referencedStateAndRef: ReferencedStateAndRef<*>) = apply {
        val stateAndRef = referencedStateAndRef.stateAndRef
        referencesWithTransactionState.add(stateAndRef.state)

        // It is likely the case that users of reference states do not have permission to change the notary assigned
        // to a reference state. Even if users _did_ have this permission the result would likely be a bunch of
        // notary change races. As such, if a reference state is added to a transaction which is assigned to a
        // different notary to the input and output states then all those inputs and outputs must be moved to the
        // notary which the reference state uses.
        //
        // If two or more reference states assigned to different notaries are added to a transaction then it follows
        // that this transaction likely _cannot_ be committed to the ledger as it unlikely that the party using the
        // reference state can change the assigned notary for one of the reference states.
        //
        // As such, if reference states assigned to multiple different notaries are added to a transaction builder
        // then the check below will fail.
        check(checkReferencesUseSameNotary()) {
            "Transactions with reference states using multiple different notaries are currently unsupported."
        }

        // State Pointers are recursively resolved. NOTE: That this might be expensive.
        // TODO: Add support for making recursive resolution optional if it becomes an issue.
        resolveStatePointers(stateAndRef.state)

        checkNotary(stateAndRef)
        references.add(stateAndRef.ref)
        checkForInputsAndReferencesOverlap()
    }

    /** Adds an input [StateRef] to the transaction. */
    open fun addInputState(stateAndRef: StateAndRef<*>) = apply {
        checkNotary(stateAndRef)
        inputs.add(stateAndRef.ref)
        inputsWithTransactionState.add(stateAndRef)
        resolveStatePointers(stateAndRef.state)
        return this
    }

    /** Adds an attachment with the specified hash to the TransactionBuilder. */
    fun addAttachment(attachmentId: SecureHash) = apply {
        attachments.add(attachmentId)
    }

    /** Adds an output state to the transaction. */
    fun addOutputState(state: TransactionState<*>) = apply {
        outputs.add(state)
        resolveStatePointers(state)
        return this
    }

    /** Adds an output state, with associated contract code (and constraints), and notary, to the transaction. */
    @JvmOverloads
    fun addOutputState(
            state: ContractState,
            contract: ContractClassName = requireNotNull(state.requiredContractClassName) {
                //TODO: add link to docsite page, when there is one.
                """
Unable to infer Contract class name because state class ${state::class.java.name} is not annotated with
@BelongsToContract, and does not have an enclosing class which implements Contract. Either annotate ${state::class.java.name}
with @BelongsToContract, or supply an explicit contract parameter to addOutputState().
""".trimIndent().replace('\n', ' ')
            },
            notary: Party, encumbrance: Int? = null,
            constraint: AttachmentConstraint = AutomaticPlaceholderConstraint
    ) = addOutputState(TransactionState(state, contract, notary, encumbrance, constraint))

    /** A default notary must be specified during builder construction to use this method */
    @JvmOverloads
    fun addOutputState(
            state: ContractState,
            contract: ContractClassName = requireNotNull(state.requiredContractClassName) {
                //TODO: add link to docsite page, when there is one.
                """
Unable to infer Contract class name because state class ${state::class.java.name} is not annotated with
@BelongsToContract, and does not have an enclosing class which implements Contract. Either annotate ${state::class.java.name}
with @BelongsToContract, or supply an explicit contract parameter to addOutputState().
""".trimIndent().replace('\n', ' ')
            },
            constraint: AttachmentConstraint = AutomaticPlaceholderConstraint
    ) = apply {
        checkNotNull(notary) {
            "Need to specify a notary for the state, or set a default one on TransactionBuilder initialisation"
        }
        addOutputState(state, contract, notary!!, constraint = constraint)
    }

    /** Adds a [Command] to the transaction. */
    fun addCommand(arg: Command<*>) = apply {
        commands.add(arg)
    }

    /**
     * Adds a [Command] to the transaction, specified by the encapsulated [CommandData] object and required list of
     * signing [PublicKey]s.
     */
    fun addCommand(data: CommandData, vararg keys: PublicKey) = addCommand(Command(data, listOf(*keys)))

    fun addCommand(data: CommandData, keys: List<PublicKey>) = addCommand(Command(data, keys))

    /**
     * Sets the [TimeWindow] for this transaction, replacing the existing [TimeWindow] if there is one. To be valid, the
     * transaction must then be signed by the notary service within this window of time. In this way, the notary acts as
     * the Timestamp Authority.
     */
    fun setTimeWindow(timeWindow: TimeWindow) = apply {
        check(notary != null) { "Only notarised transactions can have a time-window" }
        window = timeWindow
    }

    /**
     * The [TimeWindow] for the transaction can also be defined as [time] +/- [timeTolerance]. The tolerance should be
     * chosen such that your code can finish building the transaction and sending it to the Timestamp Authority within
     * that window of time, taking into account factors such as network latency. Transactions being built by a group of
     * collaborating parties may therefore require a higher time tolerance than a transaction being built by a single
     * node.
     */
    fun setTimeWindow(time: Instant, timeTolerance: Duration) = setTimeWindow(TimeWindow.withTolerance(time, timeTolerance))

    fun setPrivacySalt(privacySalt: PrivacySalt) = apply {
        this.privacySalt = privacySalt
    }

    /** Returns an immutable list of input [StateRef]s. */
    fun inputStates(): List<StateRef> = ArrayList(inputs)

    /** Returns an immutable list of reference input [StateRef]s. */
    fun referenceStates(): List<StateRef> = ArrayList(references)

    /** Returns an immutable list of attachment hashes. */
    fun attachments(): List<SecureHash> = ArrayList(attachments)

    /** Returns an immutable list of output [TransactionState]s. */
    fun outputStates(): List<TransactionState<*>> = ArrayList(outputs)

    /** Returns an immutable list of [Command]s, grouping by [CommandData] and joining signers. */
    fun commands(): List<Command<*>> = commands.groupBy { cmd -> cmd.value }.entries.map { (data, cmds) -> Command(data, cmds.flatMap(Command<*>::signers).toSet().toList()) }

    /**
     * Sign the built transaction and return it. This is an internal function for use by the service hub, please use
     * [ServiceHub.signInitialTransaction] instead.
     */
    fun toSignedTransaction(keyManagementService: KeyManagementService,
                            publicKey: PublicKey,
                            signatureMetadata: SignatureMetadata,
                            services: ServicesForResolution): SignedTransaction {
        val wtx = toWireTransaction(services)
        val signableData = SignableData(wtx.id, signatureMetadata)
        val sig = keyManagementService.sign(signableData, publicKey)
        return SignedTransaction(wtx, listOf(sig))
    }
}<|MERGE_RESOLUTION|>--- conflicted
+++ resolved
@@ -472,12 +472,7 @@
         require(constraints.none { it in automaticConstraints })
         require(isReference || constraints.none { it is HashAttachmentConstraint })
 
-<<<<<<< HEAD
-        val minimumRequiredContractClassVersion = stateRefs?.map { getContractVersion(services.loadContractAttachment(it)) }?.max()
-                ?: DEFAULT_CORDAPP_VERSION
-=======
         val minimumRequiredContractClassVersion = stateRefs?.map { services.loadContractAttachment(it).contractVersion }?.max() ?: DEFAULT_CORDAPP_VERSION
->>>>>>> 00672f97
         return services.attachments.getContractAttachmentWithHighestContractVersion(contractClassName, minimumRequiredContractClassVersion)
                 ?: throw MissingContractAttachments(states, minimumRequiredContractClassVersion)
     }
