--- conflicted
+++ resolved
@@ -4,15 +4,12 @@
 import net.corda.core.CordaInternal
 import net.corda.core.DeleteForDJVM
 import net.corda.core.contracts.*
-<<<<<<< HEAD
 import net.corda.core.crypto.CompositeKey
 import net.corda.core.crypto.SecureHash
 import net.corda.core.crypto.SignableData
 import net.corda.core.crypto.SignatureMetadata
 import net.corda.core.crypto.keys
-=======
 import net.corda.core.crypto.*
->>>>>>> 8e6d4b4b
 import net.corda.core.identity.Party
 import net.corda.core.internal.AttachmentWithContext
 import net.corda.core.internal.FlowStateMachine
@@ -28,11 +25,8 @@
 import net.corda.core.serialization.SerializationContext
 import net.corda.core.serialization.SerializationFactory
 import net.corda.core.utilities.loggerFor
-<<<<<<< HEAD
-=======
 import net.corda.core.utilities.contextLogger
 import net.corda.core.utilities.warnOnce
->>>>>>> 8e6d4b4b
 import java.security.PublicKey
 import java.time.Duration
 import java.time.Instant
@@ -98,11 +92,7 @@
 ) {
 
     private companion object {
-<<<<<<< HEAD
-        val logger = loggerFor<TransactionBuilder>()
-=======
         private val log = contextLogger()
->>>>>>> 8e6d4b4b
     }
 
     private val inputsWithTransactionState = arrayListOf<TransactionState<ContractState>>()
@@ -226,16 +216,6 @@
                 }
 
         // For each contract, resolve the AutomaticPlaceholderConstraint, and select the attachment.
-<<<<<<< HEAD
-        val contractAttachmentsAndResolvedOutputStates: List<Pair<AttachmentId, List<TransactionState<ContractState>>?>> = allContracts.toSet().map { ctr ->
-            handleContract(ctr, inputContractGroups[ctr], outputContractGroups[ctr], explicitAttachmentContractsMap[ctr], serializationContext, services)
-        }
-
-        val resolvedStates: List<TransactionState<ContractState>> = contractAttachmentsAndResolvedOutputStates.mapNotNull { it.second }.flatten()
-
-        // The output states need to preserve the order in which they were added.
-        val resolvedOutputStatesInTheOriginalOrder: List<TransactionState<ContractState>> = outputStates().map { os -> resolvedStates.find { rs -> rs.data == os.data && rs.encumbrance == os.encumbrance}!! }
-=======
         val contractAttachmentsAndResolvedOutputStates: List<Pair<AttachmentId, List<TransactionState<ContractState>>?>> = allContracts.toSet()
                 .map { ctr ->
                     handleContract(ctr, inputContractGroups[ctr], outputContractGroups[ctr], explicitAttachmentContractsMap[ctr], serializationContext, services)
@@ -246,7 +226,6 @@
 
         // The output states need to preserve the order in which they were added.
         val resolvedOutputStatesInTheOriginalOrder: List<TransactionState<ContractState>> = outputStates().map { os -> resolvedStates.find { rs -> rs.data == os.data && rs.encumbrance == os.encumbrance }!! }
->>>>>>> 8e6d4b4b
 
         val attachments: Collection<AttachmentId> = contractAttachmentsAndResolvedOutputStates.map { it.first } + refStateContractAttachments
 
@@ -351,27 +330,6 @@
                 }
                 require(outputConstraint.isSatisfiedBy(constraintAttachment)) { "Output state constraint check fails. $outputConstraint" }
                 it
-<<<<<<< HEAD
-            }
-        }
-
-        return Pair(selectedAttachmentId, resolvedOutputStates)
-    }
-
-    /**
-     * If there are multiple input states with different constraints then run the constraint intersection logic to determine the resulting output constraint.
-     * For issuing transactions where the attachmentToUse is JarSigned, then default to the SignatureConstraint with all the signatures.
-     * TODO - in the future this step can actually create a new ContractAttachment by merging 2 signed jars of the same version.
-     */
-    private fun selectAttachmentConstraint(
-            contractClassName: ContractClassName,
-            inputStates: List<TransactionState<ContractState>>?,
-            attachmentToUse: ContractAttachment,
-            services: ServicesForResolution): AttachmentConstraint = when {
-        inputStates != null -> attachmentConstraintsTransition(inputStates.groupBy { it.constraint }.keys, attachmentToUse)
-        useWhitelistedByZoneAttachmentConstraint(contractClassName, services.networkParameters) -> WhitelistedByZoneAttachmentConstraint
-        attachmentToUse.signers.isNotEmpty() -> makeSignatureAttachmentConstraint(attachmentToUse.signers)
-=======
             }
         }
 
@@ -401,7 +359,6 @@
         }
         attachmentToUse.signers.isNotEmpty() -> makeSignatureAttachmentConstraint(attachmentToUse.signers)
         useWhitelistedByZoneAttachmentConstraint(contractClassName, services.networkParameters) -> WhitelistedByZoneAttachmentConstraint
->>>>>>> 8e6d4b4b
         else -> HashAttachmentConstraint(attachmentToUse.id)
     }
 
@@ -597,11 +554,7 @@
             state: ContractState,
             contract: ContractClassName = requireNotNull(state.requiredContractClassName) {
                 //TODO: add link to docsite page, when there is one.
-<<<<<<< HEAD
-"""
-=======
                 """
->>>>>>> 8e6d4b4b
 Unable to infer Contract class name because state class ${state::class.java.name} is not annotated with
 @BelongsToContract, and does not have an enclosing class which implements Contract. Either annotate ${state::class.java.name}
 with @BelongsToContract, or supply an explicit contract parameter to addOutputState().
@@ -617,11 +570,7 @@
             state: ContractState,
             contract: ContractClassName = requireNotNull(state.requiredContractClassName) {
                 //TODO: add link to docsite page, when there is one.
-<<<<<<< HEAD
-"""
-=======
                 """
->>>>>>> 8e6d4b4b
 Unable to infer Contract class name because state class ${state::class.java.name} is not annotated with
 @BelongsToContract, and does not have an enclosing class which implements Contract. Either annotate ${state::class.java.name}
 with @BelongsToContract, or supply an explicit contract parameter to addOutputState().
