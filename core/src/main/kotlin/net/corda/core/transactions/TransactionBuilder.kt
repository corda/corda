--- conflicted
+++ resolved
@@ -17,9 +17,7 @@
 import net.corda.core.node.ServicesForResolution
 import net.corda.core.node.ZoneVersionTooLowException
 import net.corda.core.node.services.AttachmentId
-import net.corda.core.contracts.CordaRotatedKeys
 import net.corda.core.node.services.KeyManagementService
-import net.corda.core.contracts.RotatedKeys
 import net.corda.core.serialization.CustomSerializationScheme
 import net.corda.core.serialization.SerializationContext
 import net.corda.core.serialization.SerializationDefaults
@@ -535,34 +533,21 @@
 
         // This is the logic to determine the constraint which will replace the AutomaticPlaceholderConstraint.
         val (defaultOutputConstraint, constraintAttachment) = selectDefaultOutputConstraintAndConstraintAttachment(contractClassName,
-<<<<<<< HEAD
-                inputStates, attachmentToUse, services)
-
-        // Sanity check that the selected attachment actually passes.
-        require(defaultOutputConstraint.isSatisfiedBy(constraintAttachment)) {
-            "Selected output constraint: $defaultOutputConstraint not satisfying $attachmentToUse"
-=======
                 inputStates, selectedAttachment.currentAttachment, serviceHub)
 
         // Sanity check that the selected attachment actually passes.
         require(defaultOutputConstraint.isSatisfiedBy(constraintAttachment)) {
             "Selected output constraint: $defaultOutputConstraint not satisfying $selectedAttachment"
->>>>>>> 9bc1ee1a
         }
 
         val resolvedOutputStates = outputStates.map {
             val outputConstraint = it.constraint
-
             if (outputConstraint in automaticConstraints) {
                 it.copy(constraint = defaultOutputConstraint)
             } else {
                 // If the constraint on the output state is already set, and is not a valid transition or can't be transitioned, then fail early.
                 inputStates?.forEach { input ->
-<<<<<<< HEAD
-                    require(outputConstraint.canBeTransitionedFrom(input.constraint, attachmentToUse, getRotatedKeys(serviceHub))) {
-=======
                     require(outputConstraint.canBeTransitionedFrom(input.constraint, selectedAttachment.currentAttachment, serviceHub.toVerifyingServiceHub().rotatedKeys)) {
->>>>>>> 9bc1ee1a
                         "Output state constraint $outputConstraint cannot be transitioned from ${input.constraint}"
                     }
                 }
@@ -589,35 +574,6 @@
         if (!defaultOutputConstraint.isSatisfiedBy(constraintAttachment)) {
             // The defaultOutputConstraint is the input constraint by the attachment in use currently may have a rotated key
             if (defaultOutputConstraint is SignatureAttachmentConstraint && services.toVerifyingServiceHub().rotatedKeys.canBeTransitioned(defaultOutputConstraint.key, constraintAttachment.signerKeys)) {
-                return Pair(makeSignatureAttachmentConstraint(attachmentToUse.signerKeys), constraintAttachment)
-            }
-        }
-        return Pair(defaultOutputConstraint, constraintAttachment)
-    }
-
-    private fun getRotatedKeys(services: ServiceHub?): RotatedKeys {
-        return services?.let { services.retrieveRotatedKeys() } ?: CordaRotatedKeys.keys.also {
-            log.warn("WARNING: You must pass in a ServiceHub reference to TransactionBuilder to resolve " +
-                    "state pointers outside of flows. If you are writing a unit test then pass in a " +
-                    "MockServices instance.")
-        }
-    }
-
-    private fun selectDefaultOutputConstraintAndConstraintAttachment( contractClassName: ContractClassName,
-                                               inputStates: List<TransactionState<ContractState>>?,
-                                               attachmentToUse: ContractAttachment,
-                                               services: ServicesForResolution): Pair<AttachmentConstraint, AttachmentWithContext> {
-
-        val constraintAttachment = AttachmentWithContext(attachmentToUse, contractClassName, services.networkParameters.whitelistedContractImplementations)
-
-        // This is the logic to determine the constraint which will replace the AutomaticPlaceholderConstraint.
-        val defaultOutputConstraint = selectAttachmentConstraint(contractClassName, inputStates, attachmentToUse, services)
-
-        // Sanity check that the selected attachment actually passes.
-
-        if (!defaultOutputConstraint.isSatisfiedBy(constraintAttachment)) {
-            // The defaultOutputConstraint is the input constraint by the attachment in use currently may have a rotated key
-            if (defaultOutputConstraint is SignatureAttachmentConstraint && (getRotatedKeys(serviceHub).canBeTransitioned(defaultOutputConstraint.key, constraintAttachment.signerKeys))) {
                 return Pair(makeSignatureAttachmentConstraint(attachmentToUse.signerKeys), constraintAttachment)
             }
         }
