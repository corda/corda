--- conflicted
+++ resolved
@@ -21,7 +21,6 @@
  * on the fly.
  */
 @CordaSerializable
-<<<<<<< HEAD
 data class NotaryChangeWireTransaction(
         /**
          * Contains all of the transaction components in serialized form.
@@ -30,18 +29,11 @@
          */
         val serializedComponents: List<OpaqueBytes>
 ) : CoreTransaction() {
+    override val unspendableInputs: List<StateRef> = serializedComponents[UNSPENDABLE_INPUTS.ordinal].deserialize()
     override val inputs: List<StateRef> = serializedComponents[INPUTS.ordinal].deserialize()
     override val notary: Party = serializedComponents[NOTARY.ordinal].deserialize()
     /** Identity of the notary service to reassign the states to.*/
     val newNotary: Party = serializedComponents[NEW_NOTARY.ordinal].deserialize()
-=======
-data class NotaryChangeWireTransaction constructor(
-        override val inputs: List<StateRef>,
-        override val notary: Party,
-        val newNotary: Party,
-        override val unspendableInputs: List<StateRef> = emptyList()
-) : CoreTransaction() {
->>>>>>> 223bb6e2
 
     /**
      * This transaction does not contain any output states, outputs can be obtained by resolving a
@@ -69,12 +61,8 @@
     }
 
     /** Resolves input states and builds a [NotaryChangeLedgerTransaction]. */
-<<<<<<< HEAD
-    fun resolve(services: ServicesForResolution, sigs: List<TransactionSignature>): NotaryChangeLedgerTransaction {
-=======
     fun resolve(services: ServicesForResolution, sigs: List<TransactionSignature>) : NotaryChangeLedgerTransaction {
         val resolvedReferenceInputs = services.loadStates(unspendableInputs.toSet()).toList()
->>>>>>> 223bb6e2
         val resolvedInputs = services.loadStates(inputs.toSet()).toList()
         return NotaryChangeLedgerTransaction(resolvedInputs, notary, newNotary, id, sigs, resolvedReferenceInputs)
     }
@@ -83,7 +71,7 @@
     fun resolve(services: ServiceHub, sigs: List<TransactionSignature>) = resolve(services as ServicesForResolution, sigs)
 
     enum class Component {
-        INPUTS, NOTARY, NEW_NOTARY
+        INPUTS, NOTARY, NEW_NOTARY, UNSPENDABLE_INPUTS
     }
 
     @Deprecated("Required only for backwards compatibility purposes. This type of transaction should not be constructed outside Corda code.", ReplaceWith("NotaryChangeTransactionBuilder"), DeprecationLevel.WARNING)
@@ -95,7 +83,7 @@
  * signatures are checked against the signers specified by input states' *participants* fields, so full resolution is
  * needed for signature verification.
  */
-data class NotaryChangeLedgerTransaction constructor(
+data class NotaryChangeLedgerTransaction(
         override val inputs: List<StateAndRef<ContractState>>,
         override val notary: Party,
         val newNotary: Party,
