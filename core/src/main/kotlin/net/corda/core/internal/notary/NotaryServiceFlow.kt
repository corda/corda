package net.corda.core.internal.notary

import co.paralleluniverse.fibers.Suspendable
import net.corda.core.contracts.StateRef
import net.corda.core.contracts.TimeWindow
import net.corda.core.crypto.SecureHash
import net.corda.core.crypto.TransactionSignature
import net.corda.core.crypto.toStringShort
import net.corda.core.flows.*
import net.corda.core.identity.Party
import net.corda.core.internal.IdempotentFlow
import net.corda.core.internal.PlatformVersionSwitches
import net.corda.core.internal.checkParameterHash
import net.corda.core.utilities.seconds
import net.corda.core.utilities.unwrap
import java.lang.IllegalStateException
import java.time.Duration

/**
 * A flow run by a notary service that handles notarisation requests.
 *
 * It checks that the time-window command is valid (if present) and commits the input state, or returns a conflict
 * if any of the input states have been previously committed.
 *
 * Additional transaction validation logic can be added when implementing [validateRequest].
 *
 * @param otherSideSession The session with the notary client.
 * @param service The notary service to utilise.
 * @param etaThreshold If the ETA for processing the request, according to the service, is greater than this, notify the client.
 */
// See AbstractStateReplacementFlow.Acceptor for why it's Void?
<<<<<<< HEAD
abstract class NotaryServiceFlow(val otherSideSession: FlowSession, val service: SinglePartyNotaryService, private val etaThreshold: Duration) : FlowLogic<Void?>() {
=======
abstract class NotaryServiceFlow(
        val otherSideSession: FlowSession,
        val service: SinglePartyNotaryService,
        private val etaThreshold: Duration
) : FlowLogic<Void?>(), IdempotentFlow {
>>>>>>> 4f1a07cb
    companion object {
        // TODO: Determine an appropriate limit and also enforce in the network parameters and the transaction builder.
        private const val maxAllowedInputsAndReferences = 10_000

        /**
         * This is default wait time estimate for notaries/uniqueness providers that do not estimate wait times.
         * Also used as default eta message threshold so that a default wait time/default threshold will never
         * lead to an update message being sent.
         */
        val defaultEstimatedWaitTime: Duration = 10.seconds
    }

    private var transactionId: SecureHash? = null

    @Suspendable
    private fun counterpartyCanHandleBackPressure() = otherSideSession.getCounterpartyFlowInfo(true).flowVersion >= PlatformVersionSwitches.MIN_PLATFORM_VERSION_FOR_BACKPRESSURE_MESSAGE

    @Suspendable
    override fun call(): Void? {
        val requestPayload = otherSideSession.receive<NotarisationPayload>().unwrap { it }

        val commitStatus = try {
            val tx: TransactionParts = validateRequest(requestPayload)
            val request = NotarisationRequest(tx.inputs, tx.id)
            validateRequestSignature(request, requestPayload.requestSignature)

            verifyTransaction(requestPayload)

            val eta = service.getEstimatedWaitTime(tx.inputs.size + tx.references.size)
            if (counterpartyCanHandleBackPressure()) {
                if (eta > etaThreshold) {
                    otherSideSession.send(WaitTimeUpdate(eta))
                } else if (stateMachine.ourSenderUUID == null) {
                    // This implies we are handling a flow retry. As we may have already responded
                    // with an ETA message on a previous attempt, we must ensure a new unique
                    // message id is used to prevent the actual response from being de-duplicated
                    // by the client. This sleep forces an increment of the suspend component of
                    // the message id. See Jira NAAS-295 for full details.
                    sleep(Duration.ZERO)
                }
            }

            service.commitInputStates(
                    tx.inputs,
                    tx.id,
                    otherSideSession.counterparty,
                    requestPayload.requestSignature,
                    tx.timeWindow,
                    tx.references)
        } catch (e: NotaryInternalException) {
            logError(e.error)
            // Any exception that's not a NotaryInternalException is assumed to be an unexpected internal error
            // that is not relayed back to the client.
            throw NotaryException(e.error, transactionId)
        }

        if (commitStatus is UniquenessProvider.Result.Success) {
            sendSignedResponse(transactionId!!, commitStatus.signature)
        }
        else {
            val error = IllegalStateException("Request that failed uniqueness reached signing code! Ignoring.")
            throw NotaryException(NotaryError.General(error))
        }
        return null
    }

    private fun validateRequest(requestPayload: NotarisationPayload): TransactionParts {
        try {
            val transaction = extractParts(requestPayload)
            transactionId = transaction.id
            logger.info("Received a notarisation request for Tx [$transactionId] from [${otherSideSession.counterparty.name}]")
            checkNotary(transaction.notary)
            checkParameterHash(transaction.networkParametersHash)
            checkInputs(transaction.inputs + transaction.references)
            return transaction
        } catch (e: Exception) {
            val error = NotaryError.TransactionInvalid(e)
            throw NotaryInternalException(error)
        }
    }

    /** Extract the common transaction components required for notarisation. */
    protected abstract fun extractParts(requestPayload: NotarisationPayload): TransactionParts

    /** Check if transaction is intended to be signed by this notary. */
    @Suspendable
    private fun checkNotary(notary: Party?) {
        require(notary?.owningKey == service.notaryIdentityKey) {
            "The notary specified on the transaction: [${notary?.description()}] does not match the notary service's identity:" +
                    " [${service.notaryIdentityKey.toStringShort()}] "
        }
    }

    /** Checks whether the number of input states is too large. */
    private fun checkInputs(inputs: List<StateRef>) {
        require(inputs.size < maxAllowedInputsAndReferences) {
            "A transaction cannot have more than $maxAllowedInputsAndReferences " +
                    "inputs or references, received: ${inputs.size}"
        }
    }

    /** Verifies that the correct notarisation request was signed by the counterparty. */
    private fun validateRequestSignature(request: NotarisationRequest, signature: NotarisationRequestSignature) {
        val requestingParty = otherSideSession.counterparty
        request.verifySignature(signature, requestingParty)
    }

    /**
     * Override to implement custom logic to perform transaction verification based on validity and privacy requirements.
     */
    @Suspendable
    abstract fun verifyTransaction(requestPayload: NotarisationPayload)

    @Suspendable
    private fun sendSignedResponse(txId: SecureHash, signature: TransactionSignature) {
        logger.info("Transaction [$txId] successfully notarised, sending signature back to [${otherSideSession.counterparty.name}]")
        otherSideSession.send(NotarisationResponse(listOf(signature)))
    }

    /**
     * The minimum amount of information needed to notarise a transaction. Note that this does not include
     * any sensitive transaction details.
     */
    protected data class TransactionParts(
            val id: SecureHash,
            val inputs: List<StateRef>,
            val timeWindow: TimeWindow?,
            val notary: Party?,
            val references: List<StateRef> = emptyList(),
            val networkParametersHash: SecureHash?
    )

    private fun logError(error: NotaryError) {
        val errorCause = when (error) {
            is NotaryError.RequestSignatureInvalid -> error.cause
            is NotaryError.TransactionInvalid -> error.cause
            is NotaryError.General -> error.cause
            else -> null
        }
        if (errorCause != null) {
            logger.error("Error notarising transaction $transactionId", errorCause)
        }
    }
}

/** Exception internal to the notary service. Does not get exposed to CorDapps and flows calling [NotaryFlow.Client]. */
class NotaryInternalException(val error: NotaryError) : FlowException("Unable to notarise: $error")<|MERGE_RESOLUTION|>--- conflicted
+++ resolved
@@ -29,15 +29,11 @@
  * @param etaThreshold If the ETA for processing the request, according to the service, is greater than this, notify the client.
  */
 // See AbstractStateReplacementFlow.Acceptor for why it's Void?
-<<<<<<< HEAD
-abstract class NotaryServiceFlow(val otherSideSession: FlowSession, val service: SinglePartyNotaryService, private val etaThreshold: Duration) : FlowLogic<Void?>() {
-=======
 abstract class NotaryServiceFlow(
         val otherSideSession: FlowSession,
         val service: SinglePartyNotaryService,
         private val etaThreshold: Duration
-) : FlowLogic<Void?>(), IdempotentFlow {
->>>>>>> 4f1a07cb
+) : FlowLogic<Void?>() {
     companion object {
         // TODO: Determine an appropriate limit and also enforce in the network parameters and the transaction builder.
         private const val maxAllowedInputsAndReferences = 10_000
