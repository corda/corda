@file:JvmName("InternalUtils")

package net.corda.core.internal

import net.corda.core.crypto.SecureHash
import net.corda.core.crypto.sha256
import net.corda.core.node.ServiceHub
import net.corda.core.node.ServicesForResolution
import net.corda.core.serialization.SerializationContext
import net.corda.core.transactions.TransactionBuilder
import net.corda.core.transactions.WireTransaction
import org.bouncycastle.cert.X509CertificateHolder
import org.bouncycastle.cert.jcajce.JcaX509CertificateConverter
import org.slf4j.Logger
import rx.Observable
import rx.Observer
import rx.subjects.PublishSubject
import rx.subjects.UnicastSubject
import java.io.*
import java.lang.reflect.Field
import java.math.BigDecimal
import java.net.HttpURLConnection
import java.net.URL
import java.nio.charset.Charset
import java.nio.charset.StandardCharsets.UTF_8
import java.nio.file.*
import java.nio.file.attribute.FileAttribute
import java.security.cert.Certificate
import java.security.cert.X509Certificate
import java.time.Duration
import java.time.temporal.Temporal
import java.util.*
import java.util.Spliterator.*
import java.util.concurrent.ExecutorService
import java.util.concurrent.TimeUnit
import java.util.stream.IntStream
import java.util.stream.Stream
import java.util.stream.StreamSupport
import java.util.zip.Deflater
import java.util.zip.ZipEntry
import java.util.zip.ZipOutputStream
import kotlin.reflect.KClass
import kotlin.reflect.full.createInstance

val Throwable.rootCause: Throwable get() = cause?.rootCause ?: this
fun Throwable.getStackTraceAsString() = StringWriter().also { printStackTrace(PrintWriter(it)) }.toString()

infix fun Temporal.until(endExclusive: Temporal): Duration = Duration.between(this, endExclusive)

operator fun Duration.div(divider: Long): Duration = dividedBy(divider)
operator fun Duration.times(multiplicand: Long): Duration = multipliedBy(multiplicand)

/**
 * Allows you to write code like: Paths.get("someDir") / "subdir" / "filename" but using the Paths API to avoid platform
 * separator problems.
 */
operator fun Path.div(other: String): Path = resolve(other)

operator fun String.div(other: String): Path = Paths.get(this) / other

/**
 * Returns the single element matching the given [predicate], or `null` if the collection is empty, or throws exception
 * if more than one element was found.
 */
inline fun <T> Iterable<T>.noneOrSingle(predicate: (T) -> Boolean): T? {
    val iterator = iterator()
    for (single in iterator) {
        if (predicate(single)) {
            while (iterator.hasNext()) {
                if (predicate(iterator.next())) throw IllegalArgumentException("Collection contains more than one matching element.")
            }
            return single
        }
    }
    return null
}

/**
 * Returns the single element, or `null` if the list is empty, or throws an exception if it has more than one element.
 */
fun <T> List<T>.noneOrSingle(): T? {
    return when (size) {
        0 -> null
        1 -> this[0]
        else -> throw IllegalArgumentException("List has more than one element.")
    }
}

/** Returns a random element in the list, or `null` if empty */
fun <T> List<T>.randomOrNull(): T? {
    return when (size) {
        0 -> null
        1 -> this[0]
        else -> this[(Math.random() * size).toInt()]
    }
}

/** Returns the index of the given item or throws [IllegalArgumentException] if not found. */
fun <T> List<T>.indexOfOrThrow(item: T): Int {
    val i = indexOf(item)
    require(i != -1)
    return i
}

fun Path.createDirectory(vararg attrs: FileAttribute<*>): Path = Files.createDirectory(this, *attrs)
fun Path.createDirectories(vararg attrs: FileAttribute<*>): Path = Files.createDirectories(this, *attrs)
fun Path.exists(vararg options: LinkOption): Boolean = Files.exists(this, *options)
fun Path.copyToDirectory(targetDir: Path, vararg options: CopyOption): Path {
    require(targetDir.isDirectory()) { "$targetDir is not a directory" }
    val targetFile = targetDir.resolve(fileName)
    Files.copy(this, targetFile, *options)
    return targetFile
}

fun Path.moveTo(target: Path, vararg options: CopyOption): Path = Files.move(this, target, *options)
fun Path.isRegularFile(vararg options: LinkOption): Boolean = Files.isRegularFile(this, *options)
fun Path.isDirectory(vararg options: LinkOption): Boolean = Files.isDirectory(this, *options)
inline val Path.size: Long get() = Files.size(this)
inline fun <R> Path.list(block: (Stream<Path>) -> R): R = Files.list(this).use(block)
fun Path.deleteIfExists(): Boolean = Files.deleteIfExists(this)
fun Path.readAll(): ByteArray = Files.readAllBytes(this)
inline fun <R> Path.read(vararg options: OpenOption, block: (InputStream) -> R): R = Files.newInputStream(this, *options).use(block)
inline fun Path.write(createDirs: Boolean = false, vararg options: OpenOption = emptyArray(), block: (OutputStream) -> Unit) {
    if (createDirs) {
        normalize().parent?.createDirectories()
    }
    Files.newOutputStream(this, *options).use(block)
}

inline fun <R> Path.readLines(charset: Charset = UTF_8, block: (Stream<String>) -> R): R = Files.lines(this, charset).use(block)
fun Path.readAllLines(charset: Charset = UTF_8): List<String> = Files.readAllLines(this, charset)
fun Path.writeLines(lines: Iterable<CharSequence>, charset: Charset = UTF_8, vararg options: OpenOption): Path = Files.write(this, lines, charset, *options)

fun InputStream.copyTo(target: Path, vararg options: CopyOption): Long = Files.copy(this, target, *options)

fun String.abbreviate(maxWidth: Int): String = if (length <= maxWidth) this else take(maxWidth - 1) + "…"

/** Return the sum of an Iterable of [BigDecimal]s. */
fun Iterable<BigDecimal>.sum(): BigDecimal = fold(BigDecimal.ZERO) { a, b -> a + b }

/**
 * Returns an Observable that buffers events until subscribed.
 * @see UnicastSubject
 */
fun <T> Observable<T>.bufferUntilSubscribed(): Observable<T> {
    val subject = UnicastSubject.create<T>()
    val subscription = subscribe(subject)
    return subject.doOnUnsubscribe { subscription.unsubscribe() }
}

/** Copy an [Observer] to multiple other [Observer]s. */
fun <T> Observer<T>.tee(vararg teeTo: Observer<T>): Observer<T> {
    val subject = PublishSubject.create<T>()
    subject.subscribe(this)
    teeTo.forEach { subject.subscribe(it) }
    return subject
}

/** Executes the given code block and returns a [Duration] of how long it took to execute in nanosecond precision. */
inline fun elapsedTime(block: () -> Unit): Duration {
    val start = System.nanoTime()
    block()
    val end = System.nanoTime()
    return Duration.ofNanos(end - start)
}


fun <T> Logger.logElapsedTime(label: String, body: () -> T): T = logElapsedTime(label, this, body)

// TODO: Add inline back when a new Kotlin version is released and check if the java.lang.VerifyError
// returns in the IRSSimulationTest. If not, commit the inline back.
fun <T> logElapsedTime(label: String, logger: Logger? = null, body: () -> T): T {
    // Use nanoTime as it's monotonic.
    val now = System.nanoTime()
    try {
        return body()
    } finally {
        val elapsed = Duration.ofNanos(System.nanoTime() - now).toMillis()
        if (logger != null)
            logger.info("$label took $elapsed msec")
        else
            println("$label took $elapsed msec")
    }
}

fun Certificate.toX509CertHolder() = X509CertificateHolder(encoded)
val X509CertificateHolder.cert: X509Certificate get() = JcaX509CertificateConverter().getCertificate(this)

/** Convert a [ByteArrayOutputStream] to [InputStreamAndHash]. */
fun ByteArrayOutputStream.toInputStreamAndHash(): InputStreamAndHash {
    val bytes = toByteArray()
    return InputStreamAndHash(ByteArrayInputStream(bytes), bytes.sha256())
}

data class InputStreamAndHash(val inputStream: InputStream, val sha256: SecureHash.SHA256) {
    companion object {
        /**
         * Get a valid InputStream from an in-memory zip as required for some tests. The zip consists of a single file
         * called "z" that contains the given content byte repeated the given number of times.
         * Note that a slightly bigger than numOfExpectedBytes size is expected.
         */
        fun createInMemoryTestZip(numOfExpectedBytes: Int, content: Byte): InputStreamAndHash {
            require(numOfExpectedBytes > 0)
            val baos = ByteArrayOutputStream()
            ZipOutputStream(baos).use { zos ->
                val arraySize = 1024
                val bytes = ByteArray(arraySize) { content }
                val n = (numOfExpectedBytes - 1) / arraySize + 1 // same as Math.ceil(numOfExpectedBytes/arraySize).
                zos.setLevel(Deflater.NO_COMPRESSION)
                zos.putNextEntry(ZipEntry("z"))
                for (i in 0 until n) {
                    zos.write(bytes, 0, arraySize)
                }
                zos.closeEntry()
            }
            return baos.toInputStreamAndHash()
        }
    }
}

fun IntIterator.toJavaIterator(): PrimitiveIterator.OfInt {
    return object : PrimitiveIterator.OfInt {
        override fun nextInt() = this@toJavaIterator.nextInt()
        override fun hasNext() = this@toJavaIterator.hasNext()
        override fun remove() = throw UnsupportedOperationException("remove")
    }
}

private fun IntProgression.toSpliterator(): Spliterator.OfInt {
    val spliterator = Spliterators.spliterator(
            iterator().toJavaIterator(),
            (1 + (last - first) / step).toLong(),
            SUBSIZED or IMMUTABLE or NONNULL or SIZED or ORDERED or SORTED or DISTINCT
    )
    return if (step > 0) spliterator else object : Spliterator.OfInt by spliterator {
        override fun getComparator() = Comparator.reverseOrder<Int>()
    }
}

fun IntProgression.stream(parallel: Boolean = false): IntStream = StreamSupport.intStream(toSpliterator(), parallel)

// When toArray has filled in the array, the component type is no longer T? but T (that may itself be nullable):
inline fun <reified T> Stream<out T>.toTypedArray(): Array<T> = uncheckedCast(toArray { size -> arrayOfNulls<T>(size) })

fun <T> Class<T>.castIfPossible(obj: Any): T? = if (isInstance(obj)) cast(obj) else null

/** Returns a [DeclaredField] wrapper around the declared (possibly non-public) static field of the receiver [Class]. */
fun <T> Class<*>.staticField(name: String): DeclaredField<T> = DeclaredField(this, name, null)

/** Returns a [DeclaredField] wrapper around the declared (possibly non-public) static field of the receiver [KClass]. */
fun <T> KClass<*>.staticField(name: String): DeclaredField<T> = DeclaredField(java, name, null)

/** @suppress Returns a [DeclaredField] wrapper around the declared (possibly non-public) instance field of the receiver object. */
fun <T> Any.declaredField(name: String): DeclaredField<T> = DeclaredField(javaClass, name, this)

/**
 * Returns a [DeclaredField] wrapper around the (possibly non-public) instance field of the receiver object, but declared
 * in its superclass [clazz].
 * @suppress
 */
fun <T> Any.declaredField(clazz: KClass<*>, name: String): DeclaredField<T> = DeclaredField(clazz.java, name, this)

/** creates a new instance if not a Kotlin object */
fun <T : Any> KClass<T>.objectOrNewInstance(): T {
    return this.objectInstance ?: this.createInstance()
}

/**
 * A simple wrapper around a [Field] object providing type safe read and write access using [value], ignoring the field's
 * visibility.
 */
class DeclaredField<T>(clazz: Class<*>, name: String, private val receiver: Any?) {
    private val javaField = clazz.getDeclaredField(name).apply { isAccessible = true }
    var value: T
        get() = uncheckedCast<Any?, T>(javaField.get(receiver))
        set(value) = javaField.set(receiver, value)
}

/** The annotated object would have a more restricted visibility were it not needed in tests. */
@Target(AnnotationTarget.CLASS,
        AnnotationTarget.PROPERTY,
        AnnotationTarget.CONSTRUCTOR,
        AnnotationTarget.FUNCTION,
        AnnotationTarget.TYPEALIAS)
@Retention(AnnotationRetention.SOURCE)
@MustBeDocumented
annotation class VisibleForTesting

@Suppress("UNCHECKED_CAST")
fun <T, U : T> uncheckedCast(obj: T) = obj as U

fun <K, V> Iterable<Pair<K, V>>.toMultiMap(): Map<K, List<V>> = this.groupBy({ it.first }) { it.second }

/**
 * Provide access to internal method for AttachmentClassLoaderTests
 * @suppress
 */
fun TransactionBuilder.toWireTransaction(services: ServicesForResolution, serializationContext: SerializationContext): WireTransaction {
    return toWireTransactionWithContext(services, serializationContext)
}

/**
 * Provide access to internal method for AttachmentClassLoaderTests
 * @suppress
 */
fun TransactionBuilder.toLedgerTransaction(services: ServiceHub, serializationContext: SerializationContext) = toLedgerTransactionWithContext(services, serializationContext)

/** Convenience method to get the package name of a class literal. */
<<<<<<< HEAD
val KClass<*>.packageName get(): String = java.`package`.name

fun URL.openHttpConnection(): HttpURLConnection = openConnection() as HttpURLConnection
/** Analogous to [Thread.join]. */
fun ExecutorService.join() {
    shutdown() // Do not change to shutdownNow, tests use this method to assert the executor has no more tasks.
    while (!awaitTermination(1, TimeUnit.SECONDS)) {
        // Try forever. Do not give up, tests use this method to assert the executor has no more tasks.
    }
}
=======
val KClass<*>.packageName: String get() = java.`package`.name

fun URL.openHttpConnection(): HttpURLConnection = openConnection() as HttpURLConnection
>>>>>>> 0e371323
<|MERGE_RESOLUTION|>--- conflicted
+++ resolved
@@ -306,8 +306,7 @@
 fun TransactionBuilder.toLedgerTransaction(services: ServiceHub, serializationContext: SerializationContext) = toLedgerTransactionWithContext(services, serializationContext)
 
 /** Convenience method to get the package name of a class literal. */
-<<<<<<< HEAD
-val KClass<*>.packageName get(): String = java.`package`.name
+val KClass<*>.packageName: String get() = java.`package`.name
 
 fun URL.openHttpConnection(): HttpURLConnection = openConnection() as HttpURLConnection
 /** Analogous to [Thread.join]. */
@@ -316,9 +315,4 @@
     while (!awaitTermination(1, TimeUnit.SECONDS)) {
         // Try forever. Do not give up, tests use this method to assert the executor has no more tasks.
     }
-}
-=======
-val KClass<*>.packageName: String get() = java.`package`.name
-
-fun URL.openHttpConnection(): HttpURLConnection = openConnection() as HttpURLConnection
->>>>>>> 0e371323
+}