package net.corda.core.internal

import co.paralleluniverse.fibers.Suspendable
import net.corda.core.contracts.RotatedKeys
import net.corda.core.crypto.SecureHash
import net.corda.core.crypto.TransactionSignature
import net.corda.core.flows.TransactionMetadata
import net.corda.core.identity.CordaX500Name
import net.corda.core.internal.notary.NotaryService
import net.corda.core.internal.verification.VerifyingServiceHub
import net.corda.core.node.StatesToRecord
import net.corda.core.transactions.SignedTransaction
import java.util.concurrent.ExecutorService

// TODO: This should really be called ServiceHubInternal but that name is already taken by net.corda.node.services.api.ServiceHubInternal.
interface ServiceHubCoreInternal : VerifyingServiceHub {
    val externalOperationExecutor: ExecutorService

    /**
     * Optional `NotaryService` which will be `null` for all non-Notary nodes.
     */
    val notaryService: NotaryService?

    fun createTransactionsResolver(flow: ResolveTransactionsFlow): TransactionsResolver

<<<<<<< HEAD
    val attachmentsClassLoaderCache: AttachmentsClassLoaderCache

    val rotatedKeys: RotatedKeys

=======
>>>>>>> 9bc1ee1a
    /**
     * Stores [SignedTransaction] and participant signatures without the notary signature in the local transaction storage,
     * inclusive of flow recovery metadata.
     * This is expected to be run within a database transaction.
     *
     * @param txn The transaction to record.
     */
    fun recordUnnotarisedTransaction(txn: SignedTransaction)

    /**
     * Removes transaction from data store.
     * This is expected to be run within a database transaction.
     *
     * @param id of transaction to remove.
     */
    fun removeUnnotarisedTransaction(id: SecureHash)

    /**
     * Stores [SignedTransaction] with extra signatures in the local transaction storage
     *
     * @param sigs The signatures to add to the transaction.
     * @param txn The transactions to record.
     * @param statesToRecord how the vault should treat the output states of the transaction.
     */
    fun finalizeTransactionWithExtraSignatures(txn: SignedTransaction, sigs: Collection<TransactionSignature>, statesToRecord: StatesToRecord)

    /**
     * Records a [SignedTransaction] as VERIFIED with flow recovery metadata.
     *
     * @param txn The transaction to record.
     * @param statesToRecord how the vault should treat the output states of the transaction.
     */
    fun finalizeTransaction(txn: SignedTransaction, statesToRecord: StatesToRecord)

    /**
     * Records Sender [TransactionMetadata] for a given txnId.
     *
     * @param txnId The SecureHash of a transaction.
     * @param txnMetadata The recovery metadata associated with a transaction.
     * @return encrypted distribution list (hashed peers -> StatesToRecord values).
     */
    fun recordSenderTransactionRecoveryMetadata(txnId: SecureHash, txnMetadata: TransactionMetadata): ByteArray?

    /**
     * Records Received [TransactionMetadata] for a given txnId.
     *
     * @param txnId The SecureHash of a transaction.
     * @param sender The sender of the transaction.
     * @param txnMetadata The recovery metadata associated with a transaction.
     */
    fun recordReceiverTransactionRecoveryMetadata(txnId: SecureHash,
                                                  sender: CordaX500Name,
                                                  txnMetadata: TransactionMetadata)
}

interface TransactionsResolver {
    @Suspendable
    fun downloadDependencies(batchMode: Boolean, recoveryMode: Boolean)

    @Suspendable
    fun recordDependencies(usedStatesToRecord: StatesToRecord)
}<|MERGE_RESOLUTION|>--- conflicted
+++ resolved
@@ -1,7 +1,6 @@
 package net.corda.core.internal
 
 import co.paralleluniverse.fibers.Suspendable
-import net.corda.core.contracts.RotatedKeys
 import net.corda.core.crypto.SecureHash
 import net.corda.core.crypto.TransactionSignature
 import net.corda.core.flows.TransactionMetadata
@@ -23,13 +22,6 @@
 
     fun createTransactionsResolver(flow: ResolveTransactionsFlow): TransactionsResolver
 
-<<<<<<< HEAD
-    val attachmentsClassLoaderCache: AttachmentsClassLoaderCache
-
-    val rotatedKeys: RotatedKeys
-
-=======
->>>>>>> 9bc1ee1a
     /**
      * Stores [SignedTransaction] and participant signatures without the notary signature in the local transaction storage,
      * inclusive of flow recovery metadata.
