--- conflicted
+++ resolved
@@ -16,9 +16,6 @@
     const val LIMIT_KEYS_IN_SIGNATURE_CONSTRAINTS = 5
     const val BATCH_DOWNLOAD_COUNTERPARTY_BACKCHAIN = 6
     const val ENABLE_P2P_COMPRESSION = 7
-<<<<<<< HEAD
     const val CERTIFICATE_ROTATION = 9
-=======
     const val RESTRICTED_DATABASE_OPERATIONS = 7
->>>>>>> 470bce8a
 }