--- conflicted
+++ resolved
@@ -70,18 +70,11 @@
 /**
  * Build a test party with a nonsense certificate authority for testing purposes.
  */
-<<<<<<< HEAD
 fun getTestPartyAndCertificate(name: X500Name, publicKey: PublicKey, ca: CertificateAndKeyPair = DUMMY_CA) = getTestPartyAndCertificate(Party(name, publicKey), ca)
 
-private fun getTestPartyAndCertificate(party: Party, ca: CertificateAndKeyPair = DUMMY_CA): PartyAndCertificate {
-    val cert = X509Utilities.createCertificate(CertificateType.IDENTITY, ca.certificate, ca.keyPair, party.name, party.owningKey)
-    val certPath = X509Utilities.createCertificatePath(ca.certificate, cert, revocationEnabled = false)
-    return PartyAndCertificate(party, cert, certPath)
-=======
-fun getTestPartyAndCertificate(name: X500Name, publicKey: PublicKey, trustRoot: CertificateAndKeyPair = DUMMY_CA): PartyAndCertificate {
+private fun getTestPartyAndCertificate(party: Party, trustRoot: CertificateAndKeyPair = DUMMY_CA): PartyAndCertificate {
     val certFactory = CertificateFactory.getInstance("X509")
-    val certHolder = X509Utilities.createCertificate(CertificateType.IDENTITY, trustRoot.certificate, trustRoot.keyPair, name, publicKey)
+    val certHolder = X509Utilities.createCertificate(CertificateType.IDENTITY, trustRoot.certificate, trustRoot.keyPair, party.name, party.owningKey)
     val certPath = certFactory.generateCertPath(listOf(certHolder.cert, trustRoot.certificate.cert))
-    return PartyAndCertificate(name, publicKey, certHolder, certPath)
->>>>>>> d54f66cc
+    return PartyAndCertificate(party, certHolder, certPath)
 }