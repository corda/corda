--- conflicted
+++ resolved
@@ -62,11 +62,7 @@
         val payload = otherSideSession.receive<Any>().unwrap { it }
         val stx =
             if (payload is SignedTransactionWithDistributionList) {
-<<<<<<< HEAD
                 (serviceHub as ServiceHubCoreInternal).recordReceiverTransactionRecoveryMetadata(payload.stx.id, otherSideSession.counterparty.name, ourIdentity.name, statesToRecord, payload.distributionList)
-=======
-                recordTransactionMetadata(payload.stx, payload.distributionList)
->>>>>>> 2c775bcc
                 payload.stx
             } else payload as SignedTransaction
         stx.pushToLoggingContext()
