/*
 * R3 Proprietary and Confidential
 *
 * Copyright (c) 2018 R3 Limited.  All rights reserved.
 *
 * The intellectual and technical concepts contained herein are proprietary to R3 and its suppliers and are protected by trade secret law.
 *
 * Distribution of this file or any portion thereof via any medium without the express permission of R3 is strictly prohibited.
 */

package net.corda.core.flows

import co.paralleluniverse.fibers.Suspendable
import co.paralleluniverse.strands.Strand
import net.corda.core.CordaInternal
import net.corda.core.crypto.SecureHash
import net.corda.core.identity.Party
import net.corda.core.identity.PartyAndCertificate
import net.corda.core.internal.*
import net.corda.core.messaging.DataFeed
import net.corda.core.node.NodeInfo
import net.corda.core.node.ServiceHub
import net.corda.core.serialization.CordaSerializable
import net.corda.core.serialization.SerializationDefaults
import net.corda.core.serialization.serialize
import net.corda.core.transactions.SignedTransaction
import net.corda.core.utilities.*
import org.slf4j.Logger
import java.time.Duration

/**
 * A sub-class of [FlowLogic<T>] implements a flow using direct, straight line blocking code. Thus you
 * can write complex flow logic in an ordinary fashion, without having to think about callbacks, restarting after
 * a node crash, how many instances of your flow there are running and so on.
 *
 * Invoking the network will cause the call stack to be suspended onto the heap and then serialized to a database using
 * the Quasar fibers framework. Because of this, if you need access to data that might change over time, you should
 * request it just-in-time via the [serviceHub] property which is provided. Don't try and keep data you got from a
 * service across calls to send/receive/sendAndReceive because the world might change in arbitrary ways out from
 * underneath you, for instance, if the node is restarted or reconfigured!
 *
 * Additionally, be aware of what data you pin either via the stack or in your [FlowLogic] implementation. Very large
 * objects or datasets will hurt performance by increasing the amount of data stored in each checkpoint.
 *
 * If you'd like to use another FlowLogic class as a component of your own, construct it on the fly and then pass
 * it to the [subFlow] method. It will return the result of that flow when it completes.
 *
 * If your flow (whether it's a top-level flow or a subflow) is supposed to initiate a session with the counterparty
 * and request they start their counterpart flow, then make sure it's annotated with [InitiatingFlow]. This annotation
 * also has a version property to allow you to version your flow and enables a node to restrict support for the flow to
 * that particular version.
 *
 * Functions that suspend the flow (including all functions on [FlowSession]) accept a maySkipCheckpoint parameter
 * defaulting to false, false meaning a checkpoint should always be created on suspend. This parameter may be set to
 * true which allows the implementation to potentially optimise away the checkpoint, saving a roundtrip to the database.
 *
 * This option however comes with a big warning sign: Setting the parameter to true requires the flow's code to be
 * replayable from the previous checkpoint (or start of flow) up until the next checkpoint (or end of flow) in order to
 * prepare for hard failures. As suspending functions always commit the flow's database transaction regardless of this
 * parameter the flow must be prepared for scenarios where a previous running of the flow *already committed its
 * relevant database transactions*. Only set this option to true if you know what you're doing.
 */
@Suppress("DEPRECATION", "DeprecatedCallableAddReplaceWith")
abstract class FlowLogic<out T> {
    /** This is where you should log things to. */
    val logger: Logger get() = stateMachine.logger

    companion object {
        /**
         * Return the outermost [FlowLogic] instance, or null if not in a flow.
         */
        @Suppress("unused") @JvmStatic
        val currentTopLevel: FlowLogic<*>? get() = (Strand.currentStrand() as? FlowStateMachine<*>)?.logic

        /**
         * If on a flow, suspends the flow and only wakes it up after at least [duration] time has passed.  Otherwise,
         * just sleep for [duration].  This sleep function is not designed to aid scheduling, for which you should
         * consider using [net.corda.core.contracts.SchedulableState].  It is designed to aid with managing contention
         * for which you have not managed via another means.
         *
         * Warning: long sleeps and in general long running flows are highly discouraged, as there is currently no
         * support for flow migration! This method will throw an exception if you attempt to sleep for longer than
         * 5 minutes.
         */
        @Suspendable
        @JvmStatic
        @JvmOverloads
        @Throws(FlowException::class)
        fun sleep(duration: Duration, maySkipCheckpoint: Boolean = false) {
            if (duration > Duration.ofMinutes(5)) {
                throw FlowException("Attempt to sleep for longer than 5 minutes is not supported.  Consider using SchedulableState.")
            }
            val fiber = (Strand.currentStrand() as? FlowStateMachine<*>)
            if (fiber == null) {
                Strand.sleep(duration.toMillis())
            } else {
                val request = FlowIORequest.Sleep(wakeUpAfter = fiber.serviceHub.clock.instant() + duration)
                fiber.suspend(request, maySkipCheckpoint = maySkipCheckpoint)
            }
        }
    }

    /**
     * Returns a wrapped [java.util.UUID] object that identifies this state machine run (i.e. subflows have the same
     * identifier as their parents).
     */
    val runId: StateMachineRunId get() = stateMachine.id

    /**
     * Provides access to big, heavy classes that may be reconstructed from time to time, e.g. across restarts. It is
     * only available once the flow has started, which means it cannot be accessed in the constructor. Either
     * access this lazily or from inside [call].
     */
    val serviceHub: ServiceHub get() = stateMachine.serviceHub

    /**
     * Creates a communication session with [party]. Subsequently you may send/receive using this session object. Note
     * that this function does not communicate in itself, the counter-flow will be kicked off by the first send/receive.
     */
    @Suspendable
    fun initiateFlow(party: Party): FlowSession = stateMachine.initiateFlow(party)

    /**
     * Specifies the identity, with certificate, to use for this flow. This will be one of the multiple identities that
     * belong to this node.
     * @see NodeInfo.legalIdentitiesAndCerts
     *
     * Note: The current implementation returns the single identity of the node. This will change once multiple identities
     * is implemented.
     */
    val ourIdentityAndCert: PartyAndCertificate get() {
        return serviceHub.myInfo.legalIdentitiesAndCerts.find { it.party == stateMachine.ourIdentity }
                ?: throw IllegalStateException("Identity specified by ${stateMachine.id} (${stateMachine.ourIdentity}) is not one of ours!")
    }

    /**
     * Specifies the identity to use for this flow. This will be one of the multiple identities that belong to this node.
     * This is the same as calling `ourIdentityAndCert.party`.
     * @see NodeInfo.legalIdentities
     *
     * Note: The current implementation returns the single identity of the node. This will change once multiple identities
     * is implemented.
     */
<<<<<<< HEAD

    val ourIdentity: Party get() = stateMachine.ourIdentity

    @Suspendable
    internal fun <R : Any> FlowSession.sendAndReceiveWithRetry(receiveType: Class<R>, payload: Any): UntrustworthyData<R> {
        val request = FlowIORequest.SendAndReceive(
                sessionToMessage = mapOf(this to payload.serialize(context = SerializationDefaults.P2P_CONTEXT)),
                shouldRetrySend = true
        )
        return stateMachine.suspend(request, maySkipCheckpoint = false)[this]!!.checkPayloadIs(receiveType)
    }

    @Suspendable
    internal inline fun <reified R : Any> FlowSession.sendAndReceiveWithRetry(payload: Any): UntrustworthyData<R> {
        return sendAndReceiveWithRetry(R::class.java, payload)
    }

=======
    val ourIdentity: Party get() = stateMachine.ourIdentity

    // Used to implement the deprecated send/receive functions using Party. When such a deprecated function is used we
    // create a fresh session for the Party, put it here and use it in subsequent deprecated calls.
    private val deprecatedPartySessionMap = HashMap<Party, FlowSession>()
    private fun getDeprecatedSessionForParty(party: Party): FlowSession {
        return deprecatedPartySessionMap.getOrPut(party) { initiateFlow(party) }
    }
    /**
     * Returns a [FlowInfo] object describing the flow [otherParty] is using. With [FlowInfo.flowVersion] it
     * provides the necessary information needed for the evolution of flows and enabling backwards compatibility.
     *
     * This method can be called before any send or receive has been done with [otherParty]. In such a case this will force
     * them to start their flow.
     */
    @Deprecated("Use FlowSession.getCounterpartyFlowInfo()", level = DeprecationLevel.WARNING)
    @Suspendable
    fun getFlowInfo(otherParty: Party): FlowInfo = getDeprecatedSessionForParty(otherParty).getCounterpartyFlowInfo()

    /**
     * Serializes and queues the given [payload] object for sending to the [otherParty]. Suspends until a response
     * is received, which must be of the given [R] type.
     *
     * Remember that when receiving data from other parties the data should not be trusted until it's been thoroughly
     * verified for consistency and that all expectations are satisfied, as a malicious peer may send you subtly
     * corrupted data in order to exploit your code.
     *
     * Note that this function is not just a simple send+receive pair: it is more efficient and more correct to
     * use this when you expect to do a message swap than do use [send] and then [receive] in turn.
     *
     * @return an [UntrustworthyData] wrapper around the received object.
     */
    @Deprecated("Use FlowSession.sendAndReceive()", level = DeprecationLevel.WARNING)
    inline fun <reified R : Any> sendAndReceive(otherParty: Party, payload: Any): UntrustworthyData<R> {
        return sendAndReceive(R::class.java, otherParty, payload)
    }

    /**
     * Serializes and queues the given [payload] object for sending to the [otherParty]. Suspends until a response
     * is received, which must be of the given [receiveType]. Remember that when receiving data from other parties the data
     * should not be trusted until it's been thoroughly verified for consistency and that all expectations are
     * satisfied, as a malicious peer may send you subtly corrupted data in order to exploit your code.
     *
     * Note that this function is not just a simple send+receive pair: it is more efficient and more correct to
     * use this when you expect to do a message swap than do use [send] and then [receive] in turn.
     *
     * @return an [UntrustworthyData] wrapper around the received object.
     */
    @Deprecated("Use FlowSession.sendAndReceive()", level = DeprecationLevel.WARNING)
    @Suspendable
    open fun <R : Any> sendAndReceive(receiveType: Class<R>, otherParty: Party, payload: Any): UntrustworthyData<R> {
        return getDeprecatedSessionForParty(otherParty).sendAndReceive(receiveType, payload)
    }

    /**
     * Suspends until the specified [otherParty] sends us a message of type [R].
     *
     * Remember that when receiving data from other parties the data should not be trusted until it's been thoroughly
     * verified for consistency and that all expectations are satisfied, as a malicious peer may send you subtly
     * corrupted data in order to exploit your code.
     */
    @Deprecated("Use FlowSession.receive()", level = DeprecationLevel.WARNING)
    inline fun <reified R : Any> receive(otherParty: Party): UntrustworthyData<R> = receive(R::class.java, otherParty)

    /**
     * Suspends until the specified [otherParty] sends us a message of type [receiveType].
     *
     * Remember that when receiving data from other parties the data should not be trusted until it's been thoroughly
     * verified for consistency and that all expectations are satisfied, as a malicious peer may send you subtly
     * corrupted data in order to exploit your code.
     *
     * @return an [UntrustworthyData] wrapper around the received object.
     */
    @Deprecated("Use FlowSession.receive()", level = DeprecationLevel.WARNING)
    @Suspendable
    open fun <R : Any> receive(receiveType: Class<R>, otherParty: Party): UntrustworthyData<R> {
        return getDeprecatedSessionForParty(otherParty).receive(receiveType)
    }

    /**
     * Queues the given [payload] for sending to the [otherParty] and continues without suspending.
     *
     * Note that the other party may receive the message at some arbitrary later point or not at all: if [otherParty]
     * is offline then message delivery will be retried until it comes back or until the message is older than the
     * network's event horizon time.
     */
    @Deprecated("Use FlowSession.send()", level = DeprecationLevel.WARNING)
    @Suspendable
    open fun send(otherParty: Party, payload: Any) {
        getDeprecatedSessionForParty(otherParty).send(payload)
    }
>>>>>>> 640e5c60

    @Suspendable
    internal fun <R : Any> FlowSession.sendAndReceiveWithRetry(receiveType: Class<R>, payload: Any): UntrustworthyData<R> {
        val request = FlowIORequest.SendAndReceive(
                sessionToMessage = mapOf(this to payload.serialize(context = SerializationDefaults.P2P_CONTEXT)),
                shouldRetrySend = true
        )
        return stateMachine.suspend(request, maySkipCheckpoint = false)[this]!!.checkPayloadIs(receiveType)
    }

    @Suspendable
    internal inline fun <reified R : Any> FlowSession.sendAndReceiveWithRetry(payload: Any): UntrustworthyData<R> {
        return sendAndReceiveWithRetry(R::class.java, payload)
    }


    /** Suspends until a message has been received for each session in the specified [sessions].
     *
     * Consider [receiveAll(receiveType: Class<R>, sessions: List<FlowSession>): List<UntrustworthyData<R>>] when the same type is expected from all sessions.
     *
     * Remember that when receiving data from other parties the data should not be trusted until it's been thoroughly
     * verified for consistency and that all expectations are satisfied, as a malicious peer may send you subtly
     * corrupted data in order to exploit your code.
     *
     * @returns a [Map] containing the objects received, wrapped in an [UntrustworthyData], by the [FlowSession]s who sent them.
     */
    @Suspendable
    @JvmOverloads
    open fun receiveAllMap(sessions: Map<FlowSession, Class<out Any>>, maySkipCheckpoint: Boolean = false): Map<FlowSession, UntrustworthyData<Any>> {
        enforceNoPrimitiveInReceive(sessions.values)
        val replies = stateMachine.suspend(
                ioRequest = FlowIORequest.Receive(sessions.keys.toNonEmptySet()),
                maySkipCheckpoint = maySkipCheckpoint
        )
        return replies.mapValues { (session, payload) -> payload.checkPayloadIs(sessions[session]!!) }
    }

    /**
     * Suspends until a message has been received for each session in the specified [sessions].
     *
     * Consider [sessions: Map<FlowSession, Class<out Any>>): Map<FlowSession, UntrustworthyData<Any>>] when sessions are expected to receive different types.
     *
     * Remember that when receiving data from other parties the data should not be trusted until it's been thoroughly
     * verified for consistency and that all expectations are satisfied, as a malicious peer may send you subtly
     * corrupted data in order to exploit your code.
     *
     * @returns a [List] containing the objects received, wrapped in an [UntrustworthyData], with the same order of [sessions].
     */
    @Suspendable
    @JvmOverloads
    open fun <R : Any> receiveAll(receiveType: Class<R>, sessions: List<FlowSession>, maySkipCheckpoint: Boolean = false): List<UntrustworthyData<R>> {
        enforceNoPrimitiveInReceive(listOf(receiveType))
        enforceNoDuplicates(sessions)
        return castMapValuesToKnownType(receiveAllMap(associateSessionsToReceiveType(receiveType, sessions)))
    }

    /**
     * Invokes the given subflow. This function returns once the subflow completes successfully with the result
     * returned by that subflow's [call] method. If the subflow has a progress tracker, it is attached to the
     * current step in this flow's progress tracker.
     *
     * If the subflow is not an initiating flow (i.e. not annotated with [InitiatingFlow]) then it will continue to use
     * the existing sessions this flow has created with its counterparties. This allows for subflows which can act as
     * building blocks for other flows, for example removing the boilerplate of common sequences of sends and receives.
     *
     * @throws FlowException This is either thrown by [subLogic] itself or propagated from any of the remote
     * [FlowLogic]s it communicated with. The subflow can be retried by catching this exception.
     */
    @Suspendable
    @Throws(FlowException::class)
    open fun <R> subFlow(subLogic: FlowLogic<R>): R {
        subLogic.stateMachine = stateMachine
        maybeWireUpProgressTracking(subLogic)
        logger.debug { "Calling subflow: $subLogic" }
        val result = stateMachine.subFlow(subLogic)
        logger.debug { "Subflow finished with result ${result.toString().abbreviate(300)}" }
        // It's easy to forget this when writing flows so we just step it to the DONE state when it completes.
        subLogic.progressTracker?.currentStep = ProgressTracker.DONE
        return result
    }

    /**
     * Flows can call this method to ensure that the active FlowInitiator is authorised for a particular action.
     * This provides fine grained control over application level permissions, when RPC control over starting the flow is insufficient,
     * or the permission is runtime dependent upon the choices made inside long lived flow code.
     * For example some users may have restricted limits on how much cash they can transfer, or whether they can change certain fields.
     * An audit event is always recorded whenever this method is used.
     * If the permission is not granted for the FlowInitiator a FlowException is thrown.
     * @param permissionName is a string representing the desired permission. Each flow is given a distinct namespace for these permissions.
     * @param extraAuditData in the audit log for this permission check these extra key value pairs will be recorded.
     */
    @Throws(FlowException::class)
    fun checkFlowPermission(permissionName: String, extraAuditData: Map<String, String>) {
        stateMachine.checkFlowPermission(permissionName, extraAuditData)
    }

    /**
     * Flows can call this method to record application level flow audit events
     * @param eventType is a string representing the type of event. Each flow is given a distinct namespace for these names.
     * @param comment a general human readable summary of the event.
     * @param extraAuditData in the audit log for this permission check these extra key value pairs will be recorded.
     */
    fun recordAuditEvent(eventType: String, comment: String, extraAuditData: Map<String, String>) {
        stateMachine.recordAuditEvent(eventType, comment, extraAuditData)
    }

    /**
     * Override this to provide a [ProgressTracker]. If one is provided and stepped, the framework will do something
     * helpful with the progress reports e.g record to the audit service. If this flow is invoked as a subflow of another,
     * then the tracker will be made a child of the current step in the parent. If it's null, this flow doesn't track
     * progress.
     *
     * Note that this has to return a tracker before the flow is invoked. You can't change your mind half way
     * through.
     */
    open val progressTracker: ProgressTracker? = null

    /**
     * This is where you fill out your business logic.
     */
    @Suspendable
    @Throws(FlowException::class)
    abstract fun call(): T

    /**
     * Returns a pair of the current progress step, as a string, and an observable of stringified changes to the
     * [progressTracker].
     *
     * @return Returns null if this flow has no progress tracker.
     */
    fun track(): DataFeed<String, String>? {
        // TODO this is not threadsafe, needs an atomic get-step-and-subscribe
        return progressTracker?.let {
            DataFeed(it.currentStep.label, it.changes.map { it.toString() })
        }
    }

    /**
     * Returns a pair of the current progress step index (as integer) in steps tree of current [progressTracker], and an observable
     * of its upcoming changes.
     *
     * @return Returns null if this flow has no progress tracker.
     */
    fun trackStepsTreeIndex(): DataFeed<Int, Int>? {
        // TODO this is not threadsafe, needs an atomic get-step-and-subscribe
        return progressTracker?.let {
            DataFeed(it.stepsTreeIndex, it.stepsTreeIndexChanges)
        }
    }

    /**
     * Returns a pair of the current steps tree of current [progressTracker] as pairs of zero-based depth and stringified step
     * label and observable of upcoming changes to the structure.
     *
     * @return Returns null if this flow has no progress tracker.
     */
    fun trackStepsTree(): DataFeed<List<Pair<Int,String>>, List<Pair<Int,String>>>? {
        // TODO this is not threadsafe, needs an atomic get-step-and-subscribe
        return progressTracker?.let {
            DataFeed(it.allStepsLabels, it.stepsTreeChanges)
        }
    }

    /**
     * Suspends the flow until the transaction with the specified ID is received, successfully verified and
     * sent to the vault for processing. Note that this call suspends until the transaction is considered
     * valid by the local node, but that doesn't imply the vault will consider it relevant.
     */
    @Suspendable
    @JvmOverloads
    fun waitForLedgerCommit(hash: SecureHash, maySkipCheckpoint: Boolean = false): SignedTransaction {
        val request = FlowIORequest.WaitForLedgerCommit(hash)
        return stateMachine.suspend(request, maySkipCheckpoint = maySkipCheckpoint)
    }

    /**
     * Returns a shallow copy of the Quasar stack frames at the time of call to [flowStackSnapshot]. Use this to inspect
     * what objects would be serialised at the time of call to a suspending action (e.g. send/receive).
     * Note: This logic is only available during tests and is not meant to be used during the production deployment.
     * Therefore the default implementation does nothing.
     */
    @Suspendable
    fun flowStackSnapshot(): FlowStackSnapshot? = stateMachine.flowStackSnapshot(this::class.java)

    /**
     * Persists a shallow copy of the Quasar stack frames at the time of call to [persistFlowStackSnapshot].
     * Use this to track the monitor evolution of the quasar stack values during the flow execution.
     * The flow stack snapshot is stored in a file located in {baseDir}/flowStackSnapshots/YYYY-MM-DD/{flowId}/
     * where baseDir is the node running directory and flowId is the flow unique identifier generated by the platform.
     *
     * Note: With respect to the [flowStackSnapshot], the snapshot being persisted by this method is partial,
     * meaning that only flow relevant traces and local variables are persisted.
     * Also, this logic is only available during tests and is not meant to be used during the production deployment.
     * Therefore the default implementation does nothing.
     */
    @Suspendable
    fun persistFlowStackSnapshot() = stateMachine.persistFlowStackSnapshot(this::class.java)

    ////////////////////////////////////////////////////////////////////////////////////////////////////////////

    private var _stateMachine: FlowStateMachine<*>? = null
    /**
     * @suppress
     * Internal only. Reference to the [co.paralleluniverse.fibers.Fiber] instance that is the top level controller for
     * the entire flow. When inside a flow this is equivalent to [co.paralleluniverse.strands.Strand.currentStrand]. This
     * is public only because it must be accessed across module boundaries.
     */
    var stateMachine: FlowStateMachine<*>
        @CordaInternal
        get() = _stateMachine ?: throw IllegalStateException("This can only be done after the flow has been started.")
        @CordaInternal
        set(value) {
            _stateMachine = value
        }

    private fun maybeWireUpProgressTracking(subLogic: FlowLogic<*>) {
        val ours = progressTracker
        val theirs = subLogic.progressTracker
        if (ours != null && theirs != null) {
            if (ours.currentStep == ProgressTracker.UNSTARTED) {
                logger.warn("ProgressTracker has not been started")
                ours.nextStep()
            }
            ours.setChildProgressTracker(ours.currentStep, theirs)
        }
    }

    private fun enforceNoDuplicates(sessions: List<FlowSession>) {
        require(sessions.size == sessions.toSet().size) { "A flow session can only appear once as argument." }
    }

    private fun enforceNoPrimitiveInReceive(types: Collection<Class<*>>) {
        val primitiveTypes = types.filter { it.isPrimitive }
        require(primitiveTypes.isEmpty()) { "Cannot receive primitive type(s) $primitiveTypes" }
    }

    private fun <R> associateSessionsToReceiveType(receiveType: Class<R>, sessions: List<FlowSession>): Map<FlowSession, Class<R>> {
        return sessions.associateByTo(LinkedHashMap(), { it }, { receiveType })
    }

    private fun <R> castMapValuesToKnownType(map: Map<FlowSession, UntrustworthyData<Any>>): List<UntrustworthyData<R>> {
        return map.values.map { uncheckedCast<Any, UntrustworthyData<R>>(it) }
    }
}

/**
 * Version and name of the CorDapp hosting the other side of the flow.
 */
@CordaSerializable
data class FlowInfo(
        /**
         * The integer flow version the other side is using.
         * @see InitiatingFlow
         */
        val flowVersion: Int,
        /**
         * Name of the CorDapp jar hosting the flow, without the .jar extension. It will include a unique identifier
         * to deduplicate it from other releases of the same CorDapp, typically a version string. See the
         * [CorDapp JAR format](https://docs.corda.net/cordapp-build-systems.html#cordapp-jar-format) for more details.
         */
        val appName: String)<|MERGE_RESOLUTION|>--- conflicted
+++ resolved
@@ -16,7 +16,10 @@
 import net.corda.core.crypto.SecureHash
 import net.corda.core.identity.Party
 import net.corda.core.identity.PartyAndCertificate
-import net.corda.core.internal.*
+import net.corda.core.internal.FlowIORequest
+import net.corda.core.internal.FlowStateMachine
+import net.corda.core.internal.abbreviate
+import net.corda.core.internal.uncheckedCast
 import net.corda.core.messaging.DataFeed
 import net.corda.core.node.NodeInfo
 import net.corda.core.node.ServiceHub
@@ -141,25 +144,6 @@
      * Note: The current implementation returns the single identity of the node. This will change once multiple identities
      * is implemented.
      */
-<<<<<<< HEAD
-
-    val ourIdentity: Party get() = stateMachine.ourIdentity
-
-    @Suspendable
-    internal fun <R : Any> FlowSession.sendAndReceiveWithRetry(receiveType: Class<R>, payload: Any): UntrustworthyData<R> {
-        val request = FlowIORequest.SendAndReceive(
-                sessionToMessage = mapOf(this to payload.serialize(context = SerializationDefaults.P2P_CONTEXT)),
-                shouldRetrySend = true
-        )
-        return stateMachine.suspend(request, maySkipCheckpoint = false)[this]!!.checkPayloadIs(receiveType)
-    }
-
-    @Suspendable
-    internal inline fun <reified R : Any> FlowSession.sendAndReceiveWithRetry(payload: Any): UntrustworthyData<R> {
-        return sendAndReceiveWithRetry(R::class.java, payload)
-    }
-
-=======
     val ourIdentity: Party get() = stateMachine.ourIdentity
 
     // Used to implement the deprecated send/receive functions using Party. When such a deprecated function is used we
@@ -251,7 +235,6 @@
     open fun send(otherParty: Party, payload: Any) {
         getDeprecatedSessionForParty(otherParty).send(payload)
     }
->>>>>>> 640e5c60
 
     @Suspendable
     internal fun <R : Any> FlowSession.sendAndReceiveWithRetry(receiveType: Class<R>, payload: Any): UntrustworthyData<R> {
