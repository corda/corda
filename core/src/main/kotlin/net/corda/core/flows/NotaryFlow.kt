--- conflicted
+++ resolved
@@ -99,10 +99,10 @@
      * The [SendTransactionWithRetry] flow is equivalent to [SendTransactionFlow] but using [sendAndReceiveWithRetry]
      * instead of [sendAndReceive], [SendTransactionWithRetry] is intended to be use by the notary client only.
      */
-    private class SendTransactionWithRetry(otherSide: Party, stx: SignedTransaction) : SendTransactionFlow(otherSide, stx) {
+    private class SendTransactionWithRetry(otherSideSession: Party, stx: SignedTransaction) : SendTransactionFlow(otherSide, stx) {
         @Suspendable
-        override fun sendPayloadAndReceiveDataRequest(otherSide: Party, payload: Any): UntrustworthyData<FetchDataFlow.Request> {
-            return sendAndReceiveWithRetry(otherSide, payload)
+        override fun sendPayloadAndReceiveDataRequest(otherSideSession: Party, payload: Any): UntrustworthyData<FetchDataFlow.Request> {
+            return otherSideSession.sendAndReceiveWithRetry(payload)
         }
     }
 
@@ -161,16 +161,4 @@
     data class TransactionInvalid(val cause: Throwable) : NotaryError() {
         override fun toString() = cause.toString()
     }
-<<<<<<< HEAD
-}
-
-/**
- * The [SendTransactionWithRetry] flow is equivalent to [SendTransactionFlow] but using [FlowSession.sendAndReceiveWithRetry]
- * instead of [FlowSession.sendAndReceive], [SendTransactionWithRetry] is intended to be use by the notary client only.
- */
-private class SendTransactionWithRetry(otherSideSession: FlowSession, stx: SignedTransaction) : SendTransactionFlow(otherSideSession, stx) {
-    @Suspendable
-    override fun sendPayloadAndReceiveDataRequest(otherSideSession: FlowSession, payload: Any) = otherSideSession.sendAndReceiveWithRetry<FetchDataFlow.Request>(payload)
-=======
->>>>>>> fd57cf1c
 }