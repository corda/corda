--- conflicted
+++ resolved
@@ -217,14 +217,10 @@
                     }
                     notarisedTxn
                 } catch (e: NotaryException) {
-                    if (e.error is NotaryError.Conflict && useTwoPhaseFinality) {
-                        (serviceHub as ServiceHubCoreInternal).removeUnnotarisedTransaction(e.error.txId)
-                        val overridePropagateDoubleSpendErrorToPeers = propagateDoubleSpendErrorToPeers
-                                ?: (serviceHub.cordappProvider.getAppContext().cordapp.targetPlatformVersion >= PlatformVersionSwitches.TWO_PHASE_FINALITY)
-                        if (overridePropagateDoubleSpendErrorToPeers && newPlatformSessions.isNotEmpty()) {
-                            broadcastDoubleSpendError(newPlatformSessions, e)
-                        } else sleep(Duration.ZERO) // force checkpoint to persist db update.
-                    }
+                    (serviceHub as ServiceHubCoreInternal).removeUnnotarisedTransaction(transaction.id)
+                    if (newPlatformSessions.isNotEmpty()) {
+                        broadcastNotaryError(newPlatformSessions, e)
+                    } else sleep(Duration.ZERO) // force checkpoint to persist db update.
                     throw e
                 }
             }
@@ -242,7 +238,6 @@
             broadcastToOtherParticipants(externalTxParticipants, oldPlatformSessions, stxn)
             return stxn
         }
-<<<<<<< HEAD
         else {
             val stxn = if (requiresNotarisation) {
                 notarise().first
@@ -250,16 +245,6 @@
             recordTransactionLocally(stxn)
             broadcastToOtherParticipants(externalTxParticipants, newPlatformSessions + oldPlatformSessions, stxn)
             return stxn
-=======
-        catch (e: NotaryException) {
-            if (useTwoPhaseFinality) {
-                (serviceHub as ServiceHubCoreInternal).removeUnnotarisedTransaction(transaction.id)
-                if (newPlatformSessions.isNotEmpty()) {
-                    broadcastNotaryError(newPlatformSessions, e)
-                } else sleep(Duration.ZERO) // force checkpoint to persist db update.
-            }
-            throw e
->>>>>>> 1d4feedc
         }
     }
 
@@ -305,12 +290,6 @@
                 }
             }
         }
-    }
-
-    @Suspendable
-    private fun triggerExit(session: FlowSession) {
-        sleep(Duration.ZERO)
-        logger.info("triggerExit")
     }
 
     @Suspendable
@@ -509,14 +488,9 @@
  */
 class ReceiveFinalityFlow @JvmOverloads constructor(private val otherSideSession: FlowSession,
                                                     private val expectedTxId: SecureHash? = null,
-<<<<<<< HEAD
-                                                    private val statesToRecord: StatesToRecord = ONLY_RELEVANT) : FlowLogic<SignedTransaction>() {
-    @Suppress("ComplexMethod", "NestedBlockDepth")
-=======
                                                     private val statesToRecord: StatesToRecord = ONLY_RELEVANT,
                                                     private val handlePropagatedNotaryError: Boolean? = null) : FlowLogic<SignedTransaction>() {
-    @Suppress("ComplexMethod")
->>>>>>> 1d4feedc
+    @Suppress("ComplexMethod", "NestedBlockDepth")
     @Suspendable
     override fun call(): SignedTransaction {
         val stx = subFlow(ReceiveTransactionFlow(otherSideSession, checkSufficientSignatures = false, statesToRecord = statesToRecord, deferredAck = true))
@@ -530,7 +504,6 @@
                     (serviceHub as ServiceHubCoreInternal).recordUnnotarisedTransaction(stx,
                             FlowTransactionMetadata(otherSideSession.counterparty.name, statesToRecord))
                 }
-<<<<<<< HEAD
                 otherSideSession.send(FetchDataFlow.Request.End) // Finish fetching data (deferredAck)
                 logger.info("Peer recorded transaction without notary signature. Waiting to receive notary signature.")
                 try {
@@ -540,21 +513,18 @@
                         (serviceHub as ServiceHubCoreInternal).finalizeTransactionWithExtraSignatures(stx, notarySignatures, statesToRecord)
                         logger.info("Peer finalised transaction with notary signature.")
                     }
-                } catch (throwable: NotaryException) {
-                    if (throwable.error is NotaryError.Conflict) {
-                        logger.info("Peer received double spend error.")
+                } catch (e: NotaryException) {
+                    logger.info("Peer received notary error.")
+                    val overrideHandlePropagatedNotaryError = handlePropagatedNotaryError ?:
+                    (serviceHub.cordappProvider.getAppContext().cordapp.targetPlatformVersion >= PlatformVersionSwitches.TWO_PHASE_FINALITY)
+                    if (overrideHandlePropagatedNotaryError) {
                         (serviceHub as ServiceHubCoreInternal).removeUnnotarisedTransaction(stx.id)
                         sleep(Duration.ZERO) // force checkpoint to persist db update.
+                        throw e
                     }
-                    throw throwable
-                } catch (e: UnexpectedFlowEndException) {
-                    (serviceHub as ServiceHubCoreInternal).removeUnnotarisedTransaction(stx.id)
-                    sleep(Duration.ZERO) // force checkpoint to persist db update.
-                    throw UnexpectedFlowEndException(
-                            "${otherSideSession.counterparty} has finished prematurely whilst awaiting transaction notary signature.",
-                            e.cause,
-                            e.originalErrorId
-                    )
+                    else {
+                        otherSideSession.receive<Any>() // simulate unexpected flow end
+                    }
                 }
             } else {
                 serviceHub.telemetryServiceInternal.span("${this::class.java.name}#finalizeTransaction", flowLogic = this) {
@@ -563,20 +533,6 @@
                     logger.info("Peer recorded transaction with recovery metadata.")
                 }
                 otherSideSession.send(FetchDataFlow.Request.End) // Finish fetching data (deferredAck)
-=======
-            } catch (e: NotaryException) {
-                logger.info("Peer received notary error.")
-                val overrideHandlePropagatedNotaryError = handlePropagatedNotaryError ?:
-                    (serviceHub.cordappProvider.getAppContext().cordapp.targetPlatformVersion >= PlatformVersionSwitches.TWO_PHASE_FINALITY)
-                if (overrideHandlePropagatedNotaryError) {
-                    (serviceHub as ServiceHubCoreInternal).removeUnnotarisedTransaction(stx.id)
-                    sleep(Duration.ZERO) // force checkpoint to persist db update.
-                    throw e
-                }
-                else {
-                    otherSideSession.receive<Any>() // simulate unexpected flow end
-                }
->>>>>>> 1d4feedc
             }
         } else {
             serviceHub.telemetryServiceInternal.span("${this::class.java.name}#recordTransactions", flowLogic = this) {
