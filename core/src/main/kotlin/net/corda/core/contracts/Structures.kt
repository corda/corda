@file:JvmName("Structures")

package net.corda.core.contracts

import net.corda.core.crypto.SecureHash
import net.corda.core.crypto.secureRandomBytes
import net.corda.core.flows.FlowLogicRef
import net.corda.core.flows.FlowLogicRefFactory
import net.corda.core.identity.AbstractParty
import net.corda.core.identity.Party
import net.corda.core.serialization.CordaSerializable
import net.corda.core.serialization.serialize
import net.corda.core.transactions.LedgerTransaction
import net.corda.core.utilities.OpaqueBytes
import java.security.PublicKey
import java.time.Instant

/** Implemented by anything that can be named by a secure hash value (e.g. transactions, attachments). */
interface NamedByHash {
    val id: SecureHash
}

<<<<<<< HEAD
// DOCSTART 1
/**
 * A contract state (or just "state") contains opaque data used by a contract program. It can be thought of as a disk
 * file that the program can use to persist data across transactions. States are immutable: once created they are never
 * updated, instead, any changes must generate a new successor state. States can be updated (consumed) only once: the
 * notary is responsible for ensuring there is no "double spending" by only signing a transaction if the input states
 * are all free.
 */
@CordaSerializable
interface ContractState {
    /**
     * An instance of the contract class that will verify this state.
     *
     * # Discussion
     *
     * This field is not the final design, it's just a piece of temporary scaffolding. Once the contract sandbox is
     * further along, this field will become a description of which attachments are acceptable for defining the
     * contract.
     *
     * Recall that an attachment is a zip file that can be referenced from any transaction. The contents of the
     * attachments are merged together and cannot define any overlapping files, thus for any given transaction there
     * is a miniature file system in which each file can be precisely mapped to the defining attachment.
     *
     * Attachments may contain many things (data files, legal documents, etc) but mostly they contain JVM bytecode.
     * The class files inside define not only [Contract] implementations but also the classes that define the states.
     * Within the rest of a transaction, user-providable components are referenced by name only.
     *
     * This means that a smart contract in Corda does two things:
     *
     * 1. Define the data structures that compose the ledger (the states)
     * 2. Define the rules for updating those structures
     *
     * The first is merely a utility role ... in theory contract code could manually parse byte streams by hand.
     * The second is vital to the integrity of the ledger. So this field needs to be able to express constraints like:
     *
     * - Only attachment 733c350f396a727655be1363c06635ba355036bd54a5ed6e594fd0b5d05f42f6 may be used with this state.
     * - Any attachment signed by public key 2d1ce0e330c52b8055258d776c40 may be used with this state.
     * - Attachments (1, 2, 3) may all be used with this state.
     *
     * and so on. In this way it becomes possible for the business logic governing a state to be evolved, if the
     * constraints are flexible enough.
     *
     * Because contract classes often also define utilities that generate relevant transactions, and because attachments
     * cannot know their own hashes, we will have to provide various utilities to assist with obtaining the right
     * code constraints from within the contract code itself.
     *
     * TODO: Implement the above description. See COR-226
     */
    val contract: Contract

    /**
     * A _participant_ is any party that is able to consume this state in a valid transaction.
     *
     * The list of participants is required for certain types of transactions. For example, when changing the notary
     * for this state, every participant has to be involved and approve the transaction
     * so that they receive the updated state, and don't end up in a situation where they can no longer use a state
     * they possess, since someone consumed that state during the notary change process.
     *
     * The participants list should normally be derived from the contents of the state.
     */
    val participants: List<AbstractParty>
}
// DOCEND 1

// DOCSTART 4
/**
 * A wrapper for [ContractState] containing additional platform-level state information.
 * This is the definitive state that is stored on the ledger and used in transaction outputs.
 */
@CordaSerializable
data class TransactionState<out T : ContractState> @JvmOverloads constructor(
        /** The custom contract state */
        val data: T,
        /** Identity of the notary that ensures the state is not used as an input to a transaction more than once */
        val notary: Party,
        /**
         * All contract states may be _encumbered_ by up to one other state.
         *
         * The encumbrance state, if present, forces additional controls over the encumbered state, since the platform checks
         * that the encumbrance state is present as an input in the same transaction that consumes the encumbered state, and
         * the contract code and rules of the encumbrance state will also be verified during the execution of the transaction.
         * For example, a cash contract state could be encumbered with a time-lock contract state; the cash state is then only
         * processable in a transaction that verifies that the time specified in the encumbrance time-lock has passed.
         *
         * The encumbered state refers to another by index, and the referred encumbrance state
         * is an output state in a particular position on the same transaction that created the encumbered state. An alternative
         * implementation would be encumbering by reference to a [StateRef], which would allow the specification of encumbrance
         * by a state created in a prior transaction.
         *
         * Note that an encumbered state that is being consumed must have its encumbrance consumed in the same transaction,
         * otherwise the transaction is not valid.
         */
        val encumbrance: Int? = null,
        /**
         * A validator for the contract attachments on the transaction.
         */
        val constraint: AttachmentConstraint = AlwaysAcceptAttachmentConstraint)
// DOCEND 4

/** Wraps the [ContractState] in a [TransactionState] object */
infix fun <T : ContractState> T.`with notary`(newNotary: Party) = withNotary(newNotary)

infix fun <T : ContractState> T.withNotary(newNotary: Party) = TransactionState(this, newNotary)

=======
>>>>>>> bc6628a0
/**
 * The [Issued] data class holds the details of an on ledger digital asset.
 * In particular it gives the public credentials of the entity that created these digital tokens
 * and the particular product represented.
 *
 * @param P the class type of product underlying the definition, for example [java.util.Currency].
 * @property issuer The [AbstractParty] details of the entity which issued the asset
 * and a reference blob, which can contain other details related to the token creation e.g. serial number,
 * warehouse location, etc.
 * The issuer is the gatekeeper for creating, or destroying the tokens on the digital ledger and
 * only their [PrivateKey] signature can authorise transactions that do not conserve the total number
 * of tokens on the ledger.
 * Other identities may own the tokens, but they can only create transactions that conserve the total token count.
 * Typically the issuer is also a well know organisation that can convert digital tokens to external assets
 * and thus underwrites the digital tokens.
 * Different issuer values may coexist for a particular product, but these cannot be merged.
 * @property product The details of the specific product represented by these digital tokens. The value
 * of product may differentiate different kinds of asset within the same logical class e.g the currency, or
 * it may just be a type marker for a single custom asset.
 */
@CordaSerializable
data class Issued<out P : Any>(val issuer: PartyAndReference, val product: P) {
    override fun toString() = "$product issued by $issuer"
}

/**
 * Strips the issuer and returns an [Amount] of the raw token directly. This is useful when you are mixing code that
 * cares about specific issuers with code that will accept any, or which is imposing issuer constraints via some
 * other mechanism and the additional type safety is not wanted.
 */
fun <T : Any> Amount<Issued<T>>.withoutIssuer(): Amount<T> = Amount(quantity, token.product)

// DOCSTART 3

/**
 * Return structure for [OwnableState.withNewOwner]
 */
data class CommandAndState(val command: CommandData, val ownableState: OwnableState)

/**
 * A contract state that can have a single owner.
 */
interface OwnableState : ContractState {
    /** There must be a MoveCommand signed by this key to claim the amount. */
    val owner: AbstractParty

    /** Copies the underlying data structure, replacing the owner field with this new value and leaving the rest alone. */
    fun withNewOwner(newOwner: AbstractParty): CommandAndState
}
// DOCEND 3

/** Something which is scheduled to happen at a point in time. */
interface Scheduled {
    val scheduledAt: Instant
}

/**
 * Represents a contract state (unconsumed output) of type [LinearState] and a point in time that a lifecycle event is
 * expected to take place for that contract state.
 *
 * This is effectively the input to a scheduler, which wakes up at that point in time and asks the contract state what
 * lifecycle processing needs to take place.  e.g. a fixing or a late payment etc.
 */
data class ScheduledStateRef(val ref: StateRef, override val scheduledAt: Instant) : Scheduled

/**
 * This class represents the lifecycle activity that a contract state of type [LinearState] would like to perform at a
 * given point in time. e.g. run a fixing flow.
 *
 * Note the use of [FlowLogicRef] to represent a safe way to transport a [net.corda.core.flows.FlowLogic] out of the
 * contract sandbox.
 *
 * Currently we support only flow based activities as we expect there to be a transaction generated off the back of
 * the activity, otherwise we have to start tracking secondary state on the platform of which scheduled activities
 * for a particular [ContractState] have been processed/fired etc.  If the activity is not "on ledger" then the
 * scheduled activity shouldn't be either.
 */
data class ScheduledActivity(val logicRef: FlowLogicRef, override val scheduledAt: Instant) : Scheduled

// DOCSTART 2
/**
 * A state that evolves by superseding itself, all of which share the common "linearId".
 *
 * This simplifies the job of tracking the current version of certain types of state in e.g. a vault.
 */
interface LinearState : ContractState {
    /**
     * Unique id shared by all LinearState states throughout history within the vaults of all parties.
     * Verify methods should check that one input and one output share the id in a transaction,
     * except at issuance/termination.
     */
    val linearId: UniqueIdentifier
}
// DOCEND 2

interface SchedulableState : ContractState {
    /**
     * Indicate whether there is some activity to be performed at some future point in time with respect to this
     * [ContractState], what that activity is and at what point in time it should be initiated.
     * This can be used to implement deadlines for payment or processing of financial instruments according to a schedule.
     *
     * The state has no reference to it's own StateRef, so supply that for use as input to any FlowLogic constructed.
     *
     * @return null if there is no activity to schedule.
     */
    fun nextScheduledActivity(thisStateRef: StateRef, flowLogicRefFactory: FlowLogicRefFactory): ScheduledActivity?
}

/** Returns the SHA-256 hash of the serialised contents of this state (not cached!) */
fun ContractState.hash(): SecureHash = SecureHash.sha256(serialize().bytes)

/**
 * A stateref is a pointer (reference) to a state, this is an equivalent of an "outpoint" in Bitcoin. It records which
 * transaction defined the state and where in that transaction it was.
 */
@CordaSerializable
// DOCSTART 8
data class StateRef(val txhash: SecureHash, val index: Int) {
    override fun toString() = "$txhash($index)"
}
// DOCEND 8

/** A StateAndRef is simply a (state, ref) pair. For instance, a vault (which holds available assets) contains these. */
@CordaSerializable
// DOCSTART 7
data class StateAndRef<out T : ContractState>(val state: TransactionState<T>, val ref: StateRef)
// DOCEND 7

/** Filters a list of [StateAndRef] objects according to the type of the states */
inline fun <reified T : ContractState> Iterable<StateAndRef<ContractState>>.filterStatesOfType(): List<StateAndRef<T>> {
    return mapNotNull { if (it.state.data is T) StateAndRef(TransactionState(it.state.data, it.state.contract, it.state.notary), it.ref) else null }
}

/**
 * Reference to something being stored or issued by a party e.g. in a vault or (more likely) on their normal
 * ledger. The reference is intended to be encrypted so it's meaningless to anyone other than the party.
 */
@CordaSerializable
data class PartyAndReference(val party: AbstractParty, val reference: OpaqueBytes) {
    override fun toString() = "$party$reference"
}

/** Marker interface for classes that represent commands */
@CordaSerializable
interface CommandData

/** Commands that inherit from this are intended to have no data items: it's only their presence that matters. */
abstract class TypeOnlyCommandData : CommandData {
    override fun equals(other: Any?) = other?.javaClass == javaClass
    override fun hashCode() = javaClass.name.hashCode()
}

/** Command data/content plus pubkey pair: the signature is stored at the end of the serialized bytes */
@CordaSerializable
data class Command<T : CommandData>(val value: T, val signers: List<PublicKey>) {
    // TODO Introduce NonEmptyList?
    init {
        require(signers.isNotEmpty()) { "The list of signers cannot be empty" }
    }

    constructor(data: T, key: PublicKey) : this(data, listOf(key))

    private fun commandDataToString() = value.toString().let { if (it.contains("@")) it.replace('$', '.').split("@")[0] else it }
    override fun toString() = "${commandDataToString()} with pubkeys ${signers.joinToString()}"
}

/** A common move command for contract states which can change owner. */
interface MoveCommand : CommandData {
    /**
     * Contract code the moved state(s) are for the attention of, for example to indicate that the states are moved in
     * order to settle an obligation contract's state object(s).
     */
    // TODO: Replace Class here with a general contract constraints object
    val contract: Class<out Contract>?
}

/** Indicates that this transaction replaces the inputs contract state to another contract state */
data class UpgradeCommand(val upgradedContractClass: ContractClassName) : CommandData

// DOCSTART 6
/** A [Command] where the signing parties have been looked up if they have a well known/recognised institutional key. */
@CordaSerializable
data class CommandWithParties<out T : CommandData>(
        val signers: List<PublicKey>,
        /** If any public keys were recognised, the looked up institutions are available here */
        val signingParties: List<Party>,
        val value: T
)
// DOCEND 6

// DOCSTART 5
/**
 * Implemented by a program that implements business logic on the shared ledger. All participants run this code for
 * every [net.corda.core.transactions.LedgerTransaction] they see on the network, for every input and output state. All
 * contracts must accept the transaction for it to be accepted: failure of any aborts the entire thing. The time is taken
 * from a trusted time-window attached to the transaction itself i.e. it is NOT necessarily the current time.
 *
 * TODO: Contract serialization is likely to change, so the annotation is likely temporary.
 */
@CordaSerializable
interface Contract {
    /**
     * Takes an object that represents a state transition, and ensures the inputs/outputs/commands make sense.
     * Must throw an exception if there's a problem that should prevent state transition. Takes a single object
     * rather than an argument so that additional data can be added without breaking binary compatibility with
     * existing contract code.
     */
    @Throws(IllegalArgumentException::class)
    fun verify(tx: LedgerTransaction)
}
// DOCEND 5

/** The annotated [Contract] implements the legal prose identified by the given URI. */
@Target(AnnotationTarget.CLASS)
@MustBeDocumented
annotation class LegalProseReference(val uri: String)

/**
 * Interface which can upgrade state objects issued by a contract to a new state object issued by a different contract.
 *
 * @param OldState the old contract state (can be [ContractState] or other common supertype if this supports upgrading
 * more than one state).
 * @param NewState the upgraded contract state.
 */
interface UpgradedContract<in OldState : ContractState, out NewState : ContractState> : Contract {
    val legacyContract: ContractClassName
    /**
     * Upgrade contract's state object to a new state object.
     *
     * @throws IllegalArgumentException if the given state object is not one that can be upgraded. This can be either
     * that the class is incompatible, or that the data inside the state object cannot be upgraded for some reason.
     */
    fun upgrade(state: OldState): NewState
}

/**
 * A privacy salt is required to compute nonces per transaction component in order to ensure that an adversary cannot
 * use brute force techniques and reveal the content of a Merkle-leaf hashed value.
 * Because this salt serves the role of the seed to compute nonces, its size and entropy should be equal to the
 * underlying hash function used for Merkle tree generation, currently [SecureHash.SHA256], which has an output of 32 bytes.
 * There are two constructors, one that generates a new 32-bytes random salt, and another that takes a [ByteArray] input.
 * The latter is required in cases where the salt value needs to be pre-generated (agreed between transacting parties),
 * but it is highlighted that one should always ensure it has sufficient entropy.
 */
@CordaSerializable
class PrivacySalt(bytes: ByteArray) : OpaqueBytes(bytes) {
    /** Constructs a salt with a randomly-generated 32 byte value. */
    constructor() : this(secureRandomBytes(32))

    init {
        require(bytes.size == 32) { "Privacy salt should be 32 bytes." }
        require(!bytes.all { it == 0.toByte() }) { "Privacy salt should not be all zeros." }
    }
}

/**
 * A convenience class for passing around a state and it's contract
 *
 * @property state A state
 * @property contract The contract that should verify the state
 */
data class StateAndContract(val state: ContractState, val contract: ContractClassName)<|MERGE_RESOLUTION|>--- conflicted
+++ resolved
@@ -20,113 +20,6 @@
     val id: SecureHash
 }
 
-<<<<<<< HEAD
-// DOCSTART 1
-/**
- * A contract state (or just "state") contains opaque data used by a contract program. It can be thought of as a disk
- * file that the program can use to persist data across transactions. States are immutable: once created they are never
- * updated, instead, any changes must generate a new successor state. States can be updated (consumed) only once: the
- * notary is responsible for ensuring there is no "double spending" by only signing a transaction if the input states
- * are all free.
- */
-@CordaSerializable
-interface ContractState {
-    /**
-     * An instance of the contract class that will verify this state.
-     *
-     * # Discussion
-     *
-     * This field is not the final design, it's just a piece of temporary scaffolding. Once the contract sandbox is
-     * further along, this field will become a description of which attachments are acceptable for defining the
-     * contract.
-     *
-     * Recall that an attachment is a zip file that can be referenced from any transaction. The contents of the
-     * attachments are merged together and cannot define any overlapping files, thus for any given transaction there
-     * is a miniature file system in which each file can be precisely mapped to the defining attachment.
-     *
-     * Attachments may contain many things (data files, legal documents, etc) but mostly they contain JVM bytecode.
-     * The class files inside define not only [Contract] implementations but also the classes that define the states.
-     * Within the rest of a transaction, user-providable components are referenced by name only.
-     *
-     * This means that a smart contract in Corda does two things:
-     *
-     * 1. Define the data structures that compose the ledger (the states)
-     * 2. Define the rules for updating those structures
-     *
-     * The first is merely a utility role ... in theory contract code could manually parse byte streams by hand.
-     * The second is vital to the integrity of the ledger. So this field needs to be able to express constraints like:
-     *
-     * - Only attachment 733c350f396a727655be1363c06635ba355036bd54a5ed6e594fd0b5d05f42f6 may be used with this state.
-     * - Any attachment signed by public key 2d1ce0e330c52b8055258d776c40 may be used with this state.
-     * - Attachments (1, 2, 3) may all be used with this state.
-     *
-     * and so on. In this way it becomes possible for the business logic governing a state to be evolved, if the
-     * constraints are flexible enough.
-     *
-     * Because contract classes often also define utilities that generate relevant transactions, and because attachments
-     * cannot know their own hashes, we will have to provide various utilities to assist with obtaining the right
-     * code constraints from within the contract code itself.
-     *
-     * TODO: Implement the above description. See COR-226
-     */
-    val contract: Contract
-
-    /**
-     * A _participant_ is any party that is able to consume this state in a valid transaction.
-     *
-     * The list of participants is required for certain types of transactions. For example, when changing the notary
-     * for this state, every participant has to be involved and approve the transaction
-     * so that they receive the updated state, and don't end up in a situation where they can no longer use a state
-     * they possess, since someone consumed that state during the notary change process.
-     *
-     * The participants list should normally be derived from the contents of the state.
-     */
-    val participants: List<AbstractParty>
-}
-// DOCEND 1
-
-// DOCSTART 4
-/**
- * A wrapper for [ContractState] containing additional platform-level state information.
- * This is the definitive state that is stored on the ledger and used in transaction outputs.
- */
-@CordaSerializable
-data class TransactionState<out T : ContractState> @JvmOverloads constructor(
-        /** The custom contract state */
-        val data: T,
-        /** Identity of the notary that ensures the state is not used as an input to a transaction more than once */
-        val notary: Party,
-        /**
-         * All contract states may be _encumbered_ by up to one other state.
-         *
-         * The encumbrance state, if present, forces additional controls over the encumbered state, since the platform checks
-         * that the encumbrance state is present as an input in the same transaction that consumes the encumbered state, and
-         * the contract code and rules of the encumbrance state will also be verified during the execution of the transaction.
-         * For example, a cash contract state could be encumbered with a time-lock contract state; the cash state is then only
-         * processable in a transaction that verifies that the time specified in the encumbrance time-lock has passed.
-         *
-         * The encumbered state refers to another by index, and the referred encumbrance state
-         * is an output state in a particular position on the same transaction that created the encumbered state. An alternative
-         * implementation would be encumbering by reference to a [StateRef], which would allow the specification of encumbrance
-         * by a state created in a prior transaction.
-         *
-         * Note that an encumbered state that is being consumed must have its encumbrance consumed in the same transaction,
-         * otherwise the transaction is not valid.
-         */
-        val encumbrance: Int? = null,
-        /**
-         * A validator for the contract attachments on the transaction.
-         */
-        val constraint: AttachmentConstraint = AlwaysAcceptAttachmentConstraint)
-// DOCEND 4
-
-/** Wraps the [ContractState] in a [TransactionState] object */
-infix fun <T : ContractState> T.`with notary`(newNotary: Party) = withNotary(newNotary)
-
-infix fun <T : ContractState> T.withNotary(newNotary: Party) = TransactionState(this, newNotary)
-
-=======
->>>>>>> bc6628a0
 /**
  * The [Issued] data class holds the details of an on ledger digital asset.
  * In particular it gives the public credentials of the entity that created these digital tokens
