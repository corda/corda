package net.corda.core.serialization

import co.paralleluniverse.fibers.Suspendable
import net.corda.core.contracts.Attachment
import net.corda.core.crypto.SecureHash
import net.corda.core.flows.FlowLogic
import net.corda.core.flows.FlowSession
import net.corda.core.flows.InitiatingFlow
import net.corda.core.flows.TestDataVendingFlow
import net.corda.core.internal.FetchAttachmentsFlow
import net.corda.core.internal.FetchDataFlow
import net.corda.core.utilities.getOrThrow
import net.corda.core.utilities.unwrap
import net.corda.node.internal.InitiatedFlowFactory
import net.corda.node.internal.StartedNode
import net.corda.node.services.persistence.NodeAttachmentService
import net.corda.node.utilities.currentDBSession
import net.corda.testing.chooseIdentity
import net.corda.testing.node.MockNetwork
import net.corda.testing.node.MockNodeArgs
import net.corda.testing.node.MockNodeParameters
import org.junit.After
import org.junit.Before
import org.junit.Test
import java.io.ByteArrayOutputStream
import java.nio.charset.StandardCharsets.UTF_8
import java.util.zip.ZipEntry
import java.util.zip.ZipOutputStream
import kotlin.test.assertEquals

private fun createAttachmentData(content: String) = ByteArrayOutputStream().apply {
    ZipOutputStream(this).use {
        with(it) {
            putNextEntry(ZipEntry("content"))
            write(content.toByteArray(UTF_8))
        }
    }
}.toByteArray()

private fun Attachment.extractContent() = ByteArrayOutputStream().apply { extractFile("content", this) }.toString(UTF_8.name())

private fun StartedNode<*>.saveAttachment(content: String) = database.transaction {
    attachments.importAttachment(createAttachmentData(content).inputStream())
}

private fun StartedNode<*>.hackAttachment(attachmentId: SecureHash, content: String) = database.transaction {
    updateAttachment(attachmentId, createAttachmentData(content))
}

/**
 * @see NodeAttachmentService.importAttachment
 */
private fun updateAttachment(attachmentId: SecureHash, data: ByteArray) {
    val session = currentDBSession()
    val attachment = session.get<NodeAttachmentService.DBAttachment>(NodeAttachmentService.DBAttachment::class.java, attachmentId.toString())
    attachment?.let {
        attachment.content = data
        session.save(attachment)
    }
}

class AttachmentSerializationTest {
    private lateinit var mockNet: MockNetwork
    private lateinit var server: StartedNode<MockNetwork.MockNode>
    private lateinit var client: StartedNode<MockNetwork.MockNode>

    @Before
    fun setUp() {
        mockNet = MockNetwork()
        server = mockNet.createNode()
        client = mockNet.createNode()
        client.internals.disableDBCloseOnStop() // Otherwise the in-memory database may disappear (taking the checkpoint with it) while we reboot the client.
        mockNet.runNetwork()
    }

    @After
    fun tearDown() {
        mockNet.stopNodes()
    }

    private class ServerLogic(private val clientSession: FlowSession, private val sendData: Boolean) : FlowLogic<Unit>() {
        @Suspendable
        override fun call() {
            if (sendData) {
                subFlow(TestDataVendingFlow(clientSession))
            }
            clientSession.receive<String>().unwrap { assertEquals("ping one", it) }
            clientSession.sendAndReceive<String>("pong").unwrap { assertEquals("ping two", it) }
        }
    }

    private class ClientResult(internal val attachmentContent: String)

    @InitiatingFlow
    private abstract class ClientLogic(server: StartedNode<*>) : FlowLogic<ClientResult>() {
        internal val server = server.info.chooseIdentity()

        @Suspendable
        internal fun communicate(serverSession: FlowSession) {
            serverSession.sendAndReceive<String>("ping one").unwrap { assertEquals("pong", it) }
            serverSession.send("ping two")
        }

        @Suspendable
        override fun call() = ClientResult(getAttachmentContent())

        @Suspendable // This annotation is required by the instrumentation verifier.
        internal abstract fun getAttachmentContent(): String
    }

    private class CustomAttachment(override val id: SecureHash, internal val customContent: String) : Attachment {
        override fun open() = throw UnsupportedOperationException("Not implemented.")
        override val signers get() = throw UnsupportedOperationException()
    }

    private class CustomAttachmentLogic(server: StartedNode<*>, private val attachmentId: SecureHash, private val customContent: String) : ClientLogic(server) {
        @Suspendable
        override fun getAttachmentContent(): String {
            val customAttachment = CustomAttachment(attachmentId, customContent)
            val session = initiateFlow(server)
            communicate(session)
            return customAttachment.customContent
        }
    }

    private class OpenAttachmentLogic(server: StartedNode<*>, private val attachmentId: SecureHash) : ClientLogic(server) {
        @Suspendable
        override fun getAttachmentContent(): String {
            val localAttachment = serviceHub.attachments.openAttachment(attachmentId)!!
            val session = initiateFlow(server)
            communicate(session)
            return localAttachment.extractContent()
        }
    }

    private class FetchAttachmentLogic(server: StartedNode<*>, private val attachmentId: SecureHash) : ClientLogic(server) {
        @Suspendable
        override fun getAttachmentContent(): String {
            val serverSession = initiateFlow(server)
            val (downloadedAttachment) = subFlow(FetchAttachmentsFlow(setOf(attachmentId), serverSession)).downloaded
            serverSession.send(FetchDataFlow.Request.End)
            communicate(serverSession)
            return downloadedAttachment.extractContent()
        }
    }

    private fun launchFlow(clientLogic: ClientLogic, rounds: Int, sendData: Boolean = false) {
        server.internals.internalRegisterFlowFactory(
                ClientLogic::class.java,
                InitiatedFlowFactory.Core { ServerLogic(it, sendData) },
                ServerLogic::class.java,
                track = false)
        client.services.startFlow(clientLogic)
        mockNet.runNetwork(rounds)
    }

    private fun rebootClientAndGetAttachmentContent(checkAttachmentsOnLoad: Boolean = true): String {
        client.dispose()
<<<<<<< HEAD
        client = mockNet.createNode(MockNodeParameters(client.internals.id), object : MockNetwork.Factory<MockNetwork.MockNode> {
            override fun create(args: MockNodeArgs): MockNetwork.MockNode {
                return object : MockNetwork.MockNode(args) {
=======
        client = mockNet.createNode(client.internals.id, object : MockNetwork.Factory<MockNetwork.MockNode> {
            override fun create(config: NodeConfiguration, network: MockNetwork,
                                id: Int, notaryIdentity: Pair<ServiceInfo, KeyPair>?, entropyRoot: BigInteger): MockNetwork.MockNode {
                return object : MockNetwork.MockNode(config, network, id, notaryIdentity, entropyRoot) {
>>>>>>> 70a7eb8b
                    override fun start() = super.start().apply { attachments.checkAttachmentsOnLoad = checkAttachmentsOnLoad }
                }
            }
        })
        return (client.smm.allStateMachines[0].stateMachine.resultFuture.apply { mockNet.runNetwork() }.getOrThrow() as ClientResult).attachmentContent
    }

    @Test
    fun `custom (and non-persisted) attachment should be saved in checkpoint`() {
        val attachmentId = SecureHash.sha256("any old data")
        launchFlow(CustomAttachmentLogic(server, attachmentId, "custom"), 1)
        assertEquals("custom", rebootClientAndGetAttachmentContent())
    }

    @Test
    fun `custom attachment should be saved in checkpoint even if its data was persisted`() {
        val attachmentId = client.saveAttachment("genuine")
        launchFlow(CustomAttachmentLogic(server, attachmentId, "custom"), 1)
        client.hackAttachment(attachmentId, "hacked") // Should not be reloaded, checkAttachmentsOnLoad may cause next line to blow up if client attempts it.
        assertEquals("custom", rebootClientAndGetAttachmentContent())
    }

    @Test
    fun `only the hash of a regular attachment should be saved in checkpoint`() {
        val attachmentId = client.saveAttachment("genuine")
        client.attachments.checkAttachmentsOnLoad = false // Cached by AttachmentImpl.
        launchFlow(OpenAttachmentLogic(server, attachmentId), 1)
        client.hackAttachment(attachmentId, "hacked")
        assertEquals("hacked", rebootClientAndGetAttachmentContent(false)) // Pass in false to allow non-genuine data to be loaded.
    }

    @Test
    fun `only the hash of a FetchAttachmentsFlow attachment should be saved in checkpoint`() {
        val attachmentId = server.saveAttachment("genuine")
        launchFlow(FetchAttachmentLogic(server, attachmentId), 2, sendData = true)
        client.hackAttachment(attachmentId, "hacked")
        assertEquals("hacked", rebootClientAndGetAttachmentContent(false))
    }
}<|MERGE_RESOLUTION|>--- conflicted
+++ resolved
@@ -156,16 +156,9 @@
 
     private fun rebootClientAndGetAttachmentContent(checkAttachmentsOnLoad: Boolean = true): String {
         client.dispose()
-<<<<<<< HEAD
         client = mockNet.createNode(MockNodeParameters(client.internals.id), object : MockNetwork.Factory<MockNetwork.MockNode> {
             override fun create(args: MockNodeArgs): MockNetwork.MockNode {
                 return object : MockNetwork.MockNode(args) {
-=======
-        client = mockNet.createNode(client.internals.id, object : MockNetwork.Factory<MockNetwork.MockNode> {
-            override fun create(config: NodeConfiguration, network: MockNetwork,
-                                id: Int, notaryIdentity: Pair<ServiceInfo, KeyPair>?, entropyRoot: BigInteger): MockNetwork.MockNode {
-                return object : MockNetwork.MockNode(config, network, id, notaryIdentity, entropyRoot) {
->>>>>>> 70a7eb8b
                     override fun start() = super.start().apply { attachments.checkAttachmentsOnLoad = checkAttachmentsOnLoad }
                 }
             }
