--- conflicted
+++ resolved
@@ -86,13 +86,8 @@
         class Responder(private val initiatingSession: FlowSession) : FlowLogic<SignedTransaction>() {
             @Suspendable
             override fun call(): SignedTransaction {
-<<<<<<< HEAD
                 val state = initiatingSession.receive<DummyContract.MultiOwnerState>().unwrap { it }
-                val notary = serviceHub.networkMapCache.notaryNodes.single().notaryIdentity
-=======
-                val state = receive<DummyContract.MultiOwnerState>(otherParty).unwrap { it }
                 val notary = serviceHub.getDefaultNotary()
->>>>>>> fd57cf1c
 
                 val myInputKeys = state.participants.map { it.owningKey }
                 val command = Command(DummyContract.Commands.Create(), myInputKeys)
