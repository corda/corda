--- conflicted
+++ resolved
@@ -5,13 +5,8 @@
 import net.corda.core.utilities.UntrustworthyData
 import net.corda.core.utilities.getOrThrow
 import net.corda.core.utilities.unwrap
-<<<<<<< HEAD
-import net.corda.testing.chooseIdentity
 import net.corda.testing.node.MockNetwork
-=======
-import net.corda.testing.node.network
 import net.corda.testing.singleIdentity
->>>>>>> 817748c8
 import net.corda.testing.startFlow
 import org.assertj.core.api.Assertions.assertThat
 import org.junit.After
@@ -27,61 +22,28 @@
 
     @Test
     fun `receive all messages in parallel using map style`() {
-<<<<<<< HEAD
         val doubleValue = 5.0
         nodes[1].registerAnswer(AlgorithmDefinition::class, doubleValue)
         val stringValue = "Thriller"
         nodes[2].registerAnswer(AlgorithmDefinition::class, stringValue)
-        val flow = nodes[0].services.startFlow(ParallelAlgorithmMap(nodes[1].info.chooseIdentity(), nodes[2].info.chooseIdentity()))
+        val flow = nodes[0].services.startFlow(ParallelAlgorithmMap(nodes[1].info.singleIdentity(), nodes[2].info.singleIdentity()))
         mockNet.runNetwork()
         val result = flow.resultFuture.getOrThrow()
         assertThat(result).isEqualTo(doubleValue * stringValue.length)
-=======
-        network(3) { nodes ->
-            val doubleValue = 5.0
-            nodes[1].registerAnswer(AlgorithmDefinition::class, doubleValue)
-            val stringValue = "Thriller"
-            nodes[2].registerAnswer(AlgorithmDefinition::class, stringValue)
-
-            val flow = nodes[0].services.startFlow(ParallelAlgorithmMap(nodes[1].info.singleIdentity(), nodes[2].info.singleIdentity()))
-            runNetwork()
-
-            val result = flow.resultFuture.getOrThrow()
-
-            assertThat(result).isEqualTo(doubleValue * stringValue.length)
-        }
->>>>>>> 817748c8
     }
 
     @Test
     fun `receive all messages in parallel using list style`() {
-<<<<<<< HEAD
         val value1 = 5.0
         nodes[1].registerAnswer(ParallelAlgorithmList::class, value1)
         val value2 = 6.0
         nodes[2].registerAnswer(ParallelAlgorithmList::class, value2)
-        val flow = nodes[0].services.startFlow(ParallelAlgorithmList(nodes[1].info.chooseIdentity(), nodes[2].info.chooseIdentity()))
+        val flow = nodes[0].services.startFlow(ParallelAlgorithmList(nodes[1].info.singleIdentity(), nodes[2].info.singleIdentity()))
         mockNet.runNetwork()
         val data = flow.resultFuture.getOrThrow()
         assertThat(data[0]).isEqualTo(value1)
         assertThat(data[1]).isEqualTo(value2)
         assertThat(data.fold(1.0) { a, b -> a * b }).isEqualTo(value1 * value2)
-=======
-        network(3) { nodes ->
-            val value1 = 5.0
-            nodes[1].registerAnswer(ParallelAlgorithmList::class, value1)
-            val value2 = 6.0
-            nodes[2].registerAnswer(ParallelAlgorithmList::class, value2)
-
-            val flow = nodes[0].services.startFlow(ParallelAlgorithmList(nodes[1].info.singleIdentity(), nodes[2].info.singleIdentity()))
-            runNetwork()
-            val data = flow.resultFuture.getOrThrow()
-
-            assertThat(data[0]).isEqualTo(value1)
-            assertThat(data[1]).isEqualTo(value2)
-            assertThat(data.fold(1.0) { a, b -> a * b }).isEqualTo(value1 * value2)
-        }
->>>>>>> 817748c8
     }
 
     class ParallelAlgorithmMap(doubleMember: Party, stringMember: Party) : AlgorithmDefinition(doubleMember, stringMember) {
