package net.corda.core.flows

import co.paralleluniverse.fibers.Suspendable
import net.corda.core.contracts.Attachment
import net.corda.core.crypto.SecureHash
import net.corda.core.crypto.sha256
import net.corda.core.identity.Party
import net.corda.core.internal.FetchAttachmentsFlow
import net.corda.core.internal.FetchDataFlow
import net.corda.core.utilities.getOrThrow
import net.corda.node.internal.StartedNode
import net.corda.node.services.persistence.NodeAttachmentService
import net.corda.testing.ALICE
import net.corda.testing.ALICE_NAME
import net.corda.testing.BOB
import net.corda.testing.node.MockNetwork
import net.corda.testing.node.MockNodeArgs
import net.corda.testing.node.MockNodeParameters
import net.corda.testing.singleIdentity
import org.junit.After
import org.junit.Before
import org.junit.Test
import java.io.ByteArrayInputStream
import java.io.ByteArrayOutputStream
import java.util.jar.JarOutputStream
import java.util.zip.ZipEntry
import kotlin.test.assertEquals
import kotlin.test.assertFailsWith

class AttachmentTests {
    lateinit var mockNet: MockNetwork

    @Before
    fun setUp() {
        mockNet = MockNetwork()
    }

    @After
    fun cleanUp() {
        mockNet.stopNodes()
    }

    private fun fakeAttachment(): ByteArray {
        val bs = ByteArrayOutputStream()
        val js = JarOutputStream(bs)
        js.putNextEntry(ZipEntry("file1.txt"))
        js.writer().apply { append("Some useful content"); flush() }
        js.closeEntry()
        js.close()
        return bs.toByteArray()
    }

    @Test
    fun `download and store`() {
        val aliceNode = mockNet.createPartyNode(ALICE.name)
        val bobNode = mockNet.createPartyNode(BOB.name)

        // Ensure that registration was successful before progressing any further
        mockNet.runNetwork()
        val alice = aliceNode.info.singleIdentity()

        aliceNode.internals.registerInitiatedFlow(FetchAttachmentsResponse::class.java)
        bobNode.internals.registerInitiatedFlow(FetchAttachmentsResponse::class.java)

        // Insert an attachment into node zero's store directly.
        val id = aliceNode.database.transaction {
            aliceNode.attachments.importAttachment(ByteArrayInputStream(fakeAttachment()))
        }

        // Get node one to run a flow to fetch it and insert it.
        mockNet.runNetwork()
        val bobFlow = bobNode.startAttachmentFlow(setOf(id), alice)
        mockNet.runNetwork()
        assertEquals(0, bobFlow.resultFuture.getOrThrow().fromDisk.size)

        // Verify it was inserted into node one's store.
        val attachment = bobNode.database.transaction {
            bobNode.attachments.openAttachment(id)!!
        }

        assertEquals(id, attachment.open().readBytes().sha256())

        // Shut down node zero and ensure node one can still resolve the attachment.
        aliceNode.dispose()

        val response: FetchDataFlow.Result<Attachment> = bobNode.startAttachmentFlow(setOf(id), alice).resultFuture.getOrThrow()
        assertEquals(attachment, response.fromDisk[0])
    }

    @Test
    fun `missing`() {
        val aliceNode = mockNet.createPartyNode(ALICE.name)
        val bobNode = mockNet.createPartyNode(BOB.name)

        // Ensure that registration was successful before progressing any further
        mockNet.runNetwork()

        aliceNode.internals.registerInitiatedFlow(FetchAttachmentsResponse::class.java)
        bobNode.internals.registerInitiatedFlow(FetchAttachmentsResponse::class.java)

        // Get node one to fetch a non-existent attachment.
        val hash = SecureHash.randomSHA256()
        mockNet.runNetwork()
        val alice = aliceNode.info.singleIdentity()
        val bobFlow = bobNode.startAttachmentFlow(setOf(hash), alice)
        mockNet.runNetwork()
        val e = assertFailsWith<FetchDataFlow.HashNotFound> { bobFlow.resultFuture.getOrThrow() }
        assertEquals(hash, e.requested)
    }

    @Test
    fun `malicious response`() {
        // Make a node that doesn't do sanity checking at load time.
<<<<<<< HEAD
        val aliceNode = mockNet.createNotaryNode(MockNodeParameters(legalName = ALICE.name), nodeFactory = object : MockNetwork.Factory<MockNetwork.MockNode> {
            override fun create(args: MockNodeArgs): MockNetwork.MockNode {
                return object : MockNetwork.MockNode(args) {
=======
        val aliceNode = mockNet.createNotaryNode(legalName = ALICE.name, nodeFactory = object : MockNetwork.Factory<MockNetwork.MockNode> {
            override fun create(config: NodeConfiguration, network: MockNetwork,
                                id: Int, notaryIdentity: Pair<ServiceInfo, KeyPair>?,
                                entropyRoot: BigInteger): MockNetwork.MockNode {
                return object : MockNetwork.MockNode(config, network, id, notaryIdentity, entropyRoot) {
>>>>>>> 70a7eb8b
                    override fun start() = super.start().apply { attachments.checkAttachmentsOnLoad = false }
                }
            }
        }, validating = false)
<<<<<<< HEAD
        val bobNode = mockNet.createNode(MockNodeParameters(legalName = BOB.name))
        // Ensure that registration was successful before progressing any further
=======
        val bobNode = mockNet.createNode(legalName = BOB.name)

>>>>>>> 70a7eb8b
        mockNet.runNetwork()
        val alice = aliceNode.services.myInfo.identityFromX500Name(ALICE_NAME)

        aliceNode.internals.registerInitiatedFlow(FetchAttachmentsResponse::class.java)
        bobNode.internals.registerInitiatedFlow(FetchAttachmentsResponse::class.java)

        val attachment = fakeAttachment()
        // Insert an attachment into node zero's store directly.
        val id = aliceNode.database.transaction {
            aliceNode.attachments.importAttachment(ByteArrayInputStream(attachment))
        }

        // Corrupt its store.
        val corruptBytes = "arggghhhh".toByteArray()
        System.arraycopy(corruptBytes, 0, attachment, 0, corruptBytes.size)

        val corruptAttachment = NodeAttachmentService.DBAttachment(attId = id.toString(), content = attachment)
        aliceNode.database.transaction {
            session.update(corruptAttachment)
        }

        // Get n1 to fetch the attachment. Should receive corrupted bytes.
        mockNet.runNetwork()
        val bobFlow = bobNode.startAttachmentFlow(setOf(id), alice)
        mockNet.runNetwork()
        assertFailsWith<FetchDataFlow.DownloadedVsRequestedDataMismatch> { bobFlow.resultFuture.getOrThrow() }
    }

    private fun StartedNode<*>.startAttachmentFlow(hashes: Set<SecureHash>, otherSide: Party) = services.startFlow(InitiatingFetchAttachmentsFlow(otherSide, hashes))

    @InitiatingFlow
    private class InitiatingFetchAttachmentsFlow(val otherSide: Party, val hashes: Set<SecureHash>) : FlowLogic<FetchDataFlow.Result<Attachment>>() {
        @Suspendable
        override fun call(): FetchDataFlow.Result<Attachment> {
            val session = initiateFlow(otherSide)
            return subFlow(FetchAttachmentsFlow(hashes, session))
        }
    }

    @InitiatedBy(InitiatingFetchAttachmentsFlow::class)
    private class FetchAttachmentsResponse(val otherSideSession: FlowSession) : FlowLogic<Void?>() {
        @Suspendable
        override fun call() = subFlow(TestDataVendingFlow(otherSideSession))
    }
}<|MERGE_RESOLUTION|>--- conflicted
+++ resolved
@@ -111,28 +111,14 @@
     @Test
     fun `malicious response`() {
         // Make a node that doesn't do sanity checking at load time.
-<<<<<<< HEAD
         val aliceNode = mockNet.createNotaryNode(MockNodeParameters(legalName = ALICE.name), nodeFactory = object : MockNetwork.Factory<MockNetwork.MockNode> {
             override fun create(args: MockNodeArgs): MockNetwork.MockNode {
                 return object : MockNetwork.MockNode(args) {
-=======
-        val aliceNode = mockNet.createNotaryNode(legalName = ALICE.name, nodeFactory = object : MockNetwork.Factory<MockNetwork.MockNode> {
-            override fun create(config: NodeConfiguration, network: MockNetwork,
-                                id: Int, notaryIdentity: Pair<ServiceInfo, KeyPair>?,
-                                entropyRoot: BigInteger): MockNetwork.MockNode {
-                return object : MockNetwork.MockNode(config, network, id, notaryIdentity, entropyRoot) {
->>>>>>> 70a7eb8b
                     override fun start() = super.start().apply { attachments.checkAttachmentsOnLoad = false }
                 }
             }
         }, validating = false)
-<<<<<<< HEAD
         val bobNode = mockNet.createNode(MockNodeParameters(legalName = BOB.name))
-        // Ensure that registration was successful before progressing any further
-=======
-        val bobNode = mockNet.createNode(legalName = BOB.name)
-
->>>>>>> 70a7eb8b
         mockNet.runNetwork()
         val alice = aliceNode.services.myInfo.identityFromX500Name(ALICE_NAME)
 
