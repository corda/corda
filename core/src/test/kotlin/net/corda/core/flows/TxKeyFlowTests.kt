package net.corda.core.flows

import net.corda.core.getOrThrow
import net.corda.core.identity.AbstractParty
import net.corda.core.identity.Party
import net.corda.core.utilities.ALICE
import net.corda.core.utilities.BOB
import net.corda.core.utilities.DUMMY_NOTARY
import net.corda.testing.node.MockNetwork
import org.junit.Before
import org.junit.Test
import kotlin.test.assertEquals
import kotlin.test.assertNotEquals

class TxKeyFlowTests {
    lateinit var mockNet: MockNetwork

    @Before
    fun before() {
        mockNet = MockNetwork(false)
    }

    @Test
    fun `issue key`() {
        // We run this in parallel threads to help catch any race conditions that may exist.
        mockNet = MockNetwork(false, true)

        // Set up values we'll need
<<<<<<< HEAD
        val notaryNode = mockNet.createNotaryNode(null, DUMMY_NOTARY.name)
        val aliceNode = mockNet.createPartyNode(notaryNode.info.address, ALICE.name)
        val bobNode = mockNet.createPartyNode(notaryNode.info.address, BOB.name)
        val alice: PartyAndCertificate = aliceNode.services.myInfo.legalIdentity
        val bob: PartyAndCertificate = bobNode.services.myInfo.legalIdentity
        aliceNode.services.identityService.registerIdentity(bob)
        aliceNode.services.identityService.registerIdentity(notaryNode.info.legalIdentity)
        bobNode.services.identityService.registerIdentity(alice)
        bobNode.services.identityService.registerIdentity(notaryNode.info.legalIdentity)
=======
        val notaryNode = net.createNotaryNode(null, DUMMY_NOTARY.name)
        val aliceNode = net.createPartyNode(notaryNode.info.address, ALICE.name)
        val bobNode = net.createPartyNode(notaryNode.info.address, BOB.name)
        val alice: Party = aliceNode.services.myInfo.legalIdentity
        val bob: Party = bobNode.services.myInfo.legalIdentity
        aliceNode.services.identityService.registerIdentity(bobNode.info.legalIdentityAndCert)
        aliceNode.services.identityService.registerIdentity(notaryNode.info.legalIdentityAndCert)
        bobNode.services.identityService.registerIdentity(aliceNode.info.legalIdentityAndCert)
        bobNode.services.identityService.registerIdentity(notaryNode.info.legalIdentityAndCert)
>>>>>>> e2214c95

        // Run the flows
        bobNode.registerInitiatedFlow(TxKeyFlow.Provider::class.java)
        val requesterFlow = aliceNode.services.startFlow(TxKeyFlow.Requester(bob))

        // Get the results
        val actual: Map<Party, TxKeyFlow.AnonymousIdentity> = requesterFlow.resultFuture.getOrThrow()
        assertEquals(2, actual.size)
        // Verify that the generated anonymous identities do not match the well known identities
        val aliceAnonymousIdentity = actual[alice] ?: throw IllegalStateException()
        val bobAnonymousIdentity = actual[bob] ?: throw IllegalStateException()
        assertNotEquals<AbstractParty>(alice, aliceAnonymousIdentity.identity)
        assertNotEquals<AbstractParty>(bob, bobAnonymousIdentity.identity)
    }
}<|MERGE_RESOLUTION|>--- conflicted
+++ resolved
@@ -26,27 +26,15 @@
         mockNet = MockNetwork(false, true)
 
         // Set up values we'll need
-<<<<<<< HEAD
         val notaryNode = mockNet.createNotaryNode(null, DUMMY_NOTARY.name)
         val aliceNode = mockNet.createPartyNode(notaryNode.info.address, ALICE.name)
         val bobNode = mockNet.createPartyNode(notaryNode.info.address, BOB.name)
-        val alice: PartyAndCertificate = aliceNode.services.myInfo.legalIdentity
-        val bob: PartyAndCertificate = bobNode.services.myInfo.legalIdentity
-        aliceNode.services.identityService.registerIdentity(bob)
-        aliceNode.services.identityService.registerIdentity(notaryNode.info.legalIdentity)
-        bobNode.services.identityService.registerIdentity(alice)
-        bobNode.services.identityService.registerIdentity(notaryNode.info.legalIdentity)
-=======
-        val notaryNode = net.createNotaryNode(null, DUMMY_NOTARY.name)
-        val aliceNode = net.createPartyNode(notaryNode.info.address, ALICE.name)
-        val bobNode = net.createPartyNode(notaryNode.info.address, BOB.name)
         val alice: Party = aliceNode.services.myInfo.legalIdentity
         val bob: Party = bobNode.services.myInfo.legalIdentity
         aliceNode.services.identityService.registerIdentity(bobNode.info.legalIdentityAndCert)
         aliceNode.services.identityService.registerIdentity(notaryNode.info.legalIdentityAndCert)
         bobNode.services.identityService.registerIdentity(aliceNode.info.legalIdentityAndCert)
         bobNode.services.identityService.registerIdentity(notaryNode.info.legalIdentityAndCert)
->>>>>>> e2214c95
 
         // Run the flows
         bobNode.registerInitiatedFlow(TxKeyFlow.Provider::class.java)
