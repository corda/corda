--- conflicted
+++ resolved
@@ -38,8 +38,6 @@
       <module name="publish-utils_test" target="1.8" />
       <module name="quasar-utils_main" target="1.8" />
       <module name="quasar-utils_test" target="1.8" />
-<<<<<<< HEAD
-=======
       <module name="rpc_integrationTest" target="1.8" />
       <module name="rpc_main" target="1.8" />
       <module name="rpc_smokeTest" target="1.8" />
@@ -58,7 +56,6 @@
       <module name="simm-valuation-demo_test" target="1.8" />
       <module name="smoke-test-utils_main" target="1.8" />
       <module name="smoke-test-utils_test" target="1.8" />
->>>>>>> 24b43117
       <module name="source-example-code_integrationTest" target="1.8" />
       <module name="source-example-code_main" target="1.8" />
       <module name="source-example-code_test" target="1.8" />
