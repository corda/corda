<?xml version="1.0" encoding="UTF-8"?>
<project version="4">
  <component name="CompilerConfiguration">
    <bytecodeTargetLevel target="1.8">
      <module name="api-scanner_main" target="1.8" />
      <module name="api-scanner_test" target="1.8" />
      <module name="attachment-demo-contracts_main" target="1.8" />
      <module name="attachment-demo-contracts_test" target="1.8" />
      <module name="attachment-demo-workflows_integrationTest" target="1.8" />
      <module name="attachment-demo-workflows_main" target="1.8" />
      <module name="attachment-demo-workflows_test" target="1.8" />
      <module name="attachment-demo_integrationTest" target="1.8" />
      <module name="attachment-demo_main" target="1.8" />
      <module name="attachment-demo_test" target="1.8" />
      <module name="avalanche_main" target="1.8" />
      <module name="avalanche_test" target="1.8" />
      <module name="bank-of-corda-demo_integrationTest" target="1.8" />
      <module name="bank-of-corda-demo_main" target="1.8" />
      <module name="bank-of-corda-demo_test" target="1.8" />
      <module name="behave-tools_main" target="1.8" />
      <module name="behave-tools_test" target="1.8" />
      <module name="behave_behave" target="1.8" />
      <module name="behave_main" target="1.8" />
      <module name="behave_scenario" target="1.8" />
      <module name="behave_test" target="1.8" />
      <module name="blobinspector_main" target="1.8" />
      <module name="blobinspector_test" target="1.8" />
      <module name="bootstrapper_main" target="1.8" />
      <module name="bootstrapper_test" target="1.8" />
      <module name="bridge_integrationTest" target="1.8" />
      <module name="bridge_main" target="1.8" />
      <module name="bridge_test" target="1.8" />
      <module name="bridgecapsule_main" target="1.6" />
      <module name="bridgecapsule_smokeTest" target="1.6" />
      <module name="bridgecapsule_test" target="1.6" />
      <module name="buildSrc-com.r3.corda_buildSrc_main" target="1.8" />
      <module name="buildSrc-com.r3.corda_buildSrc_test" target="1.8" />
      <module name="buildSrc-com.r3.corda_canonicalizer_main" target="1.8" />
      <module name="buildSrc-com.r3.corda_canonicalizer_test" target="1.8" />
      <module name="buildSrc_main" target="1.8" />
      <module name="buildSrc_test" target="1.8" />
      <module name="business-network-demo_integrationTest" target="1.8" />
      <module name="business-network-demo_main" target="1.8" />
      <module name="business-network-demo_test" target="1.8" />
      <module name="canonicalizer_main" target="1.8" />
      <module name="canonicalizer_test" target="1.8" />
      <module name="cli_main" target="1.8" />
      <module name="cli_test" target="1.8" />
      <module name="client_main" target="1.8" />
      <module name="client_test" target="1.8" />
      <module name="cliutils_main" target="1.8" />
      <module name="cliutils_test" target="1.8" />
      <module name="com.r3.corda-isolated_main" target="1.8" />
      <module name="com.r3.corda-isolated_test" target="1.8" />
      <module name="com.r3.corda_buildSrc_main" target="1.8" />
      <module name="com.r3.corda_buildSrc_test" target="1.8" />
      <module name="com.r3.corda_canonicalizer_main" target="1.8" />
      <module name="com.r3.corda_canonicalizer_test" target="1.8" />
      <module name="common-configuration-parsing_main" target="1.8" />
      <module name="common-configuration-parsing_test" target="1.8" />
      <module name="common-validation_main" target="1.8" />
      <module name="common-validation_test" target="1.8" />
      <module name="confidential-identities_main" target="1.8" />
      <module name="confidential-identities_test" target="1.8" />
      <module name="config-obfuscator_main" target="1.8" />
      <module name="config-obfuscator_test" target="1.8" />
      <module name="consensus-benchmark_main" target="1.8" />
      <module name="consensus-benchmark_test" target="1.8" />
      <module name="contract_main" target="1.8" />
      <module name="contract_test" target="1.8" />
      <module name="contracts-irs_main" target="1.8" />
      <module name="contracts-irs_test" target="1.8" />
      <module name="contracts-states_integrationTest" target="1.8" />
      <module name="contracts-states_main" target="1.8" />
      <module name="contracts-states_test" target="1.8" />
      <module name="contracts_main" target="1.8" />
      <module name="contracts_test" target="1.8" />
      <module name="corda-core_integrationTest" target="1.8" />
      <module name="corda-core_smokeTest" target="1.8" />
      <module name="corda-enterprise-client_main" target="1.8" />
      <module name="corda-enterprise-client_test" target="1.8" />
      <module name="corda-enterprise-testing_main" target="1.8" />
      <module name="corda-enterprise-testing_test" target="1.8" />
      <module name="corda-enterprise-tools_main" target="1.8" />
      <module name="corda-enterprise-tools_test" target="1.8" />
<<<<<<< HEAD
      <module name="corda-enterprise.common-logging.main" target="1.8" />
      <module name="corda-enterprise.common-logging.test" target="1.8" />
      <module name="corda-enterprise.experimental.netparams.main" target="1.8" />
      <module name="corda-enterprise.experimental.netparams.test" target="1.8" />
      <module name="corda-enterprise.experimental.nodeinfo.main" target="1.8" />
      <module name="corda-enterprise.experimental.nodeinfo.test" target="1.8" />
      <module name="corda-enterprise.tools.pinger.capsule.main" target="1.6" />
      <module name="corda-enterprise.tools.pinger.capsule.test" target="1.6" />
      <module name="corda-enterprise.tools.pinger.main" target="1.8" />
      <module name="corda-enterprise.tools.pinger.test" target="1.8" />
=======
      <module name="corda-enterprise_buildSrc_main" target="1.8" />
      <module name="corda-enterprise_buildSrc_test" target="1.8" />
      <module name="corda-enterprise_canonicalizer_main" target="1.8" />
      <module name="corda-enterprise_canonicalizer_test" target="1.8" />
>>>>>>> 3d5cdaff
      <module name="corda-enterprise_main" target="1.8" />
      <module name="corda-enterprise_test" target="1.8" />
      <module name="corda-finance_integrationTest" target="1.8" />
      <module name="corda-isolated_main" target="1.8" />
      <module name="corda-isolated_test" target="1.8" />
      <module name="corda-project_buildSrc_main" target="1.8" />
      <module name="corda-project_buildSrc_test" target="1.8" />
      <module name="corda-project_canonicalizer_main" target="1.8" />
      <module name="corda-project_canonicalizer_test" target="1.8" />
      <module name="corda-project_main" target="1.8" />
      <module name="corda-project_test" target="1.8" />
      <module name="corda-smoke-test-utils_main" target="1.8" />
      <module name="corda-smoke-test-utils_test" target="1.8" />
      <module name="corda-test-common_main" target="1.8" />
      <module name="corda-test-common_test" target="1.8" />
      <module name="corda-test-utils_main" target="1.8" />
      <module name="corda-test-utils_test" target="1.8" />
      <module name="corda-utils_integrationTest" target="1.8" />
      <module name="corda-utils_main" target="1.8" />
      <module name="corda-utils_test" target="1.8" />
      <module name="corda-webserver_integrationTest" target="1.8" />
      <module name="corda-webserver_main" target="1.8" />
      <module name="corda-webserver_test" target="1.8" />
      <module name="cordapp-configuration-workflows_main" target="1.8" />
      <module name="cordapp-configuration-workflows_test" target="1.8" />
      <module name="cordapp-configuration_main" target="1.8" />
      <module name="cordapp-configuration_test" target="1.8" />
      <module name="cordapp_integrationTest" target="1.8" />
      <module name="cordapp_main" target="1.8" />
      <module name="cordapp_test" target="1.8" />
      <module name="cordform-common_main" target="1.8" />
      <module name="cordform-common_test" target="1.8" />
      <module name="cordformation_main" target="1.8" />
      <module name="cordformation_runnodes" target="1.8" />
      <module name="cordformation_test" target="1.8" />
      <module name="core-deterministic-testing_main" target="1.8" />
      <module name="core-deterministic-testing_test" target="1.8" />
      <module name="core-deterministic_main" target="1.8" />
      <module name="core-deterministic_test" target="1.8" />
      <module name="core_extraResource" target="1.8" />
      <module name="core_integrationTest" target="1.8" />
      <module name="core_main" target="1.8" />
      <module name="core_smokeTest" target="1.8" />
      <module name="core_test" target="1.8" />
      <module name="data_main" target="1.8" />
      <module name="data_test" target="1.8" />
      <module name="dbmigration_main" target="1.8" />
      <module name="dbmigration_test" target="1.8" />
      <module name="demobench_main" target="1.8" />
      <module name="demobench_test" target="1.8" />
      <module name="dist_binFiles" target="1.8" />
      <module name="dist_installerFiles" target="1.8" />
      <module name="dist_main" target="1.8" />
      <module name="dist_readmeFiles" target="1.8" />
      <module name="dist_test" target="1.8" />
      <module name="djvm_main" target="1.8" />
      <module name="djvm_test" target="1.8" />
      <module name="docker_main" target="1.8" />
      <module name="docker_test" target="1.8" />
      <module name="docs_main" target="1.8" />
      <module name="docs_source_example-code_integrationTest" target="1.8" />
      <module name="docs_source_example-code_main" target="1.8" />
      <module name="docs_source_example-code_test" target="1.8" />
      <module name="docs_test" target="1.8" />
      <module name="enterprise-isolated_main" target="1.8" />
      <module name="enterprise-isolated_test" target="1.8" />
      <module name="example-code_integrationTest" target="1.8" />
      <module name="example-code_main" target="1.8" />
      <module name="example-code_test" target="1.8" />
      <module name="experimental-behave_behave" target="1.8" />
      <module name="experimental-behave_main" target="1.8" />
      <module name="experimental-behave_smokeTest" target="1.8" />
      <module name="experimental-behave_test" target="1.8" />
      <module name="experimental-kryo-hook_main" target="1.8" />
      <module name="experimental-kryo-hook_test" target="1.8" />
      <module name="experimental_main" target="1.8" />
      <module name="experimental_test" target="1.8" />
      <module name="explorer-capsule_main" target="1.6" />
      <module name="explorer-capsule_test" target="1.6" />
      <module name="explorer_main" target="1.8" />
      <module name="explorer_test" target="1.8" />
      <module name="finance-contracts-states_main" target="1.8" />
      <module name="finance-contracts-states_test" target="1.8" />
      <module name="finance-contracts_main" target="1.8" />
      <module name="finance-contracts_test" target="1.8" />
      <module name="finance-flows_integrationTest" target="1.8" />
      <module name="finance-flows_main" target="1.8" />
      <module name="finance-flows_test" target="1.8" />
      <module name="finance-workflows_integrationTest" target="1.8" />
      <module name="finance-workflows_main" target="1.8" />
      <module name="finance-workflows_test" target="1.8" />
      <module name="finance_integrationTest" target="1.8" />
      <module name="finance_main" target="1.8" />
      <module name="finance_test" target="1.8" />
      <module name="flow-hook_main" target="1.8" />
      <module name="flow-hook_test" target="1.8" />
      <module name="flow-worker_integrationTest" target="1.8" />
      <module name="flow-worker_main" target="1.8" />
      <module name="flow-worker_test" target="1.8" />
      <module name="flows_integrationTest" target="1.8" />
      <module name="flows_main" target="1.8" />
      <module name="flows_test" target="1.8" />
      <module name="gradle-plugins-cordapp_main" target="1.8" />
      <module name="gradle-plugins-cordapp_test" target="1.8" />
      <module name="graphs_main" target="1.8" />
      <module name="graphs_test" target="1.8" />
      <module name="ha-testing_integrationTest" target="1.8" />
      <module name="ha-testing_main" target="1.8" />
      <module name="ha-testing_test" target="1.8" />
      <module name="ha-utilities_main" target="1.8" />
      <module name="ha-utilities_test" target="1.8" />
      <module name="health-survey_main" target="1.8" />
      <module name="health-survey_test" target="1.8" />
      <module name="hsm-tool_main" target="1.8" />
      <module name="hsm-tool_test" target="1.8" />
      <module name="irs-demo-cordapp_integrationTest" target="1.8" />
      <module name="irs-demo-cordapp_main" target="1.8" />
      <module name="irs-demo-cordapp_main~1" target="1.8" />
      <module name="irs-demo-cordapp_test" target="1.8" />
      <module name="irs-demo-cordapp_test~1" target="1.8" />
      <module name="irs-demo-web_main" target="1.8" />
      <module name="irs-demo-web_test" target="1.8" />
      <module name="irs-demo_integrationTest" target="1.8" />
      <module name="irs-demo_main" target="1.8" />
      <module name="irs-demo_systemTest" target="1.8" />
      <module name="irs-demo_test" target="1.8" />
      <module name="isolated_main" target="1.8" />
      <module name="isolated_test" target="1.8" />
      <module name="jackson_main" target="1.8" />
      <module name="jackson_test" target="1.8" />
      <module name="jarfilter_main" target="1.8" />
      <module name="jarfilter_test" target="1.8" />
      <module name="jdk8u-deterministic_main" target="1.8" />
      <module name="jdk8u-deterministic_test" target="1.8" />
      <module name="jfx_integrationTest" target="1.8" />
      <module name="jfx_main" target="1.8" />
      <module name="jfx_test" target="1.8" />
      <module name="jmeter_main" target="1.8" />
      <module name="jmeter_test" target="1.8" />
      <module name="jpa_main" target="1.8" />
      <module name="jpa_test" target="1.8" />
      <module name="kryo-hook_main" target="1.8" />
      <module name="kryo-hook_test" target="1.8" />
      <module name="launcher_main" target="1.8" />
      <module name="launcher_test" target="1.8" />
      <module name="loadtest_main" target="1.8" />
      <module name="loadtest_test" target="1.8" />
      <module name="mock_main" target="1.8" />
      <module name="mock_test" target="1.8" />
      <module name="mysql_main" target="1.8" />
      <module name="mysql_test" target="1.8" />
      <module name="net.corda-blobinspector_main" target="1.8" />
      <module name="net.corda-blobinspector_test" target="1.8" />
      <module name="net.corda-finance-contracts-states_main" target="1.8" />
      <module name="net.corda-finance-contracts-states_test" target="1.8" />
      <module name="net.corda-isolated_main" target="1.8" />
      <module name="net.corda-isolated_test" target="1.8" />
      <module name="net.corda-verifier_main" target="1.8" />
      <module name="net.corda-verifier_test" target="1.8" />
      <module name="net.corda_buildSrc_main" target="1.8" />
      <module name="net.corda_buildSrc_test" target="1.8" />
      <module name="net.corda_canonicalizer_main" target="1.8" />
      <module name="net.corda_canonicalizer_test" target="1.8" />
      <module name="network-bootstrapper_main" target="1.8" />
      <module name="network-bootstrapper_test" target="1.8" />
      <module name="network-verifier-contracts_main" target="1.8" />
      <module name="network-verifier-contracts_test" target="1.8" />
      <module name="network-verifier-workflows_main" target="1.8" />
      <module name="network-verifier-workflows_test" target="1.8" />
      <module name="network-verifier_main" target="1.8" />
      <module name="network-verifier_test" target="1.8" />
      <module name="network-visualiser_main" target="1.8" />
      <module name="network-visualiser_test" target="1.8" />
      <module name="node-api_main" target="1.8" />
      <module name="node-api_test" target="1.8" />
      <module name="node-capsule_main" target="1.6" />
      <module name="node-capsule_test" target="1.6" />
      <module name="node-driver_integrationTest" target="1.8" />
      <module name="node-driver_main" target="1.8" />
      <module name="node-driver_test" target="1.8" />
      <module name="node-schemas_main" target="1.8" />
      <module name="node-schemas_test" target="1.8" />
      <module name="node_integrationTest" target="1.8" />
      <module name="node_main" target="1.8" />
      <module name="node_smokeTest" target="1.8" />
      <module name="node_test" target="1.8" />
      <module name="notary-bft-smart_main" target="1.8" />
      <module name="notary-bft-smart_test" target="1.8" />
      <module name="notary-demo-contracts_main" target="1.8" />
      <module name="notary-demo-contracts_test" target="1.8" />
      <module name="notary-demo-workflows_main" target="1.8" />
      <module name="notary-demo-workflows_test" target="1.8" />
      <module name="notary-demo_main" target="1.8" />
      <module name="notary-demo_test" target="1.8" />
      <module name="notary-healthcheck-client_main" target="1.8" />
      <module name="notary-healthcheck-client_test" target="1.8" />
      <module name="notary-healthcheck-cordapp_integrationTest" target="1.8" />
      <module name="notary-healthcheck-cordapp_main" target="1.8" />
      <module name="notary-healthcheck-cordapp_test" target="1.8" />
      <module name="notary-healthcheck_main" target="1.8" />
      <module name="notary-healthcheck_test" target="1.8" />
      <module name="notary-raft_main" target="1.8" />
      <module name="notary-raft_test" target="1.8" />
      <module name="notary_main" target="1.8" />
      <module name="notary_test" target="1.8" />
      <module name="notarytest_main" target="1.8" />
      <module name="notarytest_test" target="1.8" />
      <module name="perftestcordapp_integrationTest" target="1.8" />
      <module name="perftestcordapp_main" target="1.8" />
      <module name="perftestcordapp_test" target="1.8" />
      <module name="publish-utils_main" target="1.8" />
      <module name="publish-utils_test" target="1.8" />
      <module name="qa-behave_main" target="1.8" />
      <module name="qa-behave_test" target="1.8" />
      <module name="qa_main" target="1.8" />
      <module name="qa_test" target="1.8" />
      <module name="quasar-hook_main" target="1.8" />
      <module name="quasar-hook_test" target="1.8" />
      <module name="quasar-utils_main" target="1.8" />
      <module name="quasar-utils_test" target="1.8" />
      <module name="rpc-proxy_main" target="1.8" />
      <module name="rpc-proxy_rpcProxy" target="1.8" />
      <module name="rpc-proxy_smokeTest" target="1.8" />
      <module name="rpc-proxy_test" target="1.8" />
      <module name="rpc-worker_integrationTest" target="1.8" />
      <module name="rpc-worker_main" target="1.8" />
      <module name="rpc-worker_test" target="1.8" />
      <module name="rpc_integrationTest" target="1.8" />
      <module name="rpc_main" target="1.8" />
      <module name="rpc_smokeTest" target="1.8" />
      <module name="rpc_test" target="1.8" />
      <module name="samples_main" target="1.8" />
      <module name="samples_test" target="1.8" />
      <module name="sandbox_main" target="1.8" />
      <module name="sandbox_test" target="1.8" />
      <module name="serialization-deterministic_main" target="1.8" />
      <module name="serialization-deterministic_test" target="1.8" />
      <module name="serialization_main" target="1.8" />
      <module name="serialization_test" target="1.8" />
      <module name="shell-cli_integrationTest" target="1.8" />
      <module name="shell-cli_main" target="1.8" />
      <module name="shell-cli_test" target="1.8" />
      <module name="shell_integrationTest" target="1.8" />
      <module name="shell_main" target="1.8" />
      <module name="shell_test" target="1.8" />
      <module name="simm-valuation-demo-contracts-states_main" target="1.8" />
      <module name="simm-valuation-demo-contracts-states_test" target="1.8" />
      <module name="simm-valuation-demo_integrationTest" target="1.8" />
      <module name="simm-valuation-demo_main" target="1.8" />
      <module name="simm-valuation-demo_scenario" target="1.8" />
      <module name="simm-valuation-demo_test" target="1.8" />
      <module name="smoke-test-utils_main" target="1.8" />
      <module name="smoke-test-utils_test" target="1.8" />
      <module name="source-example-code_integrationTest" target="1.8" />
      <module name="source-example-code_main" target="1.8" />
      <module name="source-example-code_test" target="1.8" />
      <module name="test-cli_main" target="1.8" />
      <module name="test-cli_test" target="1.8" />
      <module name="test-common_main" target="1.8" />
      <module name="test-common_test" target="1.8" />
      <module name="test-utils_integrationTest" target="1.8" />
      <module name="test-utils_main" target="1.8" />
      <module name="test-utils_test" target="1.8" />
      <module name="testing-node-driver_integrationTest" target="1.8" />
      <module name="testing-node-driver_main" target="1.8" />
      <module name="testing-node-driver_test" target="1.8" />
      <module name="testing-smoke-test-utils_main" target="1.8" />
      <module name="testing-smoke-test-utils_test" target="1.8" />
      <module name="testing-test-common_main" target="1.8" />
      <module name="testing-test-common_test" target="1.8" />
      <module name="testing-test-utils_main" target="1.8" />
      <module name="testing-test-utils_test" target="1.8" />
      <module name="testing_main" target="1.8" />
      <module name="testing_test" target="1.8" />
      <module name="tools-blobinspector_main" target="1.8" />
      <module name="tools-blobinspector_test" target="1.8" />
      <module name="tools_main" target="1.8" />
      <module name="tools_test" target="1.8" />
      <module name="trader-demo_integrationTest" target="1.8" />
      <module name="trader-demo_main" target="1.8" />
      <module name="trader-demo_test" target="1.8" />
      <module name="unwanteds_main" target="1.8" />
      <module name="unwanteds_test" target="1.8" />
      <module name="verifier_integrationTest" target="1.8" />
      <module name="verifier_main" target="1.8" />
      <module name="verifier_test" target="1.8" />
      <module name="web_main" target="1.8" />
      <module name="web_test" target="1.8" />
      <module name="webcapsule_main" target="1.6" />
      <module name="webcapsule_test" target="1.6" />
      <module name="webserver-webcapsule_main" target="1.8" />
      <module name="webserver-webcapsule_test" target="1.8" />
      <module name="webserver_integrationTest" target="1.8" />
      <module name="webserver_main" target="1.8" />
      <module name="webserver_test" target="1.8" />
      <module name="workflows-irs_main" target="1.8" />
      <module name="workflows-irs_test" target="1.8" />
      <module name="workflows-trader_integrationTest" target="1.8" />
      <module name="workflows-trader_main" target="1.8" />
      <module name="workflows-trader_test" target="1.8" />
      <module name="workflows_integrationTest" target="1.8" />
      <module name="workflows_main" target="1.8" />
      <module name="workflows_test" target="1.8" />
      <module name="worldmap_main" target="1.8" />
      <module name="worldmap_test" target="1.8" />
    </bytecodeTargetLevel>
  </component>
  <component name="JavacSettings">
    <option name="ADDITIONAL_OPTIONS_STRING" value="-parameters" />
  </component>
</project><|MERGE_RESOLUTION|>--- conflicted
+++ resolved
@@ -83,7 +83,6 @@
       <module name="corda-enterprise-testing_test" target="1.8" />
       <module name="corda-enterprise-tools_main" target="1.8" />
       <module name="corda-enterprise-tools_test" target="1.8" />
-<<<<<<< HEAD
       <module name="corda-enterprise.common-logging.main" target="1.8" />
       <module name="corda-enterprise.common-logging.test" target="1.8" />
       <module name="corda-enterprise.experimental.netparams.main" target="1.8" />
@@ -94,12 +93,10 @@
       <module name="corda-enterprise.tools.pinger.capsule.test" target="1.6" />
       <module name="corda-enterprise.tools.pinger.main" target="1.8" />
       <module name="corda-enterprise.tools.pinger.test" target="1.8" />
-=======
       <module name="corda-enterprise_buildSrc_main" target="1.8" />
       <module name="corda-enterprise_buildSrc_test" target="1.8" />
       <module name="corda-enterprise_canonicalizer_main" target="1.8" />
       <module name="corda-enterprise_canonicalizer_test" target="1.8" />
->>>>>>> 3d5cdaff
       <module name="corda-enterprise_main" target="1.8" />
       <module name="corda-enterprise_test" target="1.8" />
       <module name="corda-finance_integrationTest" target="1.8" />
