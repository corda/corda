--- conflicted
+++ resolved
@@ -17,14 +17,6 @@
 import java.time.ZoneOffset.UTC
 
 class DummyLinearContract : Contract {
-<<<<<<< HEAD
-    val clause: Clause<State, CommandData, Unit> = LinearState.ClauseVerifier()
-    override fun verify(tx: LedgerTransaction) = verifyClause(tx,
-            FilterOn(clause, { states -> states.filterIsInstance<State>() }),
-            emptyList())
-=======
-    override val legalContractReference: SecureHash = SecureHash.sha256("Test")
-
     override fun verify(tx: LedgerTransaction) {
         val inputs = tx.inputs.map { it.state.data }.filterIsInstance<State>()
         val outputs = tx.outputs.map { it.data }.filterIsInstance<State>()
@@ -36,7 +28,6 @@
             "LinearStates are not split" using (outputIds.count() == outputs.count())
         }
     }
->>>>>>> 1e0a26e8
 
     data class State(
             override val linearId: UniqueIdentifier = UniqueIdentifier(),
