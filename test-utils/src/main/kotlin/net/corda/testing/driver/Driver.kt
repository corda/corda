@file:JvmName("Driver")

package net.corda.testing.driver

import com.google.common.util.concurrent.*
import com.typesafe.config.Config
import com.typesafe.config.ConfigRenderOptions
import net.corda.client.rpc.CordaRPCClient
import net.corda.cordform.CordformContext
import net.corda.cordform.CordformNode
import net.corda.cordform.NodeDefinition
import net.corda.core.*
import net.corda.core.concurrent.firstOf
import net.corda.core.crypto.X509Utilities
import net.corda.core.crypto.appendToCommonName
import net.corda.core.crypto.commonName
import net.corda.core.identity.Party
import net.corda.core.internal.div
import net.corda.core.messaging.CordaRPCOps
import net.corda.core.node.NodeInfo
import net.corda.core.node.services.ServiceInfo
import net.corda.core.node.services.ServiceType
import net.corda.core.utilities.*
import net.corda.node.internal.Node
import net.corda.node.internal.NodeStartup
import net.corda.node.serialization.NodeClock
import net.corda.node.services.config.*
import net.corda.node.services.network.NetworkMapService
import net.corda.node.services.transactions.RaftValidatingNotaryService
import net.corda.node.utilities.ServiceIdentityGenerator
import net.corda.node.utilities.TestClock
import net.corda.nodeapi.ArtemisMessagingComponent
import net.corda.nodeapi.User
import net.corda.nodeapi.config.SSLConfiguration
import net.corda.nodeapi.config.parseAs
import net.corda.nodeapi.internal.addShutdownHook
import net.corda.testing.*
import net.corda.testing.node.MOCK_VERSION_INFO
import net.corda.testing.initialiseTestSerialization
import net.corda.testing.resetTestSerialization
import okhttp3.OkHttpClient
import okhttp3.Request
import org.bouncycastle.asn1.x500.X500Name
import org.slf4j.Logger
import java.io.File
import java.net.*
import java.nio.file.Path
import java.nio.file.Paths
import java.time.Clock
import java.time.Duration
import java.time.Instant
import java.time.ZoneOffset.UTC
import java.time.format.DateTimeFormatter
import java.util.*
import java.util.concurrent.*
import java.util.concurrent.TimeUnit.SECONDS
import java.util.concurrent.atomic.AtomicInteger
import kotlin.concurrent.thread

/**
 * This file defines a small "Driver" DSL for starting up nodes that is only intended for development, demos and tests.
 *
 * The process the driver is run in behaves as an Artemis client and starts up other processes. Namely it first
 * bootstraps a network map service to allow the specified nodes to connect to, then starts up the actual nodes.
 *
 * TODO this file is getting way too big, it should be split into several files.
 */

private val log: Logger = loggerFor<DriverDSL>()

/**
 * This is the interface that's exposed to DSL users.
 */
interface DriverDSLExposedInterface : CordformContext {
    /**
     * Starts a [net.corda.node.internal.Node] in a separate process.
     *
     * @param providedName Optional name of the node, which will be its legal name in [Party]. Defaults to something
     *     random. Note that this must be unique as the driver uses it as a primary key!
     * @param advertisedServices The set of services to be advertised by the node. Defaults to empty set.
     * @param verifierType The type of transaction verifier to use. See: [VerifierType]
     * @param rpcUsers List of users who are authorised to use the RPC system. Defaults to empty list.
     * @param startInSameProcess Determines if the node should be started inside the same process the Driver is running
     *     in. If null the Driver-level value will be used.
     * @return The [NodeInfo] of the started up node retrieved from the network map service.
     */
    fun startNode(providedName: X500Name? = null,
                  advertisedServices: Set<ServiceInfo> = emptySet(),
                  rpcUsers: List<User> = emptyList(),
                  verifierType: VerifierType = VerifierType.InMemory,
                  customOverrides: Map<String, Any?> = emptyMap(),
                  startInSameProcess: Boolean? = null): ListenableFuture<out NodeHandle>

    fun startNodes(
            nodes: List<CordformNode>,
            startInSameProcess: Boolean? = null
    ): List<ListenableFuture<out NodeHandle>>

    /**
     * Starts a distributed notary cluster.
     *
     * @param notaryName The legal name of the advertised distributed notary service.
     * @param clusterSize Number of nodes to create for the cluster.
     * @param type The advertised notary service type. Currently the only supported type is [RaftValidatingNotaryService.type].
     * @param verifierType The type of transaction verifier to use. See: [VerifierType]
     * @param rpcUsers List of users who are authorised to use the RPC system. Defaults to empty list.
     * @param startInSameProcess Determines if the node should be started inside the same process the Driver is running
     *     in. If null the Driver-level value will be used.
     * @return The [Party] identity of the distributed notary service, and the [NodeInfo]s of the notaries in the cluster.
     */
    fun startNotaryCluster(
            notaryName: X500Name,
            clusterSize: Int = 3,
            type: ServiceType = RaftValidatingNotaryService.type,
            verifierType: VerifierType = VerifierType.InMemory,
            rpcUsers: List<User> = emptyList(),
            startInSameProcess: Boolean? = null): ListenableFuture<Pair<Party, List<NodeHandle>>>

    /**
     * Starts a web server for a node
     *
     * @param handle The handle for the node that this webserver connects to via RPC.
     */
    fun startWebserver(handle: NodeHandle): ListenableFuture<WebserverHandle>

    /**
     * Starts a network map service node. Note that only a single one should ever be running, so you will probably want
     * to set networkMapStartStrategy to Dedicated(false) in your [driver] call.
     * @param startInProcess Determines if the node should be started inside this process. If null the Driver-level
     *     value will be used.
     */
    fun startDedicatedNetworkMapService(startInProcess: Boolean? = null): ListenableFuture<out NodeHandle>

    fun waitForAllNodesToFinish()

    /**
     * Polls a function until it returns a non-null value. Note that there is no timeout on the polling.
     *
     * @param pollName A description of what is being polled.
     * @param pollInterval The interval of polling.
     * @param warnCount The number of polls after the Driver gives a warning.
     * @param check The function being polled.
     * @return A future that completes with the non-null value [check] has returned.
     */
    fun <A> pollUntilNonNull(pollName: String, pollInterval: Duration = 500.millis, warnCount: Int = 120, check: () -> A?): ListenableFuture<A>
    /**
     * Polls the given function until it returns true.
     * @see pollUntilNonNull
     */
    fun pollUntilTrue(pollName: String, pollInterval: Duration = 500.millis, warnCount: Int = 120, check: () -> Boolean): ListenableFuture<Unit> {
        return pollUntilNonNull(pollName, pollInterval, warnCount) { if (check()) Unit else null }
    }

    val shutdownManager: ShutdownManager
}

interface DriverDSLInternalInterface : DriverDSLExposedInterface {
    fun start()
    fun shutdown()
}

sealed class NodeHandle {
    abstract val nodeInfo: NodeInfo
    abstract val rpc: CordaRPCOps
    abstract val configuration: FullNodeConfiguration
    abstract val webAddress: NetworkHostAndPort

    data class OutOfProcess(
            override val nodeInfo: NodeInfo,
            override val rpc: CordaRPCOps,
            override val configuration: FullNodeConfiguration,
            override val webAddress: NetworkHostAndPort,
            val debugPort: Int?,
            val process: Process
    ) : NodeHandle()

    data class InProcess(
            override val nodeInfo: NodeInfo,
            override val rpc: CordaRPCOps,
            override val configuration: FullNodeConfiguration,
            override val webAddress: NetworkHostAndPort,
            val node: Node,
            val nodeThread: Thread
    ) : NodeHandle()

    fun rpcClientToNode(): CordaRPCClient = CordaRPCClient(configuration.rpcAddress!!, initialiseSerialization = false)
}

data class WebserverHandle(
        val listenAddress: NetworkHostAndPort,
        val process: Process
)

sealed class PortAllocation {
    abstract fun nextPort(): Int
    fun nextHostAndPort() = NetworkHostAndPort("localhost", nextPort())

    class Incremental(startingPort: Int) : PortAllocation() {
        val portCounter = AtomicInteger(startingPort)
        override fun nextPort() = portCounter.andIncrement
    }

    object RandomFree : PortAllocation() {
        override fun nextPort(): Int {
            return ServerSocket().use {
                it.bind(InetSocketAddress(0))
                it.localPort
            }
        }
    }
}

/**
 * [driver] allows one to start up nodes like this:
 *   driver {
 *     val noService = startNode(DUMMY_BANK_A.name)
 *     val notary = startNode(DUMMY_NOTARY.name)
 *
 *     (...)
 *   }
 *
 * Note that [DriverDSL.startNode] does not wait for the node to start up synchronously, but rather returns a [Future]
 * of the [NodeInfo] that may be waited on, which completes when the new node registered with the network map service.
 *
 * The driver implicitly bootstraps a [NetworkMapService].
 *
 * @param isDebug Indicates whether the spawned nodes should start in jdwt debug mode and have debug level logging.
 * @param driverDirectory The base directory node directories go into, defaults to "build/<timestamp>/". The node
 *   directories themselves are "<baseDirectory>/<legalName>/", where legalName defaults to "<randomName>-<messagingPort>"
 *   and may be specified in [DriverDSL.startNode].
 * @param portAllocation The port allocation strategy to use for the messaging and the web server addresses. Defaults to incremental.
 * @param debugPortAllocation The port allocation strategy to use for jvm debugging. Defaults to incremental.
 * @param systemProperties A Map of extra system properties which will be given to each new node. Defaults to empty.
 * @param useTestClock If true the test clock will be used in Node.
 * @param networkMapStartStrategy Determines whether a network map node is started automatically.
 * @param startNodesInProcess Provides the default behaviour of whether new nodes should start inside this process or
 *     not. Note that this may be overridden in [DriverDSLExposedInterface.startNode].
 * @param dsl The dsl itself.
 * @return The value returned in the [dsl] closure.
 */
@JvmOverloads
fun <A> driver(
        isDebug: Boolean = false,
        driverDirectory: Path = Paths.get("build", getTimestampAsDirectoryName()),
        portAllocation: PortAllocation = PortAllocation.Incremental(10000),
        debugPortAllocation: PortAllocation = PortAllocation.Incremental(5005),
        systemProperties: Map<String, String> = emptyMap(),
        useTestClock: Boolean = false,
        initialiseSerialization: Boolean = true,
        networkMapStartStrategy: NetworkMapStartStrategy = NetworkMapStartStrategy.Dedicated(startAutomatically = true),
        startNodesInProcess: Boolean = false,
        dsl: DriverDSLExposedInterface.() -> A
) = genericDriver(
        driverDsl = DriverDSL(
                portAllocation = portAllocation,
                debugPortAllocation = debugPortAllocation,
                systemProperties = systemProperties,
                driverDirectory = driverDirectory.toAbsolutePath(),
                useTestClock = useTestClock,
                networkMapStartStrategy = networkMapStartStrategy,
                startNodesInProcess = startNodesInProcess,
                isDebug = isDebug
        ),
        coerce = { it },
        dsl = dsl
)

/**
 * This is a helper method to allow extending of the DSL, along the lines of
 *   interface SomeOtherExposedDSLInterface : DriverDSLExposedInterface
 *   interface SomeOtherInternalDSLInterface : DriverDSLInternalInterface, SomeOtherExposedDSLInterface
 *   class SomeOtherDSL(val driverDSL : DriverDSL) : DriverDSLInternalInterface by driverDSL, SomeOtherInternalDSLInterface
 *
 * @param coerce We need this explicit coercion witness because we can't put an extra DI : D bound in a `where` clause.
 */
fun <DI : DriverDSLExposedInterface, D : DriverDSLInternalInterface, A> genericDriver(
        driverDsl: D,
        initialiseSerialization: Boolean = true,
        coerce: (D) -> DI,
        dsl: DI.() -> A
): A {
    if (initialiseSerialization) initialiseTestSerialization()
    val shutdownHook = addShutdownHook(driverDsl::shutdown)
    try {
        driverDsl.start()
        return dsl(coerce(driverDsl))
    } catch (exception: Throwable) {
        log.error("Driver shutting down because of exception", exception)
        throw exception
    } finally {
        driverDsl.shutdown()
        shutdownHook.cancel()
        if (initialiseSerialization) resetTestSerialization()
    }
}

fun getTimestampAsDirectoryName(): String {
    return DateTimeFormatter.ofPattern("yyyyMMddHHmmss").withZone(UTC).format(Instant.now())
}

/**
 * @throws ListenProcessDeathException if [listenProcess] dies before the check succeeds, i.e. the check can't succeed as intended.
 */
fun addressMustBeBound(executorService: ScheduledExecutorService, hostAndPort: NetworkHostAndPort, listenProcess: Process? = null) {
    addressMustBeBoundFuture(executorService, hostAndPort, listenProcess).getOrThrow()
}

fun addressMustBeBoundFuture(executorService: ScheduledExecutorService, hostAndPort: NetworkHostAndPort, listenProcess: Process? = null): ListenableFuture<Unit> {
    return executorService.poll("address $hostAndPort to bind") {
        if (listenProcess != null && !listenProcess.isAlive) {
            throw ListenProcessDeathException(hostAndPort, listenProcess)
        }
        try {
            Socket(hostAndPort.host, hostAndPort.port).close()
            Unit
        } catch (_exception: SocketException) {
            null
        }
    }
}

fun addressMustNotBeBound(executorService: ScheduledExecutorService, hostAndPort: NetworkHostAndPort) {
    addressMustNotBeBoundFuture(executorService, hostAndPort).getOrThrow()
}

fun addressMustNotBeBoundFuture(executorService: ScheduledExecutorService, hostAndPort: NetworkHostAndPort): ListenableFuture<Unit> {
    return executorService.poll("address $hostAndPort to unbind") {
        try {
            Socket(hostAndPort.host, hostAndPort.port).close()
            null
        } catch (_exception: SocketException) {
            Unit
        }
    }
}

class ShutdownManager(private val executorService: ExecutorService) {
    private class State {
        val registeredShutdowns = ArrayList<ListenableFuture<() -> Unit>>()
        var isShutdown = false
    }

    private val state = ThreadBox(State())

    companion object {
        inline fun <A> run(providedExecutorService: ExecutorService? = null, block: ShutdownManager.() -> A): A {
            val executorService = providedExecutorService ?: Executors.newScheduledThreadPool(1)
            val shutdownManager = ShutdownManager(executorService)
            try {
                return block(shutdownManager)
            } finally {
                shutdownManager.shutdown()
                providedExecutorService ?: executorService.shutdown()
            }
        }
    }

    fun shutdown() {
        val shutdownActionFutures = state.locked {
            if (isShutdown) {
                emptyList<ListenableFuture<() -> Unit>>()
            } else {
                isShutdown = true
                registeredShutdowns
            }
        }
        val shutdowns = shutdownActionFutures.map { Try.on { it.getOrThrow(1.seconds) } }
        shutdowns.reversed().forEach { when (it) {
            is Try.Success ->
                try {
                    it.value()
                } catch (t: Throwable) {
                    log.warn("Exception while shutting down", t)
                }
            is Try.Failure -> log.warn("Exception while getting shutdown method, disregarding", it.exception)
        } }
    }

    fun registerShutdown(shutdown: ListenableFuture<() -> Unit>) {
        state.locked {
            require(!isShutdown)
            registeredShutdowns.add(shutdown)
        }
    }
    fun registerShutdown(shutdown: () -> Unit) = registerShutdown(Futures.immediateFuture(shutdown))

    fun registerProcessShutdown(processFuture: ListenableFuture<Process>) {
        val processShutdown = processFuture.map { process ->
            {
                process.destroy()
                /** Wait 5 seconds, then [Process.destroyForcibly] */
                val finishedFuture = executorService.submit {
                    process.waitFor()
                }
                try {
                    finishedFuture.get(5, SECONDS)
                } catch (exception: TimeoutException) {
                    finishedFuture.cancel(true)
                    process.destroyForcibly()
                }
                Unit
            }
        }
        registerShutdown(processShutdown)
    }

    interface Follower {
        fun unfollow()
        fun shutdown()
    }

    fun follower() = object : Follower {
        private val start = state.locked { registeredShutdowns.size }
        private val end = AtomicInteger(start - 1)
        override fun unfollow() = end.set(state.locked { registeredShutdowns.size })
        override fun shutdown() = end.get().let { end ->
            start > end && throw IllegalStateException("You haven't called unfollow.")
            state.locked {
                registeredShutdowns.subList(start, end).listIterator(end - start).run {
                    while (hasPrevious()) {
                        previous().getOrThrow().invoke()
                        set(Futures.immediateFuture {}) // Don't break other followers by doing a remove.
                    }
                }
            }
        }
    }
}

class DriverDSL(
        val portAllocation: PortAllocation,
        val debugPortAllocation: PortAllocation,
        val systemProperties: Map<String, String>,
        val driverDirectory: Path,
        val useTestClock: Boolean,
        val isDebug: Boolean,
        val networkMapStartStrategy: NetworkMapStartStrategy,
        val startNodesInProcess: Boolean
) : DriverDSLInternalInterface {
    private val dedicatedNetworkMapAddress = portAllocation.nextHostAndPort()
    private var _executorService: ListeningScheduledExecutorService? = null
    val executorService get() = _executorService!!
    private var _shutdownManager: ShutdownManager? = null
    override val shutdownManager get() = _shutdownManager!!
    private val callerPackage = getCallerPackage()

    class State {
        val processes = ArrayList<ListenableFuture<Process>>()
    }

    private val state = ThreadBox(State())

    //TODO: remove this once we can bundle quasar properly.
    private val quasarJarPath: String by lazy {
        val cl = ClassLoader.getSystemClassLoader()
        val urls = (cl as URLClassLoader).urLs
        val quasarPattern = ".*quasar.*\\.jar$".toRegex()
        val quasarFileUrl = urls.first { quasarPattern.matches(it.path) }
        Paths.get(quasarFileUrl.toURI()).toString()
    }

    fun registerProcess(process: ListenableFuture<Process>) {
        shutdownManager.registerProcessShutdown(process)
        state.locked {
            processes.add(process)
        }
    }

    override fun waitForAllNodesToFinish() = state.locked {
        Futures.allAsList(processes).get().forEach {
            it.waitFor()
        }
    }

    override fun shutdown() {
        _shutdownManager?.shutdown()
        _executorService?.shutdownNow()
    }

    private fun establishRpc(nodeAddress: NetworkHostAndPort, sslConfig: SSLConfiguration, processDeathFuture: ListenableFuture<out Throwable>): ListenableFuture<CordaRPCOps> {
<<<<<<< HEAD
        return executorService.establishRpc(nodeAddress, sslConfig, ArtemisMessagingComponent.NODE_USER, ArtemisMessagingComponent.NODE_USER, processDeathFuture).map { (_, connection) ->
=======
        val client = CordaRPCClient(nodeAddress, sslConfig, initialiseSerialization = false)
        val connectionFuture = poll(executorService, "RPC connection") {
            try {
                client.start(ArtemisMessagingComponent.NODE_USER, ArtemisMessagingComponent.NODE_USER)
            } catch (e: Exception) {
                if (processDeathFuture.isDone) throw e
                log.error("Exception $e, Retrying RPC connection at $nodeAddress")
                null
            }
        }
        return firstOf(connectionFuture, processDeathFuture) {
            if (it == processDeathFuture) {
                throw processDeathFuture.getOrThrow()
            }
            val connection = connectionFuture.getOrThrow()
>>>>>>> fe9db6f1
            shutdownManager.registerShutdown(connection::close)
            connection.proxy
        }
    }

    private fun networkMapServiceConfigLookup(networkMapCandidates: List<NodeDefinition>): (X500Name) -> Map<String, String>? {
        return networkMapStartStrategy.run {
            when (this) {
                is NetworkMapStartStrategy.Dedicated -> {
                    serviceConfig(dedicatedNetworkMapAddress).let {
                        { _: X500Name -> it }
                    }
                }
                is NetworkMapStartStrategy.Nominated -> {
                    serviceConfig(networkMapCandidates.filter {
                        it.name == legalName.toString()
                    }.single().config.getString("p2pAddress").parseNetworkHostAndPort()).let {
                        { nodeName: X500Name -> if (nodeName == legalName) null else it }
                    }
                }
            }
        }
    }

    override fun startNode(
            providedName: X500Name?,
            advertisedServices: Set<ServiceInfo>,
            rpcUsers: List<User>,
            verifierType: VerifierType,
            customOverrides: Map<String, Any?>,
            startInSameProcess: Boolean?
    ): ListenableFuture<out NodeHandle> {
        val p2pAddress = portAllocation.nextHostAndPort()
        val rpcAddress = portAllocation.nextHostAndPort()
        val webAddress = portAllocation.nextHostAndPort()
        // TODO: Derive name from the full picked name, don't just wrap the common name
        val name = providedName ?: X509Utilities.getX509Name("${oneOf(names).commonName}-${p2pAddress.port}","London","demo@r3.com",null)
        val networkMapServiceConfigLookup = networkMapServiceConfigLookup(listOf(object : NodeDefinition {
            override fun getName() = name.toString()
            override fun getConfig() = configOf("p2pAddress" to p2pAddress.toString())
        }))
        val config = ConfigHelper.loadConfig(
                baseDirectory = baseDirectory(name),
                allowMissingConfig = true,
                configOverrides = configOf(
                        "myLegalName" to name.toString(),
                        "p2pAddress" to p2pAddress.toString(),
                        "rpcAddress" to rpcAddress.toString(),
                        "webAddress" to webAddress.toString(),
                        "extraAdvertisedServiceIds" to advertisedServices.map { it.toString() },
                        "networkMapService" to networkMapServiceConfigLookup(name),
                        "useTestClock" to useTestClock,
                        "rpcUsers" to rpcUsers.map { it.toMap() },
                        "verifierType" to verifierType.name
                ) + customOverrides
        )
        return startNodeInternal(config, webAddress, startInSameProcess)
    }

    override fun startNodes(nodes: List<CordformNode>, startInSameProcess: Boolean?): List<ListenableFuture<out NodeHandle>> {
        val networkMapServiceConfigLookup = networkMapServiceConfigLookup(nodes)
        return nodes.map { node ->
            portAllocation.nextHostAndPort() // rpcAddress
            val webAddress = portAllocation.nextHostAndPort()
            val name = X500Name(node.name)

            val config = ConfigHelper.loadConfig(
                    baseDirectory = baseDirectory(name),
                    allowMissingConfig = true,
                    configOverrides = node.config + mapOf(
                            "extraAdvertisedServiceIds" to node.advertisedServices,
                            "networkMapService" to networkMapServiceConfigLookup(name),
                            "rpcUsers" to node.rpcUsers,
                            "notaryClusterAddresses" to node.notaryClusterAddresses
                    )
            )
            startNodeInternal(config, webAddress, startInSameProcess)
        }
    }

    override fun startNotaryCluster(
            notaryName: X500Name,
            clusterSize: Int,
            type: ServiceType,
            verifierType: VerifierType,
            rpcUsers: List<User>,
            startInSameProcess: Boolean?
    ): ListenableFuture<Pair<Party, List<NodeHandle>>> {
        val nodeNames = (0 until clusterSize).map { DUMMY_NOTARY.name.appendToCommonName(" $it") }
        val paths = nodeNames.map { baseDirectory(it) }
        ServiceIdentityGenerator.generateToDisk(paths, type.id, notaryName)
        val advertisedServices = setOf(ServiceInfo(type, notaryName))
        val notaryClusterAddress = portAllocation.nextHostAndPort()

        // Start the first node that will bootstrap the cluster
        val firstNotaryFuture = startNode(
                providedName = nodeNames.first(),
                advertisedServices = advertisedServices,
                rpcUsers = rpcUsers,
                verifierType = verifierType,
                customOverrides = mapOf("notaryNodeAddress" to notaryClusterAddress.toString()),
                startInSameProcess = startInSameProcess
        )
        // All other nodes will join the cluster
        val restNotaryFutures = nodeNames.drop(1).map {
            val nodeAddress = portAllocation.nextHostAndPort()
            val configOverride = mapOf("notaryNodeAddress" to nodeAddress.toString(), "notaryClusterAddresses" to listOf(notaryClusterAddress.toString()))
            startNode(it, advertisedServices, rpcUsers, verifierType, configOverride)
        }

        return firstNotaryFuture.flatMap { firstNotary ->
            val notaryParty = firstNotary.nodeInfo.notaryIdentity
            Futures.allAsList(restNotaryFutures).map { restNotaries ->
                Pair(notaryParty, listOf(firstNotary) + restNotaries)
            }
        }
    }

    private fun queryWebserver(handle: NodeHandle, process: Process): WebserverHandle {
        val protocol = if (handle.configuration.useHTTPS) "https://" else "http://"
        val url = URL("$protocol${handle.webAddress}/api/status")
        val client = OkHttpClient.Builder().connectTimeout(5, SECONDS).readTimeout(60, SECONDS).build()

        while (process.isAlive) try {
            val response = client.newCall(Request.Builder().url(url).build()).execute()
            if (response.isSuccessful && (response.body().string() == "started")) {
                return WebserverHandle(handle.webAddress, process)
            }
        } catch(e: ConnectException) {
            log.debug("Retrying webserver info at ${handle.webAddress}")
        }

        throw IllegalStateException("Webserver at ${handle.webAddress} has died")
    }

    override fun startWebserver(handle: NodeHandle): ListenableFuture<WebserverHandle> {
        val debugPort = if (isDebug) debugPortAllocation.nextPort() else null
        val processFuture = DriverDSL.startWebserver(executorService, handle, debugPort)
        registerProcess(processFuture)
        return processFuture.map { queryWebserver(handle, it) }
    }

    override fun start() {
        _executorService = MoreExecutors.listeningDecorator(
                Executors.newScheduledThreadPool(2, ThreadFactoryBuilder().setNameFormat("driver-pool-thread-%d").build())
        )
        _shutdownManager = ShutdownManager(executorService)
        // We set this property so that in-process nodes find cordapps. Out-of-process nodes need this passed in when started.
        System.setProperty("net.corda.node.cordapp.scan.package", callerPackage)
        if (networkMapStartStrategy.startDedicated) {
            startDedicatedNetworkMapService().andForget(log) // Allow it to start concurrently with other nodes.
        }
    }

    override fun baseDirectory(nodeName: X500Name): Path = driverDirectory / nodeName.commonName.replace(WHITESPACE, "")

    override fun startDedicatedNetworkMapService(startInProcess: Boolean?): ListenableFuture<out NodeHandle> {
        val webAddress = portAllocation.nextHostAndPort()
        val networkMapLegalName = networkMapStartStrategy.legalName
        val config = ConfigHelper.loadConfig(
                baseDirectory = baseDirectory(networkMapLegalName),
                allowMissingConfig = true,
                configOverrides = configOf(
                        "myLegalName" to networkMapLegalName.toString(),
                        // TODO: remove the webAddress as NMS doesn't need to run a web server. This will cause all
                        //       node port numbers to be shifted, so all demos and docs need to be updated accordingly.
                        "webAddress" to webAddress.toString(),
                        "p2pAddress" to dedicatedNetworkMapAddress.toString(),
                        "useTestClock" to useTestClock
                )
        )
        return startNodeInternal(config, webAddress, startInProcess)
    }

    private fun startNodeInternal(config: Config, webAddress: NetworkHostAndPort, startInProcess: Boolean?): ListenableFuture<out NodeHandle> {
        val nodeConfiguration = config.parseAs<FullNodeConfiguration>()
        if (startInProcess ?: startNodesInProcess) {
            val nodeAndThreadFuture = startInProcessNode(executorService, nodeConfiguration, config)
            shutdownManager.registerShutdown(
                    nodeAndThreadFuture.map { (node, thread) -> {
                        node.stop()
                        thread.interrupt()
                    } }
            )
            return nodeAndThreadFuture.flatMap { (node, thread) ->
                establishRpc(nodeConfiguration.p2pAddress, nodeConfiguration, SettableFuture.create()).flatMap { rpc ->
                    rpc.waitUntilRegisteredWithNetworkMap().map {
                        NodeHandle.InProcess(rpc.nodeIdentity(), rpc, nodeConfiguration, webAddress, node, thread)
                    }
                }
            }
        } else {
            val debugPort = if (isDebug) debugPortAllocation.nextPort() else null
            val processFuture = startOutOfProcessNode(executorService, nodeConfiguration, config, quasarJarPath, debugPort, systemProperties, callerPackage)
            registerProcess(processFuture)
            return processFuture.flatMap { process ->
                val processDeathFuture = executorService.pollProcessDeath(process, nodeConfiguration.p2pAddress)
                // We continue to use SSL enabled port for RPC when its for node user.
                establishRpc(nodeConfiguration.p2pAddress, nodeConfiguration, processDeathFuture).flatMap { rpc ->
                    // Call waitUntilRegisteredWithNetworkMap in background in case RPC is failing over:
                    val networkMapFuture = executorService.submit(Callable {
                        rpc.waitUntilRegisteredWithNetworkMap()
                    }).flatMap { it }
                    firstOf(processDeathFuture, networkMapFuture) {
                        if (it == processDeathFuture) {
                            throw processDeathFuture.getOrThrow()
                        }
                        processDeathFuture.cancel(false)
                        NodeHandle.OutOfProcess(rpc.nodeIdentity(), rpc, nodeConfiguration, webAddress, debugPort, process)
                    }
                }
            }
        }
    }

    override fun <A> pollUntilNonNull(pollName: String, pollInterval: Duration, warnCount: Int, check: () -> A?): ListenableFuture<A> {
        val pollFuture = executorService.poll(pollName, pollInterval, warnCount, check)
        shutdownManager.registerShutdown { pollFuture.cancel(true) }
        return pollFuture
    }

    companion object {
        private val names = arrayOf(
                ALICE.name,
                BOB.name,
                DUMMY_BANK_A.name
        )

        private fun <A> oneOf(array: Array<A>) = array[Random().nextInt(array.size)]

        private fun startInProcessNode(
                executorService: ListeningScheduledExecutorService,
                nodeConf: FullNodeConfiguration,
                config: Config
        ): ListenableFuture<Pair<Node, Thread>> {
            return executorService.submit<Pair<Node, Thread>> {
                log.info("Starting in-process Node ${nodeConf.myLegalName.commonName}")
                // Write node.conf
                writeConfig(nodeConf.baseDirectory, "node.conf", config)
                val clock: Clock = if (nodeConf.useTestClock) TestClock() else NodeClock()
                // TODO pass the version in?
                val node = Node(nodeConf, nodeConf.calculateServices(), MOCK_VERSION_INFO, clock, initialiseSerialization = false)
                node.start()
                val nodeThread = thread(name = nodeConf.myLegalName.commonName) {
                    node.run()
                }
                node to nodeThread
            }.flatMap { nodeAndThread -> addressMustBeBoundFuture(executorService, nodeConf.p2pAddress).map { nodeAndThread } }
        }

        private fun startOutOfProcessNode(
                executorService: ListeningScheduledExecutorService,
                nodeConf: FullNodeConfiguration,
                config: Config,
                quasarJarPath: String,
                debugPort: Int?,
                overriddenSystemProperties: Map<String, String>,
                callerPackage: String
        ): ListenableFuture<Process> {
            val processFuture = executorService.submit<Process> {
                log.info("Starting out-of-process Node ${nodeConf.myLegalName.commonName}")
                // Write node.conf
                writeConfig(nodeConf.baseDirectory, "node.conf", config)

                val systemProperties = overriddenSystemProperties + mapOf(
                        "name" to nodeConf.myLegalName,
                        "visualvm.display.name" to "corda-${nodeConf.myLegalName}",
                        "net.corda.node.cordapp.scan.package" to callerPackage,
                        "java.io.tmpdir" to System.getProperty("java.io.tmpdir") // Inherit from parent process
                )
                // TODO Add this once we upgrade to quasar 0.7.8, this causes startup time to halve.
                // val excludePattern = x(rx**;io**;kotlin**;jdk**;reflectasm**;groovyjarjarasm**;groovy**;joptsimple**;groovyjarjarantlr**;javassist**;com.fasterxml**;com.typesafe**;com.google**;com.zaxxer**;com.jcabi**;com.codahale**;com.esotericsoftware**;de.javakaffee**;org.objectweb**;org.slf4j**;org.w3c**;org.codehaus**;org.h2**;org.crsh**;org.fusesource**;org.hibernate**;org.dom4j**;org.bouncycastle**;org.apache**;org.objenesis**;org.jboss**;org.xml**;org.jcp**;org.jetbrains**;org.yaml**;co.paralleluniverse**;net.i2p**)"
                // val extraJvmArguments = systemProperties.map { "-D${it.key}=${it.value}" } +
                //        "-javaagent:$quasarJarPath=$excludePattern"
                val extraJvmArguments = systemProperties.map { "-D${it.key}=${it.value}" } +
                        "-javaagent:$quasarJarPath"
                val loggingLevel = if (debugPort == null) "INFO" else "DEBUG"

                ProcessUtilities.startCordaProcess(
                        className = "net.corda.node.Corda", // cannot directly get class for this, so just use string
                        arguments = listOf(
                                "--base-directory=${nodeConf.baseDirectory}",
                                "--logging-level=$loggingLevel",
                                "--no-local-shell"
                        ),
                        jdwpPort = debugPort,
                        extraJvmArguments = extraJvmArguments,
                        errorLogPath = nodeConf.baseDirectory / NodeStartup.LOGS_DIRECTORY_NAME / "error.log",
                        workingDirectory = nodeConf.baseDirectory
                )
            }
            return processFuture.flatMap {
                process -> addressMustBeBoundFuture(executorService, nodeConf.p2pAddress, process).map { process }
            }
        }

        private fun startWebserver(
                executorService: ListeningScheduledExecutorService,
                handle: NodeHandle,
                debugPort: Int?
        ): ListenableFuture<Process> {
            return executorService.submit<Process> {
                val className = "net.corda.webserver.WebServer"
                ProcessUtilities.startCordaProcess(
                        className = className, // cannot directly get class for this, so just use string
                        arguments = listOf("--base-directory", handle.configuration.baseDirectory.toString()),
                        jdwpPort = debugPort,
                        extraJvmArguments = listOf(
                            "-Dname=node-${handle.configuration.p2pAddress}-webserver",
                            "-Djava.io.tmpdir=${System.getProperty("java.io.tmpdir")}" // Inherit from parent process
                        ),
                        errorLogPath = Paths.get("error.$className.log")
                )
            }.flatMap { process -> addressMustBeBoundFuture(executorService, handle.webAddress, process).map { process } }
        }

        private fun getCallerPackage(): String {
            return Exception()
                    .stackTrace
                    .first { it.fileName != "Driver.kt" }
                    .let { Class.forName(it.className).`package`.name }
        }
    }
}

fun writeConfig(path: Path, filename: String, config: Config) {
    path.toFile().mkdirs()
    File("$path/$filename").writeText(config.root().render(ConfigRenderOptions.defaults()))
}
<|MERGE_RESOLUTION|>--- conflicted
+++ resolved
@@ -478,25 +478,7 @@
     }
 
     private fun establishRpc(nodeAddress: NetworkHostAndPort, sslConfig: SSLConfiguration, processDeathFuture: ListenableFuture<out Throwable>): ListenableFuture<CordaRPCOps> {
-<<<<<<< HEAD
         return executorService.establishRpc(nodeAddress, sslConfig, ArtemisMessagingComponent.NODE_USER, ArtemisMessagingComponent.NODE_USER, processDeathFuture).map { (_, connection) ->
-=======
-        val client = CordaRPCClient(nodeAddress, sslConfig, initialiseSerialization = false)
-        val connectionFuture = poll(executorService, "RPC connection") {
-            try {
-                client.start(ArtemisMessagingComponent.NODE_USER, ArtemisMessagingComponent.NODE_USER)
-            } catch (e: Exception) {
-                if (processDeathFuture.isDone) throw e
-                log.error("Exception $e, Retrying RPC connection at $nodeAddress")
-                null
-            }
-        }
-        return firstOf(connectionFuture, processDeathFuture) {
-            if (it == processDeathFuture) {
-                throw processDeathFuture.getOrThrow()
-            }
-            val connection = connectionFuture.getOrThrow()
->>>>>>> fe9db6f1
             shutdownManager.registerShutdown(connection::close)
             connection.proxy
         }
