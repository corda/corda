package net.corda.plugins

import java.awt.GraphicsEnvironment
import java.io.File
import java.nio.file.Files
import java.util.*

private val HEADLESS_FLAG = "--headless"

private val os by lazy {
    val osName = System.getProperty("os.name", "generic").toLowerCase(Locale.ENGLISH)
    if ("mac" in osName || "darwin" in osName) OS.MACOS
    else if ("win" in osName) OS.WINDOWS
    else OS.LINUX
}

private enum class OS { MACOS, WINDOWS, LINUX }

private object debugPortAlloc {
    private var basePort = 5005
    internal fun next() = basePort++
}

fun main(args: Array<String>) {
    val startedProcesses = mutableListOf<Process>()
    val headless = GraphicsEnvironment.isHeadless() || (args.isNotEmpty() && args[0] == HEADLESS_FLAG)
    val workingDir = File(System.getProperty("user.dir"))
    val javaArgs = args.filter { it != HEADLESS_FLAG }
    println("Starting nodes in $workingDir")
    workingDir.listFiles { file -> file.isDirectory }.forEach { dir ->
<<<<<<< HEAD
        listOf(NodeJar, WebJar).forEach { jar ->
            jar.maybeStartProcess(headless, dir, javaArgs)?.let { startedProcesses += it }
=======
        listOf(NodeJarType, WebJarType).forEach { jarType ->
            jarType.acceptDirAndStartProcess(dir, headless, javaArgs)?.let { startedProcesses += it }
>>>>>>> 546d9693
        }
    }
    println("Started ${startedProcesses.size} processes")
    println("Finished starting nodes")
}

<<<<<<< HEAD
private abstract class Jar(private val jarName: String) {
    internal abstract fun acceptNodeConf(nodeConf: File): Boolean
    internal fun maybeStartProcess(headless: Boolean, dir: File, javaArgs: List<String>): Process? {
        File(dir, jarName).exists() || return null
        File(dir, "node.conf").let { it.exists() && acceptNodeConf(it) } || return null
        val debugPort = debugPortAlloc.next()
        println("Starting $jarName in $dir on debug port $debugPort")
        val proc = (if (headless) ::HeadlessJavaCommand else ::TerminalWindowJavaCommand)(jarName, dir, debugPort, javaArgs).start()
        if (os == OS.MACOS) Thread.sleep(1000)
        return proc
    }
}

private object NodeJar : Jar("corda.jar") {
    override fun acceptNodeConf(nodeConf: File) = true
}

private object WebJar : Jar("corda-webserver.jar") {
=======
private abstract class JarType(private val jarName: String) {
    internal abstract fun acceptNodeConf(nodeConf: File): Boolean
    internal fun acceptDirAndStartProcess(dir: File, headless: Boolean, javaArgs: List<String>): Process? {
        if (!File(dir, jarName).exists()) {
            return null
        }
        if (!File(dir, "node.conf").let { it.exists() && acceptNodeConf(it) }) {
            return null
        }
        val debugPort = debugPortAlloc.next()
        println("Starting $jarName in $dir on debug port $debugPort")
        val process = (if (headless) ::HeadlessJavaCommand else ::TerminalWindowJavaCommand)(jarName, dir, debugPort, javaArgs).start()
        if (os == OS.MACOS) Thread.sleep(1000)
        return process
    }
}

private object NodeJarType : JarType("corda.jar") {
    override fun acceptNodeConf(nodeConf: File) = true
}

private object WebJarType : JarType("corda-webserver.jar") {
>>>>>>> 546d9693
    // TODO: Add a webserver.conf, or use TypeSafe config instead of this hack
    override fun acceptNodeConf(nodeConf: File) = Files.lines(nodeConf.toPath()).anyMatch { "webAddress" in it }
}

private abstract class JavaCommand(jarName: String, internal val dir: File, debugPort: Int?, internal val nodeName: String, init: MutableList<String>.() -> Unit, args: List<String>) {
    internal val command: List<String> = mutableListOf<String>().apply {
        add(File(File(System.getProperty("java.home"), "bin"), "java").path)
        add("-Dname=$nodeName")
        null != debugPort && add("-Dcapsule.jvm.args=-agentlib:jdwp=transport=dt_socket,server=y,suspend=n,address=$debugPort")
        add("-jar"); add(jarName)
        init()
        addAll(args)
    }

    internal abstract fun processBuilder(): ProcessBuilder
    internal fun start() = processBuilder().directory(dir).start()
}

private class HeadlessJavaCommand(jarName: String, dir: File, debugPort: Int?, args: List<String>) : JavaCommand(jarName, dir, debugPort, dir.name, { add("--no-local-shell") }, args) {
    override fun processBuilder() = ProcessBuilder(command).redirectError(File("error.$nodeName.log")).inheritIO()
}

private class TerminalWindowJavaCommand(jarName: String, dir: File, debugPort: Int?, args: List<String>) : JavaCommand(jarName, dir, debugPort, "${dir.name}-$jarName", {}, args) {
    override fun processBuilder() = ProcessBuilder(when (os) {
        OS.MACOS -> {
            listOf("osascript", "-e", """tell app "Terminal"
    activate
    tell app "System Events" to tell process "Terminal" to keystroke "t" using command down
    delay 0.5
    do script "bash -c 'cd $dir; /usr/libexec/java_home -v 1.8 --exec ${command.joinToString(" ")} && exit'" in selected tab of the front window
end tell""")
        }
        OS.WINDOWS -> {
            listOf("cmd", "/C", "start ${command.joinToString(" ")}")
        }
        OS.LINUX -> {
<<<<<<< HEAD
            // Start shell to keep window open unless java terminated normally or due to SIGTERM:
            val command = "${unixCommand()}; [ $? -eq 0 -o $? -eq 143 ] || sh"
=======
            val command = "${unixCommand()} || sh"
>>>>>>> 546d9693
            if (isTmux()) {
                listOf("tmux", "new-window", "-n", nodeName, command)
            } else {
                listOf("xterm", "-T", nodeName, "-e", command)
            }
        }
    })

    private fun unixCommand() = command.map(::quotedFormOf).joinToString(" ")
}

private fun quotedFormOf(text: String) = "'${text.replace("'", "'\\''")}'" // Suitable for UNIX shells.
private fun isTmux() = System.getenv("TMUX")?.isNotEmpty() ?: false<|MERGE_RESOLUTION|>--- conflicted
+++ resolved
@@ -28,39 +28,14 @@
     val javaArgs = args.filter { it != HEADLESS_FLAG }
     println("Starting nodes in $workingDir")
     workingDir.listFiles { file -> file.isDirectory }.forEach { dir ->
-<<<<<<< HEAD
-        listOf(NodeJar, WebJar).forEach { jar ->
-            jar.maybeStartProcess(headless, dir, javaArgs)?.let { startedProcesses += it }
-=======
         listOf(NodeJarType, WebJarType).forEach { jarType ->
             jarType.acceptDirAndStartProcess(dir, headless, javaArgs)?.let { startedProcesses += it }
->>>>>>> 546d9693
         }
     }
     println("Started ${startedProcesses.size} processes")
     println("Finished starting nodes")
 }
 
-<<<<<<< HEAD
-private abstract class Jar(private val jarName: String) {
-    internal abstract fun acceptNodeConf(nodeConf: File): Boolean
-    internal fun maybeStartProcess(headless: Boolean, dir: File, javaArgs: List<String>): Process? {
-        File(dir, jarName).exists() || return null
-        File(dir, "node.conf").let { it.exists() && acceptNodeConf(it) } || return null
-        val debugPort = debugPortAlloc.next()
-        println("Starting $jarName in $dir on debug port $debugPort")
-        val proc = (if (headless) ::HeadlessJavaCommand else ::TerminalWindowJavaCommand)(jarName, dir, debugPort, javaArgs).start()
-        if (os == OS.MACOS) Thread.sleep(1000)
-        return proc
-    }
-}
-
-private object NodeJar : Jar("corda.jar") {
-    override fun acceptNodeConf(nodeConf: File) = true
-}
-
-private object WebJar : Jar("corda-webserver.jar") {
-=======
 private abstract class JarType(private val jarName: String) {
     internal abstract fun acceptNodeConf(nodeConf: File): Boolean
     internal fun acceptDirAndStartProcess(dir: File, headless: Boolean, javaArgs: List<String>): Process? {
@@ -83,7 +58,6 @@
 }
 
 private object WebJarType : JarType("corda-webserver.jar") {
->>>>>>> 546d9693
     // TODO: Add a webserver.conf, or use TypeSafe config instead of this hack
     override fun acceptNodeConf(nodeConf: File) = Files.lines(nodeConf.toPath()).anyMatch { "webAddress" in it }
 }
@@ -120,12 +94,8 @@
             listOf("cmd", "/C", "start ${command.joinToString(" ")}")
         }
         OS.LINUX -> {
-<<<<<<< HEAD
             // Start shell to keep window open unless java terminated normally or due to SIGTERM:
             val command = "${unixCommand()}; [ $? -eq 0 -o $? -eq 143 ] || sh"
-=======
-            val command = "${unixCommand()} || sh"
->>>>>>> 546d9693
             if (isTmux()) {
                 listOf("tmux", "new-window", "-n", nodeName, command)
             } else {
