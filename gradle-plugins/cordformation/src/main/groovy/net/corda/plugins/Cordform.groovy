package net.corda.plugins

import static org.gradle.api.tasks.SourceSet.MAIN_SOURCE_SET_NAME
import net.corda.cordform.CordformContext
import net.corda.cordform.CordformDefinition
import org.apache.tools.ant.filters.FixCrLfFilter
import org.bouncycastle.asn1.x500.X500Name
import org.gradle.api.DefaultTask
import org.gradle.api.plugins.JavaPluginConvention
import org.gradle.api.tasks.TaskAction
import java.nio.file.Path
import java.nio.file.Paths

<<<<<<< HEAD
// Keep this in sync with the value in NodeInfoSerializer.kt
final NODE_INFO_PATH = "additional-node-infos"

=======
>>>>>>> e14ca5c6

/**
 * Creates nodes based on the configuration of this task in the gradle configuration DSL.
 *
 * See documentation for examples.
 */
class Cordform extends DefaultTask {
    // Keep this in sync with the value in NodeInfoSerializer.kt
    final NODE_INFO_PATH = "additional-node-infos"

    /**
     * Optionally the name of a CordformDefinition subclass to which all configuration will be delegated.
     */
    String definitionClass
    protected def directory = Paths.get("build", "nodes")
    private def nodes = new ArrayList<Node>()
    protected String networkMapNodeName

    /**
     * Set the directory to install nodes into.
     *
     * @param directory The directory the nodes will be installed into.
     * @return
     */
    void directory(String directory) {
        this.directory = Paths.get(directory)
    }

    /**
     * Set the network map node.
     *
     * @warning Ensure the node name is one of the configured nodes.
     * @param nodeName The name of the node that will host the network map.
     */
    void networkMap(String nodeName) {
        networkMapNodeName = nodeName
    }

    /**
     * Add a node configuration.
     *
     * @param configureClosure A node configuration that will be deployed.
     */
    void node(Closure configureClosure) {
        nodes << (Node) project.configure(new Node(project), configureClosure)
    }

    /**
     * Returns a node by name.
     *
     * @param name The name of the node as specified in the node configuration DSL.
     * @return A node instance.
     */
    private Node getNodeByName(String name) {
        for(Node node : nodes) {
            if(node.name == name) {
                return node
            }
        }

        return null
    }

    /**
     * Installs the run script into the nodes directory.
     */
    private void installRunScript() {
        project.copy {
            from Cordformation.getPluginFile(project, "net/corda/plugins/runnodes.jar")
            fileMode 0755
            into "${directory}/"
        }

        project.copy {
            from Cordformation.getPluginFile(project, "net/corda/plugins/runnodes")
            // Replaces end of line with lf to avoid issues with the bash interpreter and Windows style line endings.
            filter(FixCrLfFilter.class, eol: FixCrLfFilter.CrLf.newInstance("lf"))
            fileMode 0755
            into "${directory}/"
        }

        project.copy {
            from Cordformation.getPluginFile(project, "net/corda/plugins/runnodes.bat")
            into "${directory}/"
        }
    }

    /**
     * The definitionClass needn't be compiled until just before our build method, so we load it manually via sourceSets.main.runtimeClasspath.
     */
    private CordformDefinition loadCordformDefinition() {
        def plugin = project.convention.getPlugin(JavaPluginConvention.class)
        def classpath = plugin.sourceSets.getByName(MAIN_SOURCE_SET_NAME).runtimeClasspath
        URL[] urls = classpath.files.collect { it.toURI().toURL() }
        (CordformDefinition) new URLClassLoader(urls, CordformDefinition.classLoader).loadClass(definitionClass).newInstance()
    }

    /**
     * This task action will create and install the nodes based on the node configurations added.
     */
    @TaskAction
    void build() {
        String networkMapNodeName
        if (null != definitionClass) {
            def cd = loadCordformDefinition()
            networkMapNodeName = cd.networkMapNodeName.toString()
            cd.nodeConfigurers.each { nc ->
                node { Node it ->
                    nc.accept it
                    it.rootDir directory
                }
            }
            cd.setup new CordformContext() {
                Path baseDirectory(String nodeName) {
                    project.projectDir.toPath().resolve(getNodeByName(nodeName).nodeDir.toPath())
                }
            }
        } else {
            networkMapNodeName = this.networkMapNodeName
            nodes.each {
                it.rootDir directory
            }
        }
        installRunScript()
        def networkMapNode = getNodeByName(networkMapNodeName)
        if (networkMapNode == null){
            nodes.each {
                it.build()
            }
            generateNodeInfos()

            println "Starting without networkMapNode, this an experimental feature"
        } else {
            nodes.each {
                if (it != networkMapNode) {
                    it.networkMapAddress(networkMapNode.getP2PAddress(), networkMapNodeName)
                }
                it.build()
            }
        }
    }

    Path fullNodePath(Node node) {
        return project.projectDir.toPath().resolve(node.nodeDir.toPath())
    }

    void generateNodeInfos() {
        nodes.each { Node node ->
            def process = new ProcessBuilder("java", "-Dcorda.NodeInfoQuit=1" , "-jar", Node.NODEJAR_NAME)
                    .directory(fullNodePath(node).toFile())
                    .redirectErrorStream(true)
                    .start()
                    .waitFor()
        }
        for (source in nodes) {
            for (destination in nodes) if (source.nodeDir != destination.nodeDir) {
                project.copy {
                    from fullNodePath(source).toString()
                    include 'nodeInfo-*'
                    into fullNodePath(destination).resolve(NODE_INFO_PATH).toString()
                }
            }
        }
    }
}<|MERGE_RESOLUTION|>--- conflicted
+++ resolved
@@ -10,13 +10,6 @@
 import org.gradle.api.tasks.TaskAction
 import java.nio.file.Path
 import java.nio.file.Paths
-
-<<<<<<< HEAD
-// Keep this in sync with the value in NodeInfoSerializer.kt
-final NODE_INFO_PATH = "additional-node-infos"
-
-=======
->>>>>>> e14ca5c6
 
 /**
  * Creates nodes based on the configuration of this task in the gradle configuration DSL.
