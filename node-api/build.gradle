apply plugin: 'kotlin'
apply plugin: 'net.corda.plugins.quasar-utils'
apply plugin: 'net.corda.plugins.publish-utils'
apply plugin: 'com.jfrog.artifactory'

description 'Corda node API'

dependencies {
    compile project(":core")

    compile "org.jetbrains.kotlin:kotlin-stdlib-jre8:$kotlin_version"
    compile "org.jetbrains.kotlin:kotlin-reflect:$kotlin_version"
    testCompile "org.jetbrains.kotlin:kotlin-test:$kotlin_version"

    // TODO: remove the forced update of commons-collections and beanutils when artemis updates them
    compile "org.apache.commons:commons-collections4:${commons_collections_version}"
    compile "commons-beanutils:commons-beanutils:${beanutils_version}"
    compile "org.apache.activemq:artemis-core-client:${artemis_version}"
    compile "org.apache.activemq:artemis-commons:${artemis_version}"

    // For adding serialisation of file upload streams to RPC
    // TODO: Remove this dependency and the code that requires it
    compile "commons-fileupload:commons-fileupload:$fileupload_version"

    compile "net.corda.plugins:cordform-common:$gradle_plugins_version"

    // TypeSafe Config: for simple and human friendly config files.
    compile "com.typesafe:config:$typesafe_config_version"

    // Kryo: object graph serialization.
    compile "com.esotericsoftware:kryo:4.0.0"
    compile "de.javakaffee:kryo-serializers:0.41"

    // For AMQP serialisation.
    compile "org.apache.qpid:proton-j:0.21.0"

<<<<<<< HEAD
    // FastClasspathScanner: classpath scanning - needed for the NetworkBootstraper
    compile 'io.github.lukehutch:fast-classpath-scanner:2.0.21'
=======
    // Pure-Java Snappy compression
    compile 'org.iq80.snappy:snappy:0.4'
>>>>>>> c8672d37

    // Unit testing helpers.
    testCompile "junit:junit:$junit_version"
    testCompile "org.assertj:assertj-core:$assertj_version"
    testCompile project(':node-driver')
}

jar {
    baseName 'corda-node-api'
}

publish {
    name jar.baseName
}<|MERGE_RESOLUTION|>--- conflicted
+++ resolved
@@ -34,13 +34,8 @@
     // For AMQP serialisation.
     compile "org.apache.qpid:proton-j:0.21.0"
 
-<<<<<<< HEAD
-    // FastClasspathScanner: classpath scanning - needed for the NetworkBootstraper
-    compile 'io.github.lukehutch:fast-classpath-scanner:2.0.21'
-=======
     // Pure-Java Snappy compression
     compile 'org.iq80.snappy:snappy:0.4'
->>>>>>> c8672d37
 
     // Unit testing helpers.
     testCompile "junit:junit:$junit_version"
