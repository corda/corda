package net.corda.nodeapi.internal.serialization

import net.corda.core.contracts.ContractAttachment
import net.corda.core.internal.AttachmentStorageKey
import net.corda.core.serialization.*
import net.corda.testing.contracts.DummyContract
import net.corda.testing.services.MockAttachmentStorage
import net.corda.testing.core.SerializationEnvironmentRule
import org.assertj.core.api.Assertions.assertThat
import org.assertj.core.api.Assertions.assertThatThrownBy
import org.junit.Assert.assertArrayEquals
import org.junit.Before
import org.junit.Rule
import org.junit.Test
import kotlin.test.assertEquals

class ContractAttachmentSerializerTest {

    @Rule
    @JvmField
    val testSerialization = SerializationEnvironmentRule()

    private lateinit var factory: SerializationFactory
    private lateinit var context: SerializationContext
    private lateinit var contextWithToken: SerializationContext
<<<<<<< HEAD
    private val attachments = MockAttachmentStorage()
    @Before
    fun setup() {
        factory = testSerialization.env.serializationFactory
        context = testSerialization.env.checkpointContext
        // XXX: Why is the SerializeAsTokenContextImpl significant?
        contextWithToken = context.withTokenContext(SerializeAsTokenContextImpl {}).withProperty(AttachmentStorageKey, attachments)
=======
    private val mockServices = MockServices(emptyList(), rigorousMock(), CordaX500Name("MegaCorp", "London", "GB"))

    @Before
    fun setup() {
        factory = testSerialization.serializationFactory
        context = testSerialization.checkpointContext
        contextWithToken = context.withTokenContext(SerializeAsTokenContextImpl(Any(), factory, context, mockServices))
>>>>>>> 70f1fdeb
    }

    @Test
    fun `write contract attachment and read it back`() {
        val contractAttachment = ContractAttachment(GeneratedAttachment(ByteArray(0)), DummyContract.PROGRAM_ID)
        // no token context so will serialize the whole attachment
        val serialized = contractAttachment.serialize(factory, context)
        val deserialized = serialized.deserialize(factory, context)

        assertEquals(contractAttachment.id, deserialized.attachment.id)
        assertEquals(contractAttachment.contract, deserialized.contract)
        assertArrayEquals(contractAttachment.open().readBytes(), deserialized.open().readBytes())
    }

    @Test
    fun `write contract attachment and read it back using token context`() {
        val attachment = GeneratedAttachment("test".toByteArray())
        attachments.importAttachment(attachment.open())
        val contractAttachment = ContractAttachment(attachment, DummyContract.PROGRAM_ID)
        val serialized = contractAttachment.serialize(factory, contextWithToken)
        val deserialized = serialized.deserialize(factory, contextWithToken)

        assertEquals(contractAttachment.id, deserialized.attachment.id)
        assertEquals(contractAttachment.contract, deserialized.contract)
        assertArrayEquals(contractAttachment.open().readBytes(), deserialized.open().readBytes())
    }

    @Test
    fun `check only serialize attachment id and contract class name when using token context`() {
        val largeAttachmentSize = 1024 * 1024
        val attachment = GeneratedAttachment(ByteArray(largeAttachmentSize))
        attachments.importAttachment(attachment.open())
        val contractAttachment = ContractAttachment(attachment, DummyContract.PROGRAM_ID)
        val serialized = contractAttachment.serialize(factory, contextWithToken)

        assertThat(serialized.size).isLessThan(largeAttachmentSize)
    }

    @Test
    fun `throws when missing attachment when using token context`() {
        val attachment = GeneratedAttachment("test".toByteArray())

        // don't importAttachment in mockService

        val contractAttachment = ContractAttachment(attachment, DummyContract.PROGRAM_ID)
        val serialized = contractAttachment.serialize(factory, contextWithToken)
        val deserialized = serialized.deserialize(factory, contextWithToken)

        assertThatThrownBy { deserialized.attachment.open() }.isInstanceOf(MissingAttachmentsException::class.java)
    }

    @Test
    fun `check attachment in deserialize is lazy loaded when using token context`() {
        val attachment = GeneratedAttachment(ByteArray(0))

        // don't importAttachment in mockService

        val contractAttachment = ContractAttachment(attachment, DummyContract.PROGRAM_ID)
        val serialized = contractAttachment.serialize(factory, contextWithToken)
        serialized.deserialize(factory, contextWithToken)

        // MissingAttachmentsException thrown if we try to open attachment
    }
}

<|MERGE_RESOLUTION|>--- conflicted
+++ resolved
@@ -23,23 +23,13 @@
     private lateinit var factory: SerializationFactory
     private lateinit var context: SerializationContext
     private lateinit var contextWithToken: SerializationContext
-<<<<<<< HEAD
     private val attachments = MockAttachmentStorage()
-    @Before
-    fun setup() {
-        factory = testSerialization.env.serializationFactory
-        context = testSerialization.env.checkpointContext
-        // XXX: Why is the SerializeAsTokenContextImpl significant?
-        contextWithToken = context.withTokenContext(SerializeAsTokenContextImpl {}).withProperty(AttachmentStorageKey, attachments)
-=======
-    private val mockServices = MockServices(emptyList(), rigorousMock(), CordaX500Name("MegaCorp", "London", "GB"))
-
     @Before
     fun setup() {
         factory = testSerialization.serializationFactory
         context = testSerialization.checkpointContext
-        contextWithToken = context.withTokenContext(SerializeAsTokenContextImpl(Any(), factory, context, mockServices))
->>>>>>> 70f1fdeb
+        // XXX: Why is the SerializeAsTokenContextImpl significant?
+        contextWithToken = context.withTokenContext(SerializeAsTokenContextImpl {}).withProperty(AttachmentStorageKey, attachments)
     }
 
     @Test
