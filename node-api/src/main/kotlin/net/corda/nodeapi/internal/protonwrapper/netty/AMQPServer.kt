--- conflicted
+++ resolved
@@ -45,18 +45,7 @@
  */
 class AMQPServer(val hostName: String,
                  val port: Int,
-<<<<<<< HEAD
-                 private val userName: String?,
-                 private val password: String?,
-                 private val keyStore: KeyStore,
-                 private val keyStorePrivateKeyPassword: CharArray,
-                 private val trustStore: KeyStore,
-                 private val crlCheckSoftFail: Boolean,
-                 private val maxMessageSize: Int,
-                 private val trace: Boolean = false) : AutoCloseable {
-=======
                  private val configuration: AMQPConfiguration) : AutoCloseable {
->>>>>>> d0568121
 
     companion object {
         init {
@@ -75,20 +64,6 @@
     private var serverChannel: Channel? = null
     private val clientChannels = ConcurrentHashMap<InetSocketAddress, SocketChannel>()
 
-<<<<<<< HEAD
-    constructor(hostName: String,
-                port: Int,
-                userName: String?,
-                password: String?,
-                keyStore: KeyStore,
-                keyStorePrivateKeyPassword: String,
-                trustStore: KeyStore,
-                crlCheckSoftFail: Boolean,
-                maxMessageSize: Int,
-                trace: Boolean = false) : this(hostName, port, userName, password, keyStore, keyStorePrivateKeyPassword.toCharArray(), trustStore, crlCheckSoftFail, maxMessageSize, trace)
-
-=======
->>>>>>> d0568121
     private class ServerChannelInitializer(val parent: AMQPServer) : ChannelInitializer<SocketChannel>() {
         private val keyManagerFactory = KeyManagerFactory.getInstance(KeyManagerFactory.getDefaultAlgorithm())
         private val trustManagerFactory = TrustManagerFactory.getInstance(TrustManagerFactory.getDefaultAlgorithm())
