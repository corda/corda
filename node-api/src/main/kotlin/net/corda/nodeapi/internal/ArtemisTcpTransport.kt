package net.corda.nodeapi.internal

import net.corda.core.messaging.ClientRpcSslOptions
import net.corda.core.serialization.internal.nodeSerializationEnv
import net.corda.core.utilities.NetworkHostAndPort
import net.corda.nodeapi.BrokerRpcSslOptions
import net.corda.nodeapi.internal.config.CertificateStore
import net.corda.nodeapi.internal.config.DEFAULT_SSL_HANDSHAKE_TIMEOUT
import net.corda.nodeapi.internal.config.MutualSslConfiguration
import net.corda.nodeapi.internal.config.SslConfiguration
import org.apache.activemq.artemis.api.core.TransportConfiguration
import org.apache.activemq.artemis.core.remoting.impl.netty.TransportConstants
import java.nio.file.Path

@Suppress("LongParameterList")
class ArtemisTcpTransport {
    companion object {
        val CIPHER_SUITES = listOf(
                "TLS_ECDHE_ECDSA_WITH_AES_128_GCM_SHA256",
                "TLS_ECDHE_RSA_WITH_AES_128_GCM_SHA256"
        )

        val TLS_VERSIONS = listOf("TLSv1.2")

        const val SSL_HANDSHAKE_TIMEOUT_NAME = "Corda-SSLHandshakeTimeout"
        const val TRACE_NAME = "Corda-Trace"
        const val THREAD_POOL_NAME_NAME = "Corda-ThreadPoolName"

        // Turn on AMQP support, which needs the protocol jar on the classpath.
        // Unfortunately we cannot disable core protocol as artemis only uses AMQP for interop.
        // It does not use AMQP messages for its own messages e.g. topology and heartbeats.
        private const val P2P_PROTOCOLS = "CORE,AMQP"

        private const val RPC_PROTOCOLS = "CORE"

        private fun defaultArtemisOptions(hostAndPort: NetworkHostAndPort, protocols: String) = mapOf(
                // Basic TCP target details.
                TransportConstants.HOST_PROP_NAME to hostAndPort.host,
                TransportConstants.PORT_PROP_NAME to hostAndPort.port,
                TransportConstants.PROTOCOLS_PROP_NAME to protocols,
                TransportConstants.USE_GLOBAL_WORKER_POOL_PROP_NAME to (nodeSerializationEnv != null),
                TransportConstants.REMOTING_THREADS_PROPNAME to (if (nodeSerializationEnv != null) -1 else 1),
                // turn off direct delivery in Artemis - this is latency optimisation that can lead to
                //hick-ups under high load (CORDA-1336)
                TransportConstants.DIRECT_DELIVER to false)

        private val defaultSSLOptions = mapOf(
                TransportConstants.ENABLED_CIPHER_SUITES_PROP_NAME to CIPHER_SUITES.joinToString(","),
                TransportConstants.ENABLED_PROTOCOLS_PROP_NAME to TLS_VERSIONS.joinToString(","))

        private fun SslConfiguration.addToTransportOptions(options: MutableMap<String, Any>) {
            keyStore?.let {
                with (it) {
                    path.requireOnDefaultFileSystem()
                    options.putAll(get().toKeyStoreTransportOptions(path))
                }
            }
            trustStore?.let {
                with (it) {
                    path.requireOnDefaultFileSystem()
                    options.putAll(get().toTrustStoreTransportOptions(path))
                }
            }
            options[TransportConstants.SSL_PROVIDER] = if (useOpenSsl) TransportConstants.OPENSSL_PROVIDER else TransportConstants.DEFAULT_SSL_PROVIDER
            options[SSL_HANDSHAKE_TIMEOUT_NAME] = handshakeTimeout ?: DEFAULT_SSL_HANDSHAKE_TIMEOUT
        }

        private fun CertificateStore.toKeyStoreTransportOptions(path: Path) = mapOf(
                TransportConstants.SSL_ENABLED_PROP_NAME to true,
                TransportConstants.KEYSTORE_TYPE_PROP_NAME to "JKS",
                TransportConstants.KEYSTORE_PATH_PROP_NAME to path,
                TransportConstants.KEYSTORE_PASSWORD_PROP_NAME to password,
                TransportConstants.NEED_CLIENT_AUTH_PROP_NAME to true)

        private fun CertificateStore.toTrustStoreTransportOptions(path: Path) = mapOf(
                TransportConstants.SSL_ENABLED_PROP_NAME to true,
                TransportConstants.TRUSTSTORE_TYPE_PROP_NAME to "JKS",
                TransportConstants.TRUSTSTORE_PATH_PROP_NAME to path,
                TransportConstants.TRUSTSTORE_PASSWORD_PROP_NAME to password,
                TransportConstants.NEED_CLIENT_AUTH_PROP_NAME to true)

        private fun ClientRpcSslOptions.toTransportOptions() = mapOf(
                TransportConstants.SSL_ENABLED_PROP_NAME to true,
                TransportConstants.TRUSTSTORE_TYPE_PROP_NAME to trustStoreProvider,
                TransportConstants.TRUSTSTORE_PATH_PROP_NAME to trustStorePath,
                TransportConstants.TRUSTSTORE_PASSWORD_PROP_NAME to trustStorePassword)

        private fun BrokerRpcSslOptions.toTransportOptions() = mapOf(
                TransportConstants.SSL_ENABLED_PROP_NAME to true,
                TransportConstants.KEYSTORE_TYPE_PROP_NAME to "JKS",
                TransportConstants.KEYSTORE_PATH_PROP_NAME to keyStorePath,
                TransportConstants.KEYSTORE_PASSWORD_PROP_NAME to keyStorePassword,
                TransportConstants.NEED_CLIENT_AUTH_PROP_NAME to false)

        fun p2pAcceptorTcpTransport(hostAndPort: NetworkHostAndPort,
                                    config: MutualSslConfiguration?,
                                    enableSSL: Boolean = true,
                                    threadPoolName: String = "P2PServer",
                                    trace: Boolean = false): TransportConfiguration {
            val options = mutableMapOf<String, Any>()
            if (enableSSL) {
                config?.addToTransportOptions(options)
            }
            return createAcceptorTransport(hostAndPort, P2P_PROTOCOLS, options, enableSSL, threadPoolName, trace)
        }

        fun p2pConnectorTcpTransport(hostAndPort: NetworkHostAndPort,
                                     config: MutualSslConfiguration?,
                                     enableSSL: Boolean = true,
<<<<<<< HEAD
                                     keyStoreType: String? = null): TransportConfiguration {
            val options = mutableMapOf<String, Any>()
            if (enableSSL) {
                config?.addToTransportOptions(options)
                options += asMap(keyStoreType)
=======
                                     threadPoolName: String = "P2PClient",
                                     trace: Boolean = false): TransportConfiguration {
            val options = mutableMapOf<String, Any>()
            if (enableSSL) {
                config?.addToTransportOptions(options)
>>>>>>> 31a34e5a
            }
            return createConnectorTransport(hostAndPort, P2P_PROTOCOLS, options, enableSSL, threadPoolName, trace)
        }

        fun rpcAcceptorTcpTransport(hostAndPort: NetworkHostAndPort,
                                    config: BrokerRpcSslOptions?,
                                    enableSSL: Boolean = true,
                                    trace: Boolean = false): TransportConfiguration {
            val options = mutableMapOf<String, Any>()
            if (config != null && enableSSL) {
                config.keyStorePath.requireOnDefaultFileSystem()
                options.putAll(config.toTransportOptions())
            }
            return createAcceptorTransport(hostAndPort, RPC_PROTOCOLS, options, enableSSL, "RPCServer", trace)
        }

        fun rpcConnectorTcpTransport(hostAndPort: NetworkHostAndPort,
                                     config: ClientRpcSslOptions?,
                                     enableSSL: Boolean = true,
                                     trace: Boolean = false): TransportConfiguration {
            val options = mutableMapOf<String, Any>()
            if (config != null && enableSSL) {
                config.trustStorePath.requireOnDefaultFileSystem()
                options.putAll(config.toTransportOptions())
            }
            return createConnectorTransport(hostAndPort, RPC_PROTOCOLS, options, enableSSL, "RPCClient", trace)
        }

        fun rpcInternalClientTcpTransport(hostAndPort: NetworkHostAndPort,
                                          config: SslConfiguration,
                                          trace: Boolean = false): TransportConfiguration {
            val options = mutableMapOf<String, Any>()
            config.addToTransportOptions(options)
            return createConnectorTransport(hostAndPort, RPC_PROTOCOLS, options, true, "Internal-RPCClient", trace)
        }

        fun rpcInternalAcceptorTcpTransport(hostAndPort: NetworkHostAndPort,
                                            config: SslConfiguration,
<<<<<<< HEAD
                                            keyStoreType: String? = null,
                                            trace: Boolean = false): TransportConfiguration {
            val options = mutableMapOf<String, Any>()
            config.addToTransportOptions(options)
            options += asMap(keyStoreType)
            return createAcceptorTransport(hostAndPort, RPC_PROTOCOLS, options, enableSSL = true, trace = trace)
        }

        private fun asMap(keyStoreType: String?): Map<String, String> {
            return keyStoreType?.let { mutableMapOf(TransportConstants.KEYSTORE_TYPE_PROP_NAME to it) } ?: emptyMap()
=======
                                            trace: Boolean = false): TransportConfiguration {
            val options = mutableMapOf<String, Any>()
            config.addToTransportOptions(options)
            return createAcceptorTransport(hostAndPort, RPC_PROTOCOLS, options, true, "Internal-RPCServer", trace)
>>>>>>> 31a34e5a
        }

        private fun createAcceptorTransport(hostAndPort: NetworkHostAndPort,
                                            protocols: String,
                                            options: MutableMap<String, Any>,
                                            enableSSL: Boolean,
                                            threadPoolName: String,
                                            trace: Boolean): TransportConfiguration {
            // Suppress core.server.lambda$channelActive$0 - AMQ224088 error from load balancer type connections
            options[TransportConstants.HANDSHAKE_TIMEOUT] = 0
            return createTransport(
                    "net.corda.node.services.messaging.NodeNettyAcceptorFactory",
                    hostAndPort,
                    protocols,
                    options,
                    enableSSL,
                    threadPoolName,
                    trace
            )
        }

        private fun createConnectorTransport(hostAndPort: NetworkHostAndPort,
                                             protocols: String,
                                             options: MutableMap<String, Any>,
                                             enableSSL: Boolean,
                                             threadPoolName: String,
                                             trace: Boolean): TransportConfiguration {
            return createTransport(
                    "net.corda.node.services.messaging.NodeNettyConnectorFactory",
                    hostAndPort,
                    protocols,
                    options,
                    enableSSL,
                    threadPoolName,
                    trace
            )
        }

        private fun createTransport(className: String,
                                    hostAndPort: NetworkHostAndPort,
                                    protocols: String,
                                    options: MutableMap<String, Any>,
                                    enableSSL: Boolean,
                                    threadPoolName: String,
                                    trace: Boolean): TransportConfiguration {
            options += defaultArtemisOptions(hostAndPort, protocols)
            if (enableSSL) {
                options += defaultSSLOptions
                // This is required to stop Client checking URL address vs. Server provided certificate
                options[TransportConstants.VERIFY_HOST_PROP_NAME] = false
            }
            options[THREAD_POOL_NAME_NAME] = threadPoolName
            options[TRACE_NAME] = trace
            return TransportConfiguration(className, options)
        }
    }
}<|MERGE_RESOLUTION|>--- conflicted
+++ resolved
@@ -107,19 +107,11 @@
         fun p2pConnectorTcpTransport(hostAndPort: NetworkHostAndPort,
                                      config: MutualSslConfiguration?,
                                      enableSSL: Boolean = true,
-<<<<<<< HEAD
-                                     keyStoreType: String? = null): TransportConfiguration {
+                                     threadPoolName: String = "P2PClient",
+                                     trace: Boolean = false): TransportConfiguration {
             val options = mutableMapOf<String, Any>()
             if (enableSSL) {
                 config?.addToTransportOptions(options)
-                options += asMap(keyStoreType)
-=======
-                                     threadPoolName: String = "P2PClient",
-                                     trace: Boolean = false): TransportConfiguration {
-            val options = mutableMapOf<String, Any>()
-            if (enableSSL) {
-                config?.addToTransportOptions(options)
->>>>>>> 31a34e5a
             }
             return createConnectorTransport(hostAndPort, P2P_PROTOCOLS, options, enableSSL, threadPoolName, trace)
         }
@@ -158,23 +150,10 @@
 
         fun rpcInternalAcceptorTcpTransport(hostAndPort: NetworkHostAndPort,
                                             config: SslConfiguration,
-<<<<<<< HEAD
-                                            keyStoreType: String? = null,
-                                            trace: Boolean = false): TransportConfiguration {
-            val options = mutableMapOf<String, Any>()
-            config.addToTransportOptions(options)
-            options += asMap(keyStoreType)
-            return createAcceptorTransport(hostAndPort, RPC_PROTOCOLS, options, enableSSL = true, trace = trace)
-        }
-
-        private fun asMap(keyStoreType: String?): Map<String, String> {
-            return keyStoreType?.let { mutableMapOf(TransportConstants.KEYSTORE_TYPE_PROP_NAME to it) } ?: emptyMap()
-=======
                                             trace: Boolean = false): TransportConfiguration {
             val options = mutableMapOf<String, Any>()
             config.addToTransportOptions(options)
             return createAcceptorTransport(hostAndPort, RPC_PROTOCOLS, options, true, "Internal-RPCServer", trace)
->>>>>>> 31a34e5a
         }
 
         private fun createAcceptorTransport(hostAndPort: NetworkHostAndPort,
