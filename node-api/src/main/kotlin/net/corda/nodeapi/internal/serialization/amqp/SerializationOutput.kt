--- conflicted
+++ resolved
@@ -25,11 +25,7 @@
 
     /**
      * Serialize the given object to AMQP, wrapped in our [Envelope] wrapper which carries an AMQP 1.0 schema, and prefixed
-<<<<<<< HEAD
      * with a header to indicate that this is serialized with AMQP and not Kryo, and what version of the Corda implementation
-=======
-     * with a header to indicate that this is serialized with AMQP and not [Kryo], and what version of the Corda implementation
->>>>>>> 76ffd485
      * of AMQP serialization constructed the serialized form.
      */
     @Throws(NotSerializableException::class)
