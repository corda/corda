--- conflicted
+++ resolved
@@ -47,7 +47,7 @@
 
     /** Generates a CFT notary identity, where the entire cluster shares a key pair. */
     fun generateDistributedNotarySingularIdentity(dirs: List<Path>, notaryName: CordaX500Name): Party {
-        require(dirs.isNotEmpty())
+        require(dirs.isNotEmpty()){"At least one directory to generate identity for must be specified"}
 
         log.trace { "Generating singular identity \"$notaryName\" for nodes: ${dirs.joinToString()}" }
 
@@ -78,15 +78,10 @@
         return Party(notaryName, notaryKey)
     }
 
-<<<<<<< HEAD
-    fun generateDistributedNotarySingularIdentity(dirs: List<Path>, notaryName: CordaX500Name): Party {
-        require(dirs.isNotEmpty()){"At least one directory to generate identity for must be specified"}
-=======
     private fun getKeyStore(nodeDir: Path): X509KeyStore {
         val distServKeyStoreFile = nodeDir / "certificates/distributedService.jks"
         return X509KeyStore.fromFile(distServKeyStoreFile, DEV_CA_KEY_STORE_PASS, createNew = true)
     }
->>>>>>> 4d2d9b83
 
     private fun setPrivateKey(keyStore: X509KeyStore, keyPair: KeyPair, notaryPrincipal: X500Principal) {
         val serviceKeyCert = createCertificate(keyPair.public, notaryPrincipal)
