package net.corda.nodeapi.internal.protonwrapper.netty

import io.netty.buffer.ByteBufAllocator
import io.netty.handler.ssl.ClientAuth
import io.netty.handler.ssl.SniHandler
import io.netty.handler.ssl.SslContextBuilder
import io.netty.handler.ssl.SslHandler
import io.netty.handler.ssl.SslProvider
import io.netty.util.DomainWildcardMappingBuilder
import net.corda.core.crypto.SecureHash
import net.corda.core.crypto.newSecureRandom
import net.corda.core.identity.CordaX500Name
import net.corda.core.internal.VisibleForTesting
import net.corda.core.utilities.NetworkHostAndPort
import net.corda.core.utilities.contextLogger
import net.corda.core.utilities.debug
import net.corda.core.utilities.toHex
import net.corda.nodeapi.internal.ArtemisTcpTransport
import net.corda.nodeapi.internal.config.CertificateStore
import net.corda.nodeapi.internal.crypto.toBc
import net.corda.nodeapi.internal.crypto.x509
<<<<<<< HEAD
import net.corda.nodeapi.internal.protonwrapper.netty.revocation.ExternalSourceRevocationChecker
import org.bouncycastle.asn1.ASN1IA5String
import org.bouncycastle.asn1.ASN1InputStream
=======
import org.bouncycastle.asn1.ASN1InputStream
import org.bouncycastle.asn1.ASN1Primitive
import org.bouncycastle.asn1.DERIA5String
>>>>>>> ceb76c56
import org.bouncycastle.asn1.DEROctetString
import org.bouncycastle.asn1.x500.X500Name
import org.bouncycastle.asn1.x509.AuthorityKeyIdentifier
import org.bouncycastle.asn1.x509.CRLDistPoint
import org.bouncycastle.asn1.x509.DistributionPointName
import org.bouncycastle.asn1.x509.Extension
import org.bouncycastle.asn1.x509.GeneralName
import org.bouncycastle.asn1.x509.GeneralNames
import org.bouncycastle.asn1.x509.SubjectKeyIdentifier
import org.slf4j.LoggerFactory
import java.net.Socket
import java.net.URI
import java.security.KeyStore
import java.security.cert.*
import java.util.*
import java.util.concurrent.Executor
import javax.net.ssl.*
import javax.security.auth.x500.X500Principal
import kotlin.collections.HashMap
import kotlin.system.measureTimeMillis

private const val HOSTNAME_FORMAT = "%s.corda.net"
internal const val DEFAULT = "default"

internal const val DP_DEFAULT_ANSWER = "NO CRLDP ext"

internal val logger = LoggerFactory.getLogger("net.corda.nodeapi.internal.protonwrapper.netty.SSLHelper")

/**
 * Returns all the CRL distribution points in the certificate as [URI]s along with the CRL issuer names, if any.
 */
@Suppress("ComplexMethod")
fun X509Certificate.distributionPoints(): Map<URI, List<X500Principal>?> {
    logger.debug { "Checking CRLDPs for $subjectX500Principal" }

    val crldpExtBytes = getExtensionValue(Extension.cRLDistributionPoints.id)
    if (crldpExtBytes == null) {
        logger.debug(DP_DEFAULT_ANSWER)
        return emptyMap()
    }

    val derObjCrlDP = crldpExtBytes.toAsn1Object()
    val dosCrlDP = derObjCrlDP as? DEROctetString
    if (dosCrlDP == null) {
        logger.error("Expected to have DEROctetString, actual type: ${derObjCrlDP.javaClass}")
        return emptyMap()
    }
    val dpObj = dosCrlDP.octets.toAsn1Object()
    val crlDistPoint = CRLDistPoint.getInstance(dpObj)
    if (crlDistPoint == null) {
        logger.error("Could not instantiate CRLDistPoint, from: $dpObj")
        return emptyMap()
    }

<<<<<<< HEAD
    val dpNames = distPoint.distributionPoints.mapNotNull { it.distributionPoint }.filter { it.type == DistributionPointName.FULL_NAME }
    val generalNames = dpNames.flatMap { GeneralNames.getInstance(it.name).names.asList() }
    return generalNames.filter { it.tagNo == GeneralName.uniformResourceIdentifier}.map { ASN1IA5String.getInstance(it.name).string }.toSet()
=======
    val dpMap = HashMap<URI, List<X500Principal>?>()
    for (distributionPoint in crlDistPoint.distributionPoints) {
        val distributionPointName = distributionPoint.distributionPoint
        if (distributionPointName?.type != DistributionPointName.FULL_NAME) continue
        val issuerNames = distributionPoint.crlIssuer?.names?.mapNotNull {
            if (it.tagNo == GeneralName.directoryName) {
                X500Principal(X500Name.getInstance(it.name).encoded)
            } else {
                null
            }
        }
        for (generalName in GeneralNames.getInstance(distributionPointName.name).names) {
            if (generalName.tagNo == GeneralName.uniformResourceIdentifier) {
                val uri = URI(DERIA5String.getInstance(generalName.name).string)
                dpMap[uri] = issuerNames
            }
        }
    }
    return dpMap
>>>>>>> ceb76c56
}

fun X509Certificate.distributionPointsToString(): String {
    return with(distributionPoints().keys) {
        if (isEmpty()) DP_DEFAULT_ANSWER else sorted().joinToString()
    }
}

fun ByteArray.toAsn1Object(): ASN1Primitive = ASN1InputStream(this).readObject()

fun certPathToString(certPath: Array<out X509Certificate>?): String {
    if (certPath == null) {
        return "<empty certpath>"
    }
    val certs = certPath.map {
        val bcCert = it.toBc()
        val subject = bcCert.subject.toString()
        val issuer = bcCert.issuer.toString()
        val keyIdentifier = try {
            SubjectKeyIdentifier.getInstance(bcCert.getExtension(Extension.subjectKeyIdentifier).parsedValue).keyIdentifier.toHex()
        } catch (ex: Exception) {
            "null"
        }
        val authorityKeyIdentifier = try {
            AuthorityKeyIdentifier.getInstance(bcCert.getExtension(Extension.authorityKeyIdentifier).parsedValue).keyIdentifier.toHex()
        } catch (ex: Exception) {
            "null"
        }
        "  $subject[$keyIdentifier] issued by $issuer[$authorityKeyIdentifier] [${it.distributionPointsToString()}]"
    }
    return certs.joinToString("\r\n")
}

@VisibleForTesting
class LoggingTrustManagerWrapper(val wrapped: X509ExtendedTrustManager) : X509ExtendedTrustManager() {
    companion object {
        val log = contextLogger()
    }

    private fun certPathToStringFull(chain: Array<out X509Certificate>?): String {
        if (chain == null) {
            return "<empty certpath>"
        }
        return chain.joinToString(", ") { it.toString() }
    }

    private fun logErrors(chain: Array<out X509Certificate>?, block: () -> Unit) {
        try {
            block()
        } catch (ex: CertificateException) {
            log.error("Bad certificate path ${ex.message}:\r\n${certPathToStringFull(chain)}")
            throw ex
        }
    }

    @Throws(CertificateException::class)
    override fun checkClientTrusted(chain: Array<out X509Certificate>?, authType: String?, socket: Socket?) {
        log.info("Check Client Certpath:\r\n${certPathToString(chain)}")
        logErrors(chain) { wrapped.checkClientTrusted(chain, authType, socket) }
    }

    @Throws(CertificateException::class)
    override fun checkClientTrusted(chain: Array<out X509Certificate>?, authType: String?, engine: SSLEngine?) {
        log.info("Check Client Certpath:\r\n${certPathToString(chain)}")
        logErrors(chain) { wrapped.checkClientTrusted(chain, authType, engine) }
    }

    @Throws(CertificateException::class)
    override fun checkClientTrusted(chain: Array<out X509Certificate>?, authType: String?) {
        log.info("Check Client Certpath:\r\n${certPathToString(chain)}")
        logErrors(chain) { wrapped.checkClientTrusted(chain, authType) }
    }

    @Throws(CertificateException::class)
    override fun checkServerTrusted(chain: Array<out X509Certificate>?, authType: String?, socket: Socket?) {
        log.info("Check Server Certpath:\r\n${certPathToString(chain)}")
        logErrors(chain) { wrapped.checkServerTrusted(chain, authType, socket) }
    }

    @Throws(CertificateException::class)
    override fun checkServerTrusted(chain: Array<out X509Certificate>?, authType: String?, engine: SSLEngine?) {
        log.info("Check Server Certpath:\r\n${certPathToString(chain)}")
        logErrors(chain) { wrapped.checkServerTrusted(chain, authType, engine) }
    }

    @Throws(CertificateException::class)
    override fun checkServerTrusted(chain: Array<out X509Certificate>?, authType: String?) {
        log.info("Check Server Certpath:\r\n${certPathToString(chain)}")
        logErrors(chain) { wrapped.checkServerTrusted(chain, authType) }
    }

    override fun getAcceptedIssuers(): Array<X509Certificate> = wrapped.acceptedIssuers

}

private object LoggingImmediateExecutor : Executor {

    override fun execute(command: Runnable) {
        val log = LoggerFactory.getLogger(javaClass)

        @Suppress("TooGenericExceptionCaught", "MagicNumber") // log and rethrow all exceptions
        try {
            val commandName = command::class.qualifiedName?.let { "[$it]" } ?: ""
            log.debug("Entering SSL command $commandName")
            val elapsedTime = measureTimeMillis { command.run() }
            log.debug("Exiting SSL command $elapsedTime millis")
            if (elapsedTime > 100) {
                log.info("Command: $commandName took $elapsedTime millis to execute")
            }
        }
        catch (ex: Exception) {
            log.error("Caught exception in SSL handler executor", ex)
            throw ex
        }
    }
}

internal fun createClientSslHandler(target: NetworkHostAndPort,
                                    expectedRemoteLegalNames: Set<CordaX500Name>,
                                    keyManagerFactory: KeyManagerFactory,
                                    trustManagerFactory: TrustManagerFactory): SslHandler {
    val sslContext = createAndInitSslContext(keyManagerFactory, trustManagerFactory)
    val sslEngine = sslContext.createSSLEngine(target.host, target.port)
    sslEngine.useClientMode = true
    sslEngine.enabledProtocols = ArtemisTcpTransport.TLS_VERSIONS.toTypedArray()
    sslEngine.enabledCipherSuites = ArtemisTcpTransport.CIPHER_SUITES.toTypedArray()
    sslEngine.enableSessionCreation = true
    if (expectedRemoteLegalNames.size == 1) {
        val sslParameters = sslEngine.sslParameters
        sslParameters.serverNames = listOf(SNIHostName(x500toHostName(expectedRemoteLegalNames.single())))
        sslEngine.sslParameters = sslParameters
    }
    return SslHandler(sslEngine, false, LoggingImmediateExecutor)
}

internal fun createClientOpenSslHandler(target: NetworkHostAndPort,
                                        expectedRemoteLegalNames: Set<CordaX500Name>,
                                        keyManagerFactory: KeyManagerFactory,
                                        trustManagerFactory: TrustManagerFactory,
                                        alloc: ByteBufAllocator): SslHandler {
    val sslContext = SslContextBuilder.forClient().sslProvider(SslProvider.OPENSSL).keyManager(keyManagerFactory).trustManager(LoggingTrustManagerFactoryWrapper(trustManagerFactory)).build()
    val sslEngine = sslContext.newEngine(alloc, target.host, target.port)
    sslEngine.enabledProtocols = ArtemisTcpTransport.TLS_VERSIONS.toTypedArray()
    sslEngine.enabledCipherSuites = ArtemisTcpTransport.CIPHER_SUITES.toTypedArray()
    if (expectedRemoteLegalNames.size == 1) {
        val sslParameters = sslEngine.sslParameters
        sslParameters.serverNames = listOf(SNIHostName(x500toHostName(expectedRemoteLegalNames.single())))
        sslEngine.sslParameters = sslParameters
    }
    return SslHandler(sslEngine, false, LoggingImmediateExecutor)
}

internal fun createServerSslHandler(keyStore: CertificateStore,
                                    keyManagerFactory: KeyManagerFactory,
                                    trustManagerFactory: TrustManagerFactory): SslHandler {
    val sslContext = createAndInitSslContext(keyManagerFactory, trustManagerFactory)
    val sslEngine = sslContext.createSSLEngine()
    sslEngine.useClientMode = false
    sslEngine.needClientAuth = true
    sslEngine.enabledProtocols = ArtemisTcpTransport.TLS_VERSIONS.toTypedArray()
    sslEngine.enabledCipherSuites = ArtemisTcpTransport.CIPHER_SUITES.toTypedArray()
    sslEngine.enableSessionCreation = true
    val sslParameters = sslEngine.sslParameters
    sslParameters.sniMatchers = listOf(ServerSNIMatcher(keyStore))
    sslEngine.sslParameters = sslParameters
    return SslHandler(sslEngine, false, LoggingImmediateExecutor)
}

internal fun createServerOpenSslHandler(keyManagerFactory: KeyManagerFactory,
                                        trustManagerFactory: TrustManagerFactory,
                                        alloc: ByteBufAllocator): SslHandler {
    val sslContext = getServerSslContextBuilder(keyManagerFactory, trustManagerFactory).build()
    val sslEngine = sslContext.newEngine(alloc)
    sslEngine.useClientMode = false
    return SslHandler(sslEngine, false, LoggingImmediateExecutor)
}

fun createAndInitSslContext(keyManagerFactory: KeyManagerFactory, trustManagerFactory: TrustManagerFactory): SSLContext {
    val sslContext = SSLContext.getInstance("TLS")
    val keyManagers = keyManagerFactory.keyManagers
    val trustManagers = trustManagerFactory.trustManagers.filterIsInstance(X509ExtendedTrustManager::class.java)
            .map { LoggingTrustManagerWrapper(it) }.toTypedArray()
    sslContext.init(keyManagers, trustManagers, newSecureRandom())
    return sslContext
}

fun initialiseTrustStoreAndEnableCrlChecking(trustStore: CertificateStore,
                                             revocationConfig: RevocationConfig): CertPathTrustManagerParameters {
    return initialiseTrustStoreAndEnableCrlChecking(trustStore, revocationConfig.createPKIXRevocationChecker())
}

fun initialiseTrustStoreAndEnableCrlChecking(trustStore: CertificateStore,
                                             revocationChecker: PKIXRevocationChecker): CertPathTrustManagerParameters {
    val pkixParams = PKIXBuilderParameters(trustStore.value.internal, X509CertSelector())
    pkixParams.addCertPathChecker(revocationChecker)
    return CertPathTrustManagerParameters(pkixParams)
}

/**
 * Creates a special SNI handler used only when openSSL is used for AMQPServer
 */
internal fun createServerSNIOpenSniHandler(keyManagerFactoriesMap: Map<String, KeyManagerFactory>,
                                           trustManagerFactory: TrustManagerFactory): SniHandler {
    // Default value can be any in the map.
    val sslCtxBuilder = getServerSslContextBuilder(keyManagerFactoriesMap.values.first(), trustManagerFactory)
    val mapping = DomainWildcardMappingBuilder(sslCtxBuilder.build())
    keyManagerFactoriesMap.forEach {
        mapping.add(it.key, sslCtxBuilder.keyManager(it.value).build())
    }
    return SniHandler(mapping.build())
}

@Suppress("SpreadOperator")
private fun getServerSslContextBuilder(keyManagerFactory: KeyManagerFactory, trustManagerFactory: TrustManagerFactory): SslContextBuilder {
    return SslContextBuilder.forServer(keyManagerFactory)
            .sslProvider(SslProvider.OPENSSL)
            .trustManager(LoggingTrustManagerFactoryWrapper(trustManagerFactory))
            .clientAuth(ClientAuth.REQUIRE)
            .ciphers(ArtemisTcpTransport.CIPHER_SUITES)
            .protocols(*ArtemisTcpTransport.TLS_VERSIONS.toTypedArray())
}

internal fun splitKeystore(config: AMQPConfiguration): Map<String, CertHoldingKeyManagerFactoryWrapper> {
    val keyStore = config.keyStore.value.internal
    val password = config.keyStore.entryPassword.toCharArray()
    return keyStore.aliases().toList().associate { alias ->
        val key = keyStore.getKey(alias, password)
        val certs = keyStore.getCertificateChain(alias)
        val x500Name = keyStore.getCertificate(alias).x509.subjectX500Principal
        val cordaX500Name = CordaX500Name.build(x500Name)
        val newKeyStore = KeyStore.getInstance("JKS")
        newKeyStore.load(null)
        newKeyStore.setKeyEntry(alias, key, password, certs)
        val newKeyManagerFactory = KeyManagerFactory.getInstance(KeyManagerFactory.getDefaultAlgorithm())
        newKeyManagerFactory.init(newKeyStore, password)
        x500toHostName(cordaX500Name) to CertHoldingKeyManagerFactoryWrapper(newKeyManagerFactory, config)
    }
}

// As per Javadoc in: https://docs.oracle.com/javase/8/docs/api/javax/net/ssl/KeyManagerFactory.html `init` method
// 2nd parameter `password` - the password for recovering keys in the KeyStore
fun KeyManagerFactory.init(keyStore: CertificateStore) = init(keyStore.value.internal, keyStore.entryPassword.toCharArray())

fun TrustManagerFactory.init(trustStore: CertificateStore) = init(trustStore.value.internal)

/**
 * Method that converts a [CordaX500Name] to a a valid hostname (RFC-1035). It's used for SNI to indicate the target
 * when trying to communicate with nodes that reside behind the same firewall. This is a solution to TLS's extension not
 * yet supporting x500 names as server names
 */
internal fun x500toHostName(x500Name: CordaX500Name): String {
    val secureHash = SecureHash.sha256(x500Name.toString())
    // RFC 1035 specifies a limit 255 bytes for hostnames with each label being 63 bytes or less. Due to this, the string
    // representation of the SHA256 hash is truncated to 32 characters.
    return String.format(HOSTNAME_FORMAT, secureHash.toString().take(32).toLowerCase())
}<|MERGE_RESOLUTION|>--- conflicted
+++ resolved
@@ -19,15 +19,10 @@
 import net.corda.nodeapi.internal.config.CertificateStore
 import net.corda.nodeapi.internal.crypto.toBc
 import net.corda.nodeapi.internal.crypto.x509
-<<<<<<< HEAD
-import net.corda.nodeapi.internal.protonwrapper.netty.revocation.ExternalSourceRevocationChecker
-import org.bouncycastle.asn1.ASN1IA5String
-import org.bouncycastle.asn1.ASN1InputStream
-=======
 import org.bouncycastle.asn1.ASN1InputStream
 import org.bouncycastle.asn1.ASN1Primitive
 import org.bouncycastle.asn1.DERIA5String
->>>>>>> ceb76c56
+import org.bouncycastle.asn1.ASN1IA5String
 import org.bouncycastle.asn1.DEROctetString
 import org.bouncycastle.asn1.x500.X500Name
 import org.bouncycastle.asn1.x509.AuthorityKeyIdentifier
@@ -82,11 +77,6 @@
         return emptyMap()
     }
 
-<<<<<<< HEAD
-    val dpNames = distPoint.distributionPoints.mapNotNull { it.distributionPoint }.filter { it.type == DistributionPointName.FULL_NAME }
-    val generalNames = dpNames.flatMap { GeneralNames.getInstance(it.name).names.asList() }
-    return generalNames.filter { it.tagNo == GeneralName.uniformResourceIdentifier}.map { ASN1IA5String.getInstance(it.name).string }.toSet()
-=======
     val dpMap = HashMap<URI, List<X500Principal>?>()
     for (distributionPoint in crlDistPoint.distributionPoints) {
         val distributionPointName = distributionPoint.distributionPoint
@@ -100,13 +90,12 @@
         }
         for (generalName in GeneralNames.getInstance(distributionPointName.name).names) {
             if (generalName.tagNo == GeneralName.uniformResourceIdentifier) {
-                val uri = URI(DERIA5String.getInstance(generalName.name).string)
+                val uri = URI(ASN1IA5String.getInstance(generalName.name).string)
                 dpMap[uri] = issuerNames
             }
         }
     }
     return dpMap
->>>>>>> ceb76c56
 }
 
 fun X509Certificate.distributionPointsToString(): String {
