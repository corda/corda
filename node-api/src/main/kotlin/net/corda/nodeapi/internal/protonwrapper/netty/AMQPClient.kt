--- conflicted
+++ resolved
@@ -71,11 +71,6 @@
         retryInterval = min(MAX_RETRY_INTERVAL, retryInterval * BACKOFF_MULTIPLIER)
     }
 
-<<<<<<< HEAD
-    private val connectListener = ChannelFutureListener { future ->
-        if (!future.isSuccess) {
-            log.info("Failed to connect to $currentTarget")
-=======
     private val connectListener = object : ChannelFutureListener {
         override fun operationComplete(future: ChannelFuture) {
             if (!future.isSuccess) {
@@ -95,37 +90,18 @@
             }
         }
     }
->>>>>>> 5a920790
-
+
+    private val closeListener = object : ChannelFutureListener {
+        override fun operationComplete(future: ChannelFuture) {
+            log.info("Disconnected from $currentTarget")
+            future.channel()?.disconnect()
+            clientChannel = null
             if (!stopping) {
                 workerGroup?.schedule({
-<<<<<<< HEAD
-                    log.info("Retry connect to $currentTarget")
-                    targetIndex = (targetIndex + 1).rem(targets.size)
-=======
                     nextTarget()
->>>>>>> 5a920790
                     restart()
                 }, retryInterval, TimeUnit.MILLISECONDS)
             }
-        } else {
-            log.info("Connected to $currentTarget")
-            // Connection established successfully
-            clientChannel = future.channel()
-            clientChannel?.closeFuture()?.addListener(closeListener)
-        }
-    }
-
-    private val closeListener = ChannelFutureListener { future ->
-        log.info("Disconnected from $currentTarget")
-        future.channel()?.disconnect()
-        clientChannel = null
-        if (!stopping) {
-            workerGroup?.schedule({
-                log.info("Retry connect")
-                targetIndex = (targetIndex + 1).rem(targets.size)
-                restart()
-            }, RETRY_INTERVAL, TimeUnit.MILLISECONDS)
         }
     }
 
