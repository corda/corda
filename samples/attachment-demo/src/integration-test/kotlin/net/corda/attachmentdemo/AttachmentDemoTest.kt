package net.corda.attachmentdemo

import net.corda.core.messaging.CordaRPCOps
import net.corda.core.utilities.getOrThrow
import net.corda.node.services.Permissions.Companion.invokeRpc
import net.corda.node.services.Permissions.Companion.startFlow
import net.corda.nodeapi.User
import net.corda.testing.DUMMY_BANK_A
import net.corda.testing.DUMMY_BANK_B
import net.corda.testing.DUMMY_NOTARY
import net.corda.testing.driver.PortAllocation
import net.corda.testing.driver.driver
import org.junit.Test
import java.util.concurrent.CompletableFuture.supplyAsync

class AttachmentDemoTest {
    // run with a 10,000,000 bytes in-memory zip file. In practice, a slightly bigger file will be used (~10,002,000 bytes).
    @Test
    fun `attachment demo using a 10MB zip file`() {
        val numOfExpectedBytes = 10_000_000
<<<<<<< HEAD
        driver(isDebug = true) {
            val demoUser = listOf(User("demo", "demo", setOf(startFlowPermission<AttachmentDemoFlow>())))
=======
        driver(isDebug = true, portAllocation = PortAllocation.Incremental(20000)) {
            val demoUser = listOf(User("demo", "demo", setOf(
                    startFlow<AttachmentDemoFlow>(),
                    invokeRpc(CordaRPCOps::attachmentExists),
                    invokeRpc(CordaRPCOps::uploadAttachment),
                    invokeRpc(CordaRPCOps::openAttachment),
                    invokeRpc(CordaRPCOps::wellKnownPartyFromX500Name),
                    invokeRpc(CordaRPCOps::internalVerifiedTransactionsFeed)
            )))
>>>>>>> d882f887
            val (nodeA, nodeB) = listOf(
                    startNode(providedName = DUMMY_BANK_A.name, rpcUsers = demoUser, maximumHeapSize = "1g"),
                    startNode(providedName = DUMMY_BANK_B.name, rpcUsers = demoUser, maximumHeapSize = "1g"),
                    startNotaryNode(DUMMY_NOTARY.name, validating = false))
                    .map { it.getOrThrow() }
            startWebserver(nodeB).getOrThrow()

            val senderThread = supplyAsync {
                nodeA.rpcClientToNode().start(demoUser[0].username, demoUser[0].password).use {
                    sender(it.proxy, numOfExpectedBytes)
                }
            }

            val recipientThread = supplyAsync {
                nodeB.rpcClientToNode().start(demoUser[0].username, demoUser[0].password).use {
                    recipient(it.proxy, nodeB.webAddress.port)
                }
            }

            senderThread.getOrThrow()
            recipientThread.getOrThrow()
        }
    }
}<|MERGE_RESOLUTION|>--- conflicted
+++ resolved
@@ -8,7 +8,6 @@
 import net.corda.testing.DUMMY_BANK_A
 import net.corda.testing.DUMMY_BANK_B
 import net.corda.testing.DUMMY_NOTARY
-import net.corda.testing.driver.PortAllocation
 import net.corda.testing.driver.driver
 import org.junit.Test
 import java.util.concurrent.CompletableFuture.supplyAsync
@@ -18,11 +17,7 @@
     @Test
     fun `attachment demo using a 10MB zip file`() {
         val numOfExpectedBytes = 10_000_000
-<<<<<<< HEAD
         driver(isDebug = true) {
-            val demoUser = listOf(User("demo", "demo", setOf(startFlowPermission<AttachmentDemoFlow>())))
-=======
-        driver(isDebug = true, portAllocation = PortAllocation.Incremental(20000)) {
             val demoUser = listOf(User("demo", "demo", setOf(
                     startFlow<AttachmentDemoFlow>(),
                     invokeRpc(CordaRPCOps::attachmentExists),
@@ -31,7 +26,6 @@
                     invokeRpc(CordaRPCOps::wellKnownPartyFromX500Name),
                     invokeRpc(CordaRPCOps::internalVerifiedTransactionsFeed)
             )))
->>>>>>> d882f887
             val (nodeA, nodeB) = listOf(
                     startNode(providedName = DUMMY_BANK_A.name, rpcUsers = demoUser, maximumHeapSize = "1g"),
                     startNode(providedName = DUMMY_BANK_B.name, rpcUsers = demoUser, maximumHeapSize = "1g"),
