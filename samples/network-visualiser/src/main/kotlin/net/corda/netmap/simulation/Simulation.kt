--- conflicted
+++ resolved
@@ -11,11 +11,6 @@
 import net.corda.irs.api.NodeInterestRates
 import net.corda.node.internal.StartedNode
 import net.corda.node.services.statemachine.StateMachineManager
-<<<<<<< HEAD
-import net.corda.testing.DUMMY_MAP
-=======
-import net.corda.nodeapi.internal.ServiceInfo
->>>>>>> 70a7eb8b
 import net.corda.testing.DUMMY_NOTARY
 import net.corda.testing.DUMMY_REGULATOR
 import net.corda.testing.node.*
@@ -55,77 +50,23 @@
     val bankLocations = listOf(Pair("London", "GB"), Pair("Frankfurt", "DE"), Pair("Rome", "IT"))
 
     // This puts together a mock network of SimulatedNodes.
-<<<<<<< HEAD
     open class SimulatedNode(args: MockNodeArgs) : MockNetwork.MockNode(args) {
-=======
-
-    open class SimulatedNode(config: NodeConfiguration, mockNet: MockNetwork,
-                             id: Int, notaryIdentity: Pair<ServiceInfo, KeyPair>?,
-                             entropyRoot: BigInteger)
-        : MockNetwork.MockNode(config, mockNet, id, notaryIdentity, entropyRoot) {
->>>>>>> 70a7eb8b
         override val started: StartedNode<SimulatedNode>? get() = uncheckedCast(super.started)
         override fun findMyLocation(): WorldMapLocation? {
             return configuration.myLegalName.locality.let { CityDatabase[it] }
         }
     }
 
-<<<<<<< HEAD
     private object SimulatedNodeFactory : MockNetwork.Factory<SimulatedNode> {
         override fun create(args: MockNodeArgs) = SimulatedNode(args)
-=======
-    inner class BankFactory : MockNetwork.Factory<SimulatedNode> {
-        var counter = 0
-
-        override fun create(config: NodeConfiguration, network: MockNetwork,
-                            id: Int, notaryIdentity: Pair<ServiceInfo, KeyPair>?, entropyRoot: BigInteger): SimulatedNode {
-            val letter = 'A' + counter
-            val (city, country) = bankLocations[counter++ % bankLocations.size]
-
-            val cfg = testNodeConfiguration(
-                    baseDirectory = config.baseDirectory,
-                    myLegalName = CordaX500Name(organisation = "Bank $letter", locality = city, country = country))
-            return SimulatedNode(cfg, network, id, notaryIdentity, entropyRoot)
-        }
-
-        fun createAll(): List<SimulatedNode> {
-            return bankLocations.mapIndexed { i, _ ->
-                // Use deterministic seeds so the simulation is stable. Needed so that party owning keys are stable.
-                mockNet.createUnstartedNode(nodeFactory = this, entropyRoot = BigInteger.valueOf(i.toLong()))
-            }
-        }
-    }
-
-    val bankFactory = BankFactory()
-
-    object NotaryNodeFactory : MockNetwork.Factory<SimulatedNode> {
-        override fun create(config: NodeConfiguration, network: MockNetwork,
-                            id: Int, notaryIdentity: Pair<ServiceInfo, KeyPair>?, entropyRoot: BigInteger): SimulatedNode {
-            requireNotNull(config.notary)
-            val cfg = testNodeConfiguration(
-                    baseDirectory = config.baseDirectory,
-                    myLegalName = DUMMY_NOTARY.name,
-                    notaryConfig = config.notary)
-            return SimulatedNode(cfg, network, id, notaryIdentity, entropyRoot)
-        }
->>>>>>> 70a7eb8b
     }
 
     object RatesOracleFactory : MockNetwork.Factory<SimulatedNode> {
         // TODO: Make a more realistic legal name
         val RATES_SERVICE_NAME = CordaX500Name(organisation = "Rates Service Provider", locality = "Madrid", country = "ES")
 
-<<<<<<< HEAD
         override fun create(args: MockNodeArgs): SimulatedNode {
             return object : SimulatedNode(args) {
-=======
-        override fun create(config: NodeConfiguration, network: MockNetwork,
-                            id: Int, notaryIdentity: Pair<ServiceInfo, KeyPair>?, entropyRoot: BigInteger): SimulatedNode {
-            val cfg = testNodeConfiguration(
-                    baseDirectory = config.baseDirectory,
-                    myLegalName = RATES_SERVICE_NAME)
-            return object : SimulatedNode(cfg, network, id, notaryIdentity, entropyRoot) {
->>>>>>> 70a7eb8b
                 override fun start() = super.start().apply {
                     registerInitiatedFlow(NodeInterestRates.FixQueryHandler::class.java)
                     registerInitiatedFlow(NodeInterestRates.FixSignHandler::class.java)
@@ -139,30 +80,11 @@
         }
     }
 
-<<<<<<< HEAD
-=======
-    object RegulatorFactory : MockNetwork.Factory<SimulatedNode> {
-        override fun create(config: NodeConfiguration, network: MockNetwork,
-                            id: Int, notaryIdentity: Pair<ServiceInfo, KeyPair>?, entropyRoot: BigInteger): SimulatedNode {
-            val cfg = testNodeConfiguration(
-                    baseDirectory = config.baseDirectory,
-                    myLegalName = DUMMY_REGULATOR.name)
-            return object : SimulatedNode(cfg, network, id, notaryIdentity, entropyRoot) {
-                // TODO: Regulatory nodes don't actually exist properly, this is a last minute demo request.
-                //       So we just fire a message at a node that doesn't know how to handle it, and it'll ignore it.
-                //       But that's fine for visualisation purposes.
-            }
-        }
-    }
-
->>>>>>> 70a7eb8b
     val mockNet = MockNetwork(
             networkSendManuallyPumped = networkSendManuallyPumped,
             threadPerNode = runAsync,
             cordappPackages = listOf("net.corda.irs.contract", "net.corda.finance.contract", "net.corda.irs"))
-    // This one must come first.
-<<<<<<< HEAD
-    val networkMap = mockNet.startNetworkMapNode(defaultParams.copy(legalName = DUMMY_MAP.name), SimulatedNodeFactory)
+    // This one must come first. XXX: Really?
     val notary = mockNet.createNotaryNode(defaultParams.copy(legalName = DUMMY_NOTARY.name), false, SimulatedNodeFactory)
     // TODO: Regulatory nodes don't actually exist properly, this is a last minute demo request.
     //       So we just fire a message at a node that doesn't know how to handle it, and it'll ignore it.
@@ -170,22 +92,12 @@
     val regulators = listOf(mockNet.createUnstartedNode(defaultParams.copy(legalName = DUMMY_REGULATOR.name), SimulatedNodeFactory))
     val ratesOracle = mockNet.createUnstartedNode(defaultParams.copy(legalName = RatesOracleFactory.RATES_SERVICE_NAME), RatesOracleFactory)
     // All nodes must be in one of these two lists for the purposes of the visualiser tool.
-    val serviceProviders: List<SimulatedNode> = listOf(notary.internals, ratesOracle, networkMap.internals)
+    val serviceProviders: List<SimulatedNode> = listOf(notary.internals, ratesOracle)
     val banks: List<SimulatedNode> = bankLocations.mapIndexed { i, (city, country) ->
         val legalName = CordaX500Name(organisation = "Bank ${'A' + i}", locality = city, country = country)
         // Use deterministic seeds so the simulation is stable. Needed so that party owning keys are stable.
         mockNet.createUnstartedNode(defaultParams.copy(legalName = legalName, entropyRoot = BigInteger.valueOf(i.toLong())), SimulatedNodeFactory)
     }
-=======
-    val notary = mockNet.createNotaryNode(validating = false, nodeFactory = NotaryNodeFactory)
-    val regulators = listOf(mockNet.createUnstartedNode(nodeFactory = RegulatorFactory))
-    val ratesOracle = mockNet.createUnstartedNode(nodeFactory = RatesOracleFactory)
-
-    // All nodes must be in one of these two lists for the purposes of the visualiser tool.
-    val serviceProviders: List<SimulatedNode> = listOf(notary.internals, ratesOracle)
-    val banks: List<SimulatedNode> = bankFactory.createAll()
-
->>>>>>> 70a7eb8b
     val clocks = (serviceProviders + regulators + banks).map { it.platformClock as TestClock }
 
     // These are used from the network visualiser tool.
