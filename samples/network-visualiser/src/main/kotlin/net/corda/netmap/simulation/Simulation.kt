--- conflicted
+++ resolved
@@ -155,13 +155,8 @@
     // This one must come first.
     val networkMap = mockNet.createNode(nodeFactory = NetworkMapNodeFactory, advertisedServices = ServiceInfo(NetworkMapService.type))
     val notary = mockNet.createNode(networkMap.network.myAddress, nodeFactory = NotaryNodeFactory, advertisedServices = ServiceInfo(SimpleNotaryService.type))
-<<<<<<< HEAD
     val regulators = listOf(mockNet.createUnstartedNode(networkMap.network.myAddress, nodeFactory = RegulatorFactory))
-    val ratesOracle = mockNet.createUnstartedNode(networkMap.network.myAddress, nodeFactory = RatesOracleFactory, advertisedServices = ServiceInfo(NodeInterestRates.Oracle.type))
-=======
-    val regulators = listOf(mockNet.createNode(networkMap.network.myAddress, start = false, nodeFactory = RegulatorFactory))
-    val ratesOracle = mockNet.createNode(networkMap.network.myAddress, start = false, nodeFactory = RatesOracleFactory)
->>>>>>> ed0aede1
+    val ratesOracle = mockNet.createUnstartedNode(networkMap.network.myAddress, nodeFactory = RatesOracleFactory)
 
     // All nodes must be in one of these two lists for the purposes of the visualiser tool.
     val serviceProviders: List<SimulatedNode> = listOf(notary.node, ratesOracle, networkMap.node)
