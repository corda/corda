--- conflicted
+++ resolved
@@ -28,20 +28,12 @@
         progressTracker.currentStep = STARTING_BUY
 
         // Receive the offered amount and automatically agree to it (in reality this would be a longer negotiation)
-<<<<<<< HEAD
         val amount = otherSideSession.receive<Amount<Currency>>().unwrap { it }
-        val notary: NodeInfo = serviceHub.networkMapCache.notaryNodes[0]
-        val buyer = TwoPartyTradeFlow.Buyer(
-                otherSideSession,
-                notary.notaryIdentity,
-=======
-        val amount = receive<Amount<Currency>>(otherParty).unwrap { it }
         require(serviceHub.networkMapCache.notaryIdentities.isNotEmpty()) { "No notary nodes registered" }
         val notary: Party = serviceHub.networkMapCache.notaryIdentities[0].party
         val buyer = TwoPartyTradeFlow.Buyer(
-                otherParty,
+                otherSideSession,
                 notary,
->>>>>>> fd57cf1c
                 amount,
                 CommercialPaper.State::class.java)
 
