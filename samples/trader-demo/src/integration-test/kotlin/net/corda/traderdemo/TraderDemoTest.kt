package net.corda.traderdemo

import net.corda.client.rpc.CordaRPCClient
import net.corda.core.utilities.getOrThrow
import net.corda.core.utilities.millis
import net.corda.finance.DOLLARS
import net.corda.finance.flows.CashIssueFlow
import net.corda.finance.flows.CashPaymentFlow
import net.corda.finance.schemas.CashSchemaV1
import net.corda.finance.schemas.CommercialPaperSchemaV1
import net.corda.node.services.FlowPermissions.Companion.startFlowPermission
import net.corda.nodeapi.User
import net.corda.testing.*
import net.corda.testing.driver.poll
import net.corda.testing.node.NodeBasedTest
import net.corda.traderdemo.flow.BuyerFlow
import net.corda.traderdemo.flow.CommercialPaperIssueFlow
import net.corda.traderdemo.flow.SellerFlow
import org.assertj.core.api.Assertions.assertThat
import org.junit.After
import org.junit.Before
import org.junit.Test
import java.util.concurrent.Executors

class TraderDemoTest : NodeBasedTest() {

    @Before
    fun setup() {
        setCordappPackages("net.corda.finance.contracts.asset", "net.corda.finance.contracts")
    }

    @After
    fun tearDown() {
        unsetCordappPackages()
    }

    @Test
    fun `runs trader demo`() {
        val demoUser = User("demo", "demo", setOf(startFlowPermission<SellerFlow>()))
        val bankUser = User("user1", "test", permissions = setOf(
                startFlowPermission<CashIssueFlow>(),
                startFlowPermission<CashPaymentFlow>(),
                startFlowPermission<CommercialPaperIssueFlow>()))
<<<<<<< HEAD
        val notaryFuture = startNode(DUMMY_NOTARY.name, advertisedServices = setOf(ServiceInfo(SimpleNotaryService.type)))
        val nodeAFuture = startNode(DUMMY_BANK_A.name, rpcUsers = listOf(demoUser), customSchemas = setOf(CashSchemaV1))
        val nodeBFuture = startNode(DUMMY_BANK_B.name, rpcUsers = listOf(demoUser), customSchemas = setOf(CashSchemaV1, CommercialPaperSchemaV1))
=======
        val notaryFuture = startNotaryNode(DUMMY_NOTARY.name, validating = false)
        val nodeAFuture = startNode(DUMMY_BANK_A.name, rpcUsers = listOf(demoUser))
        val nodeBFuture = startNode(DUMMY_BANK_B.name, rpcUsers = listOf(demoUser))
>>>>>>> a425f82c
        val bankNodeFuture = startNode(BOC.name, rpcUsers = listOf(bankUser))
        val (nodeA, nodeB, bankNode) = listOf(nodeAFuture, nodeBFuture, bankNodeFuture, notaryFuture).map { it.getOrThrow() }

        nodeA.internals.registerInitiatedFlow(BuyerFlow::class.java)
        val (nodeARpc, nodeBRpc) = listOf(nodeA, nodeB).map {
            val client = CordaRPCClient(it.internals.configuration.rpcAddress!!)
            client.start(demoUser.username, demoUser.password).proxy
        }
        val nodeBankRpc = let {
            val client = CordaRPCClient(bankNode.internals.configuration.rpcAddress!!)
            client.start(bankUser.username, bankUser.password).proxy
        }

        val clientA = TraderDemoClientApi(nodeARpc)
        val clientB = TraderDemoClientApi(nodeBRpc)
        val clientBank = TraderDemoClientApi(nodeBankRpc)

        val originalACash = clientA.cashCount // A has random number of issued amount
        val expectedBCash = clientB.cashCount + 1
        val expectedPaper = listOf(clientA.commercialPaperCount + 1, clientB.commercialPaperCount)

        clientBank.runIssuer(amount = 100.DOLLARS, buyerName = nodeA.info.chooseIdentity().name, sellerName = nodeB.info.chooseIdentity().name)
        clientB.runSeller(buyerName = nodeA.info.chooseIdentity().name, amount = 5.DOLLARS)

        assertThat(clientA.cashCount).isGreaterThan(originalACash)
        assertThat(clientB.cashCount).isEqualTo(expectedBCash)
        // Wait until A receives the commercial paper
        val executor = Executors.newScheduledThreadPool(1)
        poll(executor, "A to be notified of the commercial paper", pollInterval = 100.millis) {
            val actualPaper = listOf(clientA.commercialPaperCount, clientB.commercialPaperCount)
            if (actualPaper == expectedPaper) Unit else null
        }.getOrThrow()
        executor.shutdown()
        assertThat(clientA.dollarCashBalance).isEqualTo(95.DOLLARS)
        assertThat(clientB.dollarCashBalance).isEqualTo(5.DOLLARS)
    }
}<|MERGE_RESOLUTION|>--- conflicted
+++ resolved
@@ -41,15 +41,9 @@
                 startFlowPermission<CashIssueFlow>(),
                 startFlowPermission<CashPaymentFlow>(),
                 startFlowPermission<CommercialPaperIssueFlow>()))
-<<<<<<< HEAD
-        val notaryFuture = startNode(DUMMY_NOTARY.name, advertisedServices = setOf(ServiceInfo(SimpleNotaryService.type)))
+        val notaryFuture = startNotaryNode(DUMMY_NOTARY.name, validating = false)
         val nodeAFuture = startNode(DUMMY_BANK_A.name, rpcUsers = listOf(demoUser), customSchemas = setOf(CashSchemaV1))
         val nodeBFuture = startNode(DUMMY_BANK_B.name, rpcUsers = listOf(demoUser), customSchemas = setOf(CashSchemaV1, CommercialPaperSchemaV1))
-=======
-        val notaryFuture = startNotaryNode(DUMMY_NOTARY.name, validating = false)
-        val nodeAFuture = startNode(DUMMY_BANK_A.name, rpcUsers = listOf(demoUser))
-        val nodeBFuture = startNode(DUMMY_BANK_B.name, rpcUsers = listOf(demoUser))
->>>>>>> a425f82c
         val bankNodeFuture = startNode(BOC.name, rpcUsers = listOf(bankUser))
         val (nodeA, nodeB, bankNode) = listOf(nodeAFuture, nodeBFuture, bankNodeFuture, notaryFuture).map { it.getOrThrow() }
 
