package net.corda.vega.contracts

import net.corda.core.contracts.*
<<<<<<< HEAD
import net.corda.core.contracts.clauses.*
=======
import net.corda.core.crypto.SecureHash
>>>>>>> 1e0a26e8
import net.corda.core.transactions.LedgerTransaction
import java.math.BigDecimal

/**
 * Specifies the contract between two parties that trade an OpenGamma IRS. Currently can only agree to trade.
 */
<<<<<<< HEAD
data class OGTrade(private val blank: Void? = null) : Contract {
    override fun verify(tx: LedgerTransaction) = verifyClause(tx, AllOf(Clauses.TimeWindowed(), Clauses.Group()), tx.commands.select<Commands>())

    interface Commands : CommandData {
        class Agree : TypeOnlyCommandData(), Commands  // Both sides agree to trade
    }

    interface Clauses {
        class TimeWindowed : Clause<ContractState, Commands, Unit>() {
            override fun verify(tx: LedgerTransaction,
                                inputs: List<ContractState>,
                                outputs: List<ContractState>,
                                commands: List<AuthenticatedObject<Commands>>,
                                groupingKey: Unit?): Set<Commands> {
                requireNotNull(tx.timeWindow) { "must have a time-window" }
                // We return an empty set because we don't process any commands
                return emptySet()
            }
        }

        class Group : GroupClauseVerifier<IRSState, Commands, UniqueIdentifier>(AnyOf(Agree())) {
            override fun groupStates(tx: LedgerTransaction): List<LedgerTransaction.InOutGroup<IRSState, UniqueIdentifier>>
                    // Group by Trade ID for in / out states
                    = tx.groupStates { state -> state.linearId }
        }

        class Agree : Clause<IRSState, Commands, UniqueIdentifier>() {
            override fun verify(tx: LedgerTransaction,
                                inputs: List<IRSState>,
                                outputs: List<IRSState>,
                                commands: List<AuthenticatedObject<Commands>>,
                                groupingKey: UniqueIdentifier?): Set<Commands> {
                val command = tx.commands.requireSingleCommand<Commands.Agree>()

=======
data class OGTrade(override val legalContractReference: SecureHash = SecureHash.sha256("OGTRADE.KT")) : Contract {
    override fun verify(tx: LedgerTransaction) {
        requireNotNull(tx.timeWindow) { "must have a time-window" }
        val groups: List<LedgerTransaction.InOutGroup<IRSState, UniqueIdentifier>> = tx.groupStates { state -> state.linearId }
        var atLeastOneCommandProcessed = false
        for ((inputs, outputs, _) in groups) {
            val command = tx.commands.select<Commands.Agree>().firstOrNull()
            if (command != null) {
>>>>>>> 1e0a26e8
                require(inputs.isEmpty()) { "Inputs must be empty" }
                require(outputs.size == 1) { "" }
                require(outputs[0].buyer != outputs[0].seller)
                require(outputs[0].participants.containsAll(outputs[0].participants))
                require(outputs[0].participants.containsAll(listOf(outputs[0].buyer, outputs[0].seller)))
                require(outputs[0].swap.startDate.isBefore(outputs[0].swap.endDate))
                require(outputs[0].swap.notional > BigDecimal(0))
                require(outputs[0].swap.tradeDate.isBefore(outputs[0].swap.endDate))
                atLeastOneCommandProcessed = true
            }
        }
        require(atLeastOneCommandProcessed) { "At least one command needs to present" }
    }

    interface Commands : CommandData {
        class Agree : TypeOnlyCommandData(), Commands  // Both sides agree to trade
    }
}<|MERGE_RESOLUTION|>--- conflicted
+++ resolved
@@ -1,54 +1,13 @@
 package net.corda.vega.contracts
 
 import net.corda.core.contracts.*
-<<<<<<< HEAD
-import net.corda.core.contracts.clauses.*
-=======
-import net.corda.core.crypto.SecureHash
->>>>>>> 1e0a26e8
 import net.corda.core.transactions.LedgerTransaction
 import java.math.BigDecimal
 
 /**
  * Specifies the contract between two parties that trade an OpenGamma IRS. Currently can only agree to trade.
  */
-<<<<<<< HEAD
 data class OGTrade(private val blank: Void? = null) : Contract {
-    override fun verify(tx: LedgerTransaction) = verifyClause(tx, AllOf(Clauses.TimeWindowed(), Clauses.Group()), tx.commands.select<Commands>())
-
-    interface Commands : CommandData {
-        class Agree : TypeOnlyCommandData(), Commands  // Both sides agree to trade
-    }
-
-    interface Clauses {
-        class TimeWindowed : Clause<ContractState, Commands, Unit>() {
-            override fun verify(tx: LedgerTransaction,
-                                inputs: List<ContractState>,
-                                outputs: List<ContractState>,
-                                commands: List<AuthenticatedObject<Commands>>,
-                                groupingKey: Unit?): Set<Commands> {
-                requireNotNull(tx.timeWindow) { "must have a time-window" }
-                // We return an empty set because we don't process any commands
-                return emptySet()
-            }
-        }
-
-        class Group : GroupClauseVerifier<IRSState, Commands, UniqueIdentifier>(AnyOf(Agree())) {
-            override fun groupStates(tx: LedgerTransaction): List<LedgerTransaction.InOutGroup<IRSState, UniqueIdentifier>>
-                    // Group by Trade ID for in / out states
-                    = tx.groupStates { state -> state.linearId }
-        }
-
-        class Agree : Clause<IRSState, Commands, UniqueIdentifier>() {
-            override fun verify(tx: LedgerTransaction,
-                                inputs: List<IRSState>,
-                                outputs: List<IRSState>,
-                                commands: List<AuthenticatedObject<Commands>>,
-                                groupingKey: UniqueIdentifier?): Set<Commands> {
-                val command = tx.commands.requireSingleCommand<Commands.Agree>()
-
-=======
-data class OGTrade(override val legalContractReference: SecureHash = SecureHash.sha256("OGTRADE.KT")) : Contract {
     override fun verify(tx: LedgerTransaction) {
         requireNotNull(tx.timeWindow) { "must have a time-window" }
         val groups: List<LedgerTransaction.InOutGroup<IRSState, UniqueIdentifier>> = tx.groupStates { state -> state.linearId }
@@ -56,7 +15,6 @@
         for ((inputs, outputs, _) in groups) {
             val command = tx.commands.select<Commands.Agree>().firstOrNull()
             if (command != null) {
->>>>>>> 1e0a26e8
                 require(inputs.isEmpty()) { "Inputs must be empty" }
                 require(outputs.size == 1) { "" }
                 require(outputs[0].buyer != outputs[0].seller)
