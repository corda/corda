--- conflicted
+++ resolved
@@ -1,11 +1,6 @@
 package net.corda.vega.contracts
 
 import net.corda.core.contracts.*
-<<<<<<< HEAD
-import net.corda.core.contracts.clauses.*
-=======
-import net.corda.core.crypto.SecureHash
->>>>>>> 1e0a26e8
 import net.corda.core.transactions.LedgerTransaction
 
 /**
@@ -13,74 +8,13 @@
  * Implements an agree clause to agree to the portfolio and an update clause to change either the portfolio or valuation
  * of the portfolio arbitrarily.
  */
-<<<<<<< HEAD
 data class PortfolioSwap(private val blank: Void? = null) : Contract {
-    override fun verify(tx: LedgerTransaction) = verifyClause(tx, AllOf(Clauses.TimeWindowed(), Clauses.Group()), tx.commands.select<Commands>())
-
-    interface Commands : CommandData {
-        class Agree : TypeOnlyCommandData(), Commands  // Both sides agree to portfolio
-        class Update : TypeOnlyCommandData(), Commands // Both sides re-agree to portfolio
-    }
-
-    interface Clauses {
-        class TimeWindowed : Clause<ContractState, Commands, Unit>() {
-            override fun verify(tx: LedgerTransaction,
-                                inputs: List<ContractState>,
-                                outputs: List<ContractState>,
-                                commands: List<AuthenticatedObject<Commands>>,
-                                groupingKey: Unit?): Set<Commands> {
-                requireNotNull(tx.timeWindow) { "must have a time-window)" }
-                // We return an empty set because we don't process any commands
-                return emptySet()
-            }
-        }
-
-        class Group : GroupClauseVerifier<PortfolioState, Commands, UniqueIdentifier>(FirstOf(Agree(), Update())) {
-            override fun groupStates(tx: LedgerTransaction): List<LedgerTransaction.InOutGroup<PortfolioState, UniqueIdentifier>>
-                    // Group by Trade ID for in / out states
-                    = tx.groupStates { state -> state.linearId }
-        }
-
-        class Update : Clause<PortfolioState, Commands, UniqueIdentifier>() {
-            override val requiredCommands: Set<Class<out CommandData>> = setOf(Commands.Update::class.java)
-
-            override fun verify(tx: LedgerTransaction,
-                                inputs: List<PortfolioState>,
-                                outputs: List<PortfolioState>,
-                                commands: List<AuthenticatedObject<Commands>>,
-                                groupingKey: UniqueIdentifier?): Set<Commands> {
-                val command = tx.commands.requireSingleCommand<Commands.Update>()
-
-                requireThat {
-                    "there is only one input" using (inputs.size == 1)
-                    "there is only one output" using (outputs.size == 1)
-                    "the valuer hasn't changed" using (inputs[0].valuer == outputs[0].valuer)
-                    "the linear id hasn't changed" using (inputs[0].linearId == outputs[0].linearId)
-                }
-
-                return setOf(command.value)
-            }
-        }
-
-        class Agree : Clause<PortfolioState, Commands, UniqueIdentifier>() {
-            override val requiredCommands: Set<Class<out CommandData>> = setOf(Commands.Agree::class.java)
-
-            override fun verify(tx: LedgerTransaction,
-                                inputs: List<PortfolioState>,
-                                outputs: List<PortfolioState>,
-                                commands: List<AuthenticatedObject<Commands>>,
-                                groupingKey: UniqueIdentifier?): Set<Commands> {
-                val command = tx.commands.requireSingleCommand<Commands.Agree>()
-
-=======
-data class PortfolioSwap(override val legalContractReference: SecureHash = SecureHash.sha256("swordfish")) : Contract {
     override fun verify(tx: LedgerTransaction) {
         requireNotNull(tx.timeWindow) { "must have a time-window)" }
         val groups: List<LedgerTransaction.InOutGroup<PortfolioState, UniqueIdentifier>> = tx.groupStates { state -> state.linearId }
         for ((inputs, outputs, _) in groups) {
             val agreeCommand = tx.commands.select<Commands.Agree>().firstOrNull()
             if (agreeCommand != null) {
->>>>>>> 1e0a26e8
                 requireThat {
                     "there are no inputs" using (inputs.isEmpty())
                     "there is one output" using (outputs.size == 1)
