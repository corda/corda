--- conflicted
+++ resolved
@@ -50,15 +50,9 @@
 
             val offer = replyToSession.receive<OfferMessage>().unwrap { it }
             // Automatically agree - in reality we'd vet the offer message
-<<<<<<< HEAD
-            require(serviceHub.networkMapCache.notaryNodes.map { it.notaryIdentity }.contains(offer.notary))
+            require(serviceHub.networkMapCache.notaryIdentities.map { it.party }.contains(offer.notary))
             replyToSession.send(true)
             subFlow(TwoPartyDealFlow.Acceptor(replyToSession))
-=======
-            require(serviceHub.networkMapCache.notaryIdentities.map { it.party }.contains(offer.notary))
-            send(replyToParty, true)
-            subFlow(TwoPartyDealFlow.Acceptor(replyToParty))
->>>>>>> fd57cf1c
         }
     }
 }