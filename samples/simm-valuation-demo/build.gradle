--- conflicted
+++ resolved
@@ -86,13 +86,8 @@
             address("localhost:10016")
             adminAddress("localhost:10017")
         }
-<<<<<<< HEAD
-        cordapps = ["$project.group:finance:$corda_release_version"]
         rpcUsers = defaultUsers
-=======
         cordapp project(':finance')
-        rpcUsers = ext.rpcUsers
->>>>>>> 174ed3c6
         extraConfig = [
                 jvmArgs : [ "-Xmx1g"]
         ]
@@ -105,13 +100,8 @@
             address("localhost:10026")
             adminAddress("localhost:10027")
         }
-<<<<<<< HEAD
-        cordapps = ["$project.group:finance:$corda_release_version"]
         rpcUsers = defaultUsers
-=======
         cordapp project(':finance')
-        rpcUsers = ext.rpcUsers
->>>>>>> 174ed3c6
         extraConfig = [
                 jvmArgs : [ "-Xmx1g"]
         ]
@@ -124,13 +114,8 @@
             address("localhost:10036")
             adminAddress("localhost:10037")
         }
-<<<<<<< HEAD
-        cordapps = ["$project.group:finance:$corda_release_version"]
         rpcUsers = defaultUsers
-=======
         cordapp project(':finance')
-        rpcUsers = ext.rpcUsers
->>>>>>> 174ed3c6
         extraConfig = [
                 jvmArgs : [ "-Xmx1g"]
         ]
