--- conflicted
+++ resolved
@@ -4,31 +4,28 @@
 interest rates oracle. The two banks agree on an interest rate swap, and then do regular fixings of the deal as the 
 time on a simulated clock passes.
 
-<<<<<<< HEAD
 Functionality is split into two parts - CordApp which provides actual distributed ledger backend and Spring Boot 
 webapp which provides REST API and web frontend. Application communicate using Corda RPC protocol.
 
-=======
 To run from the command line in Unix:
->>>>>>> 5bb46018
-
-1. Run ``./gradlew samples:irs-demo:deployNodes`` to install configs and a command line tool under 
+1. Run ``./gradlew samples:irs-demo:cordapp:deployNodes`` to install configs and a command line tool under 
    ``samples/irs-demo/build``
-2. Run ``./gradlew samples:irs-demo:installDist``
-3. Move to the ``samples/irs-demo/build`` directory
-4. Run ``./nodes/runnodes`` to open up three new terminals with the three nodes (you may have to install xterm)
+2. Run ``./gradlew samples:irs-demo:web:deployWebapps`` to install configs and tools for running webservers
+3. Move to the ``samples/irs-demo/`` directory
+4. Run ``./cordapp/build/nodes/runnodes`` to open up three new terminals with the three nodes (you may have to install xterm)
+5. Run ``./web/build/webapps/runwebapps`` to open three more terminals for associated webserver
 
 To run from the command line in Windows:
 
-1. Run ``gradlew.bat samples:irs-demo:deployNodes`` to install configs and a command line tool under 
+1. Run ``gradlew.bat samples:irs-demo:cordapp:deployNodes`` to install configs and a command line tool under 
    ``samples\irs-demo\build``
-2. Run ``gradlew.bat samples:irs-demo:installDist``
-3. Run ``cd samples\irs-demo\build`` to change current working directory
-4. Run ``nodes\runnodes`` to open up several 6 terminals, 2 for each node. First terminal is a web-server associated 
-   with every node and second one is Corda interactive shell for the node
+2. Run ``gradlew.bat samples:irs-demo:web:deployWebapps`` to install configs and tools for running webservers
+3. Run ``cd samples\irs-demo`` to change current working directory
+4. Run ``cordapp\build\nodes\runnodes`` to open up several 3 terminals for each nodes
+5. Run ``web\build\webapps\webapps`` to open up several 3 terminals for each nodes' webservers
 
-This demo also has a web app. To use this, run nodes and then navigate to http://localhost:10007/web/irsdemo and 
-http://localhost:10010/web/irsdemo to see each node's view of the ledger.
+This demo also has a web app. To use this, run nodes and then navigate to http://localhost:10007/ and 
+http://localhost:10010/ to see each node's view of the ledger.
 
 To use the web app, click the "Create Deal" button, fill in the form, then click the "Submit" button. You can then use 
 the time controls at the top left of the home page to run the fixings. Click any individual trade in the blotter to 
