apply plugin: 'java'
apply plugin: 'kotlin'
apply plugin: 'idea'
apply plugin: 'net.corda.plugins.quasar-utils'
apply plugin: 'net.corda.plugins.publish-utils'
apply plugin: 'net.corda.plugins.cordformation'
apply plugin: 'net.corda.plugins.cordapp'
apply plugin: 'maven-publish'
apply plugin: 'application'

mainClassName = 'net.corda.irs.IRSDemo'

sourceSets {
    integrationTest {
        kotlin {
            compileClasspath += main.output + test.output
            runtimeClasspath += main.output + test.output
            srcDir file('src/integration-test/kotlin')
        }
    }
}

configurations {
    integrationTestCompile.extendsFrom testCompile
    integrationTestRuntime.extendsFrom testRuntime
    demoArtifacts.extendsFrom integrationTestRuntime
}

dependencies {
    // The irs demo CorDapp depends upon Cash CorDapp features
    cordapp project(':finance')

    // Corda integration dependencies
    cordaCompile project(path: ":node:capsule", configuration: 'runtimeArtifacts')
    cordaCompile project(':core')

    // Cordapp dependencies
    // Specify your cordapp's dependencies below, including dependent cordapps
    compile group: 'commons-io', name: 'commons-io', version: '2.5'

    cordaCompile project(':node-driver')
    testCompile "junit:junit:$junit_version"
    testCompile "org.assertj:assertj-core:${assertj_version}"
}

def rpcUsersList = [
        ['username' : "user",
         'password' : "password",
         'permissions' : [
                 "StartFlow.net.corda.irs.flows.AutoOfferFlow\$Requester",
                 "StartFlow.net.corda.irs.flows.UpdateBusinessDayFlow\$Broadcast",
                 "StartFlow.net.corda.irs.api.NodeInterestRates\$UploadFixesFlow",
                 "InvokeRpc.vaultQueryBy",
                 "InvokeRpc.networkMapSnapshot",
                 "InvokeRpc.currentNodeTime",
                 "InvokeRpc.wellKnownPartyFromX500Name"
         ]]
]

task deployNodes(type: net.corda.plugins.Cordform, dependsOn: ['jar']) {

    node {
        name "O=Notary Service,L=Zurich,C=CH"
        notary = [validating : true]
        p2pPort 10002
        rpcSettings {
            address("localhost:10003")
            adminAddress("localhost:10023")
        }
        cordapps = ["${project(":finance").group}:finance:$corda_release_version"]
        rpcUsers = rpcUsersList
        useTestClock true
    }
    node {
        name "O=Bank A,L=London,C=GB"
        p2pPort 10005
        rpcSettings {
            address("localhost:10006")
            adminAddress("localhost:10026")
        }
        cordapps = ["${project(":finance").group}:finance:$corda_release_version"]
        rpcUsers = rpcUsersList
        useTestClock true
    }
    node {
        name "O=Bank B,L=New York,C=US"
        p2pPort 10008
        rpcSettings {
            address("localhost:10009")
            adminAddress("localhost:10029")
        }
        cordapps = ["${project.group}:finance:$corda_release_version"]
        rpcUsers = rpcUsersList
        useTestClock true
    }
    node {
        name "O=Regulator,L=Moscow,C=RU"
        p2pPort 10011
        rpcSettings {
<<<<<<< HEAD
            address("localhost:10009")
            adminAddress("localhost:10029")
=======
            port 10012
            adminPort 10032
>>>>>>> ffd726d5
        }
        cordapps = ["${project.group}:finance:$corda_release_version"]
        cordapps = ["${project(":finance").group}:finance:$corda_release_version"]
        rpcUsers = rpcUsersList
        useTestClock true
    }

}

task prepareDockerNodes(type: net.corda.plugins.Dockerform, dependsOn: ['jar']) {

    node {
        name "O=Notary Service,L=Zurich,C=CH"
        notary = [validating : true]
        cordapps = ["${project(":finance").group}:finance:$corda_release_version"]
        rpcUsers = rpcUsersList
        useTestClock true
    }
    node {
        name "O=Bank A,L=London,C=GB"
        cordapps = ["${project(":finance").group}:finance:$corda_release_version"]
        rpcUsers = rpcUsersList
        useTestClock true
    }
    node {
        name "O=Bank B,L=New York,C=US"
        cordapps = ["${project(":finance").group}:finance:$corda_release_version"]
        rpcUsers = rpcUsersList
        useTestClock true
    }
    node {
        name "O=Regulator,L=Moscow,C=RU"
        cordapps = ["${project.group}:finance:$corda_release_version"]
        rpcUsers = rpcUsersList
        useTestClock true
    }
}

task integrationTest(type: Test, dependsOn: []) {
    testClassesDirs = sourceSets.integrationTest.output.classesDirs
    classpath = sourceSets.integrationTest.runtimeClasspath
}

// This fixes the "line too long" error when running this demo with windows CLI
// TODO: Automatically apply to all projects via a plugin
tasks.withType(CreateStartScripts).each { task ->
    task.doLast {
        String text = task.windowsScript.text
        // Replaces the per file classpath (which are all jars in "lib") with a wildcard on lib
        text = text.replaceFirst(/(set CLASSPATH=%APP_HOME%\\lib\\).*/, { "${it[1]}*" })
        task.windowsScript.write text
    }
}

idea {
    module {
        downloadJavadoc = true // defaults to false
        downloadSources = true
    }
}

jar {
    from sourceSets.test.output
}

artifacts {
    demoArtifacts jar
}<|MERGE_RESOLUTION|>--- conflicted
+++ resolved
@@ -97,13 +97,8 @@
         name "O=Regulator,L=Moscow,C=RU"
         p2pPort 10011
         rpcSettings {
-<<<<<<< HEAD
-            address("localhost:10009")
-            adminAddress("localhost:10029")
-=======
-            port 10012
-            adminPort 10032
->>>>>>> ffd726d5
+            address("localhost:10012")
+            adminAddress("localhost:10032")
         }
         cordapps = ["${project.group}:finance:$corda_release_version"]
         cordapps = ["${project(":finance").group}:finance:$corda_release_version"]
