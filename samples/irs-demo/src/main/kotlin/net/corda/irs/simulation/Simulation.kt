package net.corda.irs.simulation

import com.google.common.util.concurrent.Futures
import com.google.common.util.concurrent.ListenableFuture
import net.corda.core.crypto.locationOrNull
import net.corda.core.flatMap
import net.corda.core.flows.FlowLogic
import net.corda.core.messaging.SingleMessageRecipient
import net.corda.core.node.CityDatabase
import net.corda.core.node.PhysicalLocation
import net.corda.core.node.services.ServiceInfo
import net.corda.core.node.services.containsType
import net.corda.core.utilities.DUMMY_MAP
import net.corda.core.utilities.DUMMY_NOTARY
import net.corda.core.utilities.DUMMY_REGULATOR
import net.corda.core.utilities.ProgressTracker
import net.corda.irs.api.NodeInterestRates
import net.corda.node.services.config.NodeConfiguration
import net.corda.node.services.network.NetworkMapService
import net.corda.node.services.statemachine.StateMachineManager
import net.corda.node.services.transactions.SimpleNotaryService
import net.corda.node.utilities.transaction
import net.corda.testing.TestNodeConfiguration
import net.corda.testing.node.InMemoryMessagingNetwork
import net.corda.testing.node.MockNetwork
import net.corda.testing.node.TestClock
import net.corda.testing.node.setTo
import org.bouncycastle.asn1.x500.X500Name
import rx.Observable
import rx.subjects.PublishSubject
import java.math.BigInteger
import java.security.KeyPair
import java.time.LocalDate
import java.time.LocalDateTime
import java.time.ZoneOffset
import java.util.*

/**
 * Base class for network simulations that are based on the unit test / mock environment.
 *
 * Sets up some nodes that can run flows between each other, and exposes their progress trackers. Provides banks
 * in a few cities around the world.
 */
abstract class Simulation(val networkSendManuallyPumped: Boolean,
                          runAsync: Boolean,
                          latencyInjector: InMemoryMessagingNetwork.LatencyCalculator?) {
    init {
        if (!runAsync && latencyInjector != null)
            throw IllegalArgumentException("The latency injector is only useful when using manual pumping.")
    }

    val bankLocations = listOf(Pair("London", "UK"), Pair("Frankfurt", "DE"), Pair("Rome", "IT"))

    // This puts together a mock network of SimulatedNodes.

    open class SimulatedNode(config: NodeConfiguration, mockNet: MockNetwork, networkMapAddress: SingleMessageRecipient?,
                             advertisedServices: Set<ServiceInfo>, id: Int, overrideServices: Map<ServiceInfo, KeyPair>?,
                             entropyRoot: BigInteger)
        : MockNetwork.MockNode(config, mockNet, networkMapAddress, advertisedServices, id, overrideServices, entropyRoot) {
        override fun findMyLocation(): PhysicalLocation? {
            return configuration.myLegalName.locationOrNull?.let { CityDatabase[it] }
        }
    }

    inner class BankFactory : MockNetwork.Factory {
        var counter = 0

        override fun create(config: NodeConfiguration, network: MockNetwork, networkMapAddr: SingleMessageRecipient?,
                            advertisedServices: Set<ServiceInfo>, id: Int, overrideServices: Map<ServiceInfo, KeyPair>?,
                            entropyRoot: BigInteger): MockNetwork.MockNode {
            val letter = 'A' + counter
            val (city, country) = bankLocations[counter++ % bankLocations.size]

            val cfg = TestNodeConfiguration(
                    baseDirectory = config.baseDirectory,
                    myLegalName = X500Name("CN=Bank $letter,O=Bank $letter,L=$city,C=$country"),
                    networkMapService = null)
            return SimulatedNode(cfg, network, networkMapAddr, advertisedServices, id, overrideServices, entropyRoot)
        }

        fun createAll(): List<SimulatedNode> {
            return bankLocations.mapIndexed { i, _ ->
                // Use deterministic seeds so the simulation is stable. Needed so that party owning keys are stable.
                mockNet.createNode(networkMap.info.address, start = false, nodeFactory = this, entropyRoot = BigInteger.valueOf(i.toLong())) as SimulatedNode
            }
        }
    }

    val bankFactory = BankFactory()

    object NetworkMapNodeFactory : MockNetwork.Factory {
        override fun create(config: NodeConfiguration, network: MockNetwork, networkMapAddr: SingleMessageRecipient?,
                            advertisedServices: Set<ServiceInfo>, id: Int, overrideServices: Map<ServiceInfo, KeyPair>?,
                            entropyRoot: BigInteger): MockNetwork.MockNode {
            require(advertisedServices.containsType(NetworkMapService.type))
            val cfg = TestNodeConfiguration(
                    baseDirectory = config.baseDirectory,
                    myLegalName = DUMMY_MAP.name,
                    networkMapService = null)
            return object : SimulatedNode(cfg, network, networkMapAddr, advertisedServices, id, overrideServices, entropyRoot) {}
        }
    }

    object NotaryNodeFactory : MockNetwork.Factory {
        override fun create(config: NodeConfiguration, network: MockNetwork, networkMapAddr: SingleMessageRecipient?,
                            advertisedServices: Set<ServiceInfo>, id: Int, overrideServices: Map<ServiceInfo, KeyPair>?,
                            entropyRoot: BigInteger): MockNetwork.MockNode {
            require(advertisedServices.containsType(SimpleNotaryService.type))
            val cfg = TestNodeConfiguration(
                    baseDirectory = config.baseDirectory,
                    myLegalName = DUMMY_NOTARY.name,
                    networkMapService = null)
            return SimulatedNode(cfg, network, networkMapAddr, advertisedServices, id, overrideServices, entropyRoot)
        }
    }

    object RatesOracleFactory : MockNetwork.Factory {
        // TODO: Make a more realistic legal name
        val RATES_SERVICE_NAME = X500Name("CN=Rates Service Provider,O=R3,OU=corda,L=Madrid,C=ES")

        override fun create(config: NodeConfiguration, network: MockNetwork, networkMapAddr: SingleMessageRecipient?,
                            advertisedServices: Set<ServiceInfo>, id: Int, overrideServices: Map<ServiceInfo, KeyPair>?,
                            entropyRoot: BigInteger): MockNetwork.MockNode {
            require(advertisedServices.containsType(NodeInterestRates.Oracle.type))
            val cfg = TestNodeConfiguration(
                    baseDirectory = config.baseDirectory,
                    myLegalName = RATES_SERVICE_NAME,
                    networkMapService = null)
            return object : SimulatedNode(cfg, network, networkMapAddr, advertisedServices, id, overrideServices, entropyRoot) {
                override fun start(): MockNetwork.MockNode {
                    super.start()
                    registerInitiatedFlow(NodeInterestRates.FixQueryHandler::class.java)
                    registerInitiatedFlow(NodeInterestRates.FixSignHandler::class.java)
                    javaClass.classLoader.getResourceAsStream("net/corda/irs/simulation/example.rates.txt").use {
                        database.transaction {
                            installCordaService(NodeInterestRates.Oracle::class.java).upload(it)
                        }
                    }
                    return this
                }
            }
        }
    }

    object RegulatorFactory : MockNetwork.Factory {
        override fun create(config: NodeConfiguration, network: MockNetwork, networkMapAddr: SingleMessageRecipient?,
                            advertisedServices: Set<ServiceInfo>, id: Int, overrideServices: Map<ServiceInfo, KeyPair>?,
                            entropyRoot: BigInteger): MockNetwork.MockNode {
            val cfg = TestNodeConfiguration(
                    baseDirectory = config.baseDirectory,
                    myLegalName = DUMMY_REGULATOR.name,
                    networkMapService = null)
            return object : SimulatedNode(cfg, network, networkMapAddr, advertisedServices, id, overrideServices, entropyRoot) {
                // TODO: Regulatory nodes don't actually exist properly, this is a last minute demo request.
                //       So we just fire a message at a node that doesn't know how to handle it, and it'll ignore it.
                //       But that's fine for visualisation purposes.
            }
        }
    }

    val mockNet = MockNetwork(networkSendManuallyPumped, runAsync)
    // This one must come first.
    val networkMap: SimulatedNode
            = mockNet.createNode(null, nodeFactory = NetworkMapNodeFactory, advertisedServices = ServiceInfo(NetworkMapService.type)) as SimulatedNode
    val notary: SimulatedNode
            = mockNet.createNode(networkMap.info.address, nodeFactory = NotaryNodeFactory, advertisedServices = ServiceInfo(SimpleNotaryService.type)) as SimulatedNode
    val regulators: List<SimulatedNode> = listOf(mockNet.createNode(networkMap.info.address, start = false, nodeFactory = RegulatorFactory) as SimulatedNode)
    val ratesOracle: SimulatedNode
<<<<<<< HEAD
            = mockNet.createNode(networkMap.info.address, start = false, nodeFactory = RatesOracleFactory, advertisedServices = ServiceInfo(NodeInterestRates.type)) as SimulatedNode
=======
            = network.createNode(networkMap.info.address, start = false, nodeFactory = RatesOracleFactory, advertisedServices = ServiceInfo(NodeInterestRates.Oracle.type)) as SimulatedNode
>>>>>>> 51ea9fec

    // All nodes must be in one of these two lists for the purposes of the visualiser tool.
    val serviceProviders: List<SimulatedNode> = listOf(notary, ratesOracle, networkMap)
    val banks: List<SimulatedNode> = bankFactory.createAll()

    val clocks = (serviceProviders + regulators + banks).map { it.services.clock as TestClock }

    // These are used from the network visualiser tool.
    private val _allFlowSteps = PublishSubject.create<Pair<SimulatedNode, ProgressTracker.Change>>()
    private val _doneSteps = PublishSubject.create<Collection<SimulatedNode>>()
    @Suppress("unused") val allFlowSteps: Observable<Pair<SimulatedNode, ProgressTracker.Change>> = _allFlowSteps
    @Suppress("unused") val doneSteps: Observable<Collection<SimulatedNode>> = _doneSteps

    private var pumpCursor = 0

    /**
     * The current simulated date. By default this never changes. If you want it to change, you should do so from
     * within your overridden [iterate] call. Changes in the current day surface in the [dateChanges] observable.
     */
    var currentDateAndTime: LocalDateTime = LocalDate.now().atStartOfDay()
        protected set(value) {
            field = value
            _dateChanges.onNext(value)
        }

    private val _dateChanges = PublishSubject.create<LocalDateTime>()
    val dateChanges: Observable<LocalDateTime> get() = _dateChanges

    init {
        // Advance node clocks when current time is changed
        dateChanges.subscribe {
            clocks.setTo(currentDateAndTime.toInstant(ZoneOffset.UTC))
        }
    }

    /**
     * A place for simulations to stash human meaningful text about what the node is "thinking", which might appear
     * in the UI somewhere.
     */
    val extraNodeLabels: MutableMap<SimulatedNode, String> = Collections.synchronizedMap(HashMap())

    /**
     * Iterates the simulation by one step.
     *
     * The default implementation circles around the nodes, pumping until one of them handles a message. The next call
     * will carry on from where this one stopped. In an environment where you want to take actions between anything
     * interesting happening, or control the precise speed at which things operate (beyond the latency injector), this
     * is a useful way to do things.
     *
     * @return the message that was processed, or null if no node accepted a message in this round.
     */
    open fun iterate(): InMemoryMessagingNetwork.MessageTransfer? {
        if (networkSendManuallyPumped) {
            mockNet.messagingNetwork.pumpSend(false)
        }

        // Keep going until one of the nodes has something to do, or we have checked every node.
        val endpoints = mockNet.messagingNetwork.endpoints
        var countDown = endpoints.size
        while (countDown > 0) {
            val handledMessage = endpoints[pumpCursor].pumpReceive(false)
            if (handledMessage != null)
                return handledMessage
            // If this node had nothing to do, advance the cursor with wraparound and try again.
            pumpCursor = (pumpCursor + 1) % endpoints.size
            countDown--
        }
        return null
    }

    protected fun showProgressFor(nodes: List<SimulatedNode>) {
        nodes.forEach { node ->
            node.smm.changes.filter { it is StateMachineManager.Change.Add }.subscribe {
                linkFlowProgress(node, it.logic)
            }
        }
    }

    private fun linkFlowProgress(node: SimulatedNode, flow: FlowLogic<*>) {
        val pt = flow.progressTracker ?: return
        pt.changes.subscribe { change: ProgressTracker.Change ->
            // Runs on node thread.
            _allFlowSteps.onNext(Pair(node, change))
        }
    }


    protected fun showConsensusFor(nodes: List<SimulatedNode>) {
        val node = nodes.first()
        node.smm.changes.filter { it is StateMachineManager.Change.Add }.first().subscribe {
            linkConsensus(nodes, it.logic)
        }
    }

    private fun linkConsensus(nodes: Collection<SimulatedNode>, flow: FlowLogic<*>) {
        flow.progressTracker?.changes?.subscribe { _: ProgressTracker.Change ->
            // Runs on node thread.
            if (flow.progressTracker!!.currentStep == ProgressTracker.DONE) {
                _doneSteps.onNext(nodes)
            }
        }
    }

    val networkInitialisationFinished: ListenableFuture<*> =
            Futures.allAsList(mockNet.nodes.map { it.networkMapRegistrationFuture })

    fun start(): ListenableFuture<Unit> {
        mockNet.startNodes()
        // Wait for all the nodes to have finished registering with the network map service.
        return networkInitialisationFinished.flatMap { startMainSimulation() }
    }

    /**
     * Sub-classes should override this to trigger whatever they want to simulate. This method will be invoked once the
     * network bringup has been simulated.
     */
    protected open fun startMainSimulation(): ListenableFuture<Unit> {
        return Futures.immediateFuture(Unit)
    }

    fun stop() {
        mockNet.stopNodes()
    }
}<|MERGE_RESOLUTION|>--- conflicted
+++ resolved
@@ -166,11 +166,7 @@
             = mockNet.createNode(networkMap.info.address, nodeFactory = NotaryNodeFactory, advertisedServices = ServiceInfo(SimpleNotaryService.type)) as SimulatedNode
     val regulators: List<SimulatedNode> = listOf(mockNet.createNode(networkMap.info.address, start = false, nodeFactory = RegulatorFactory) as SimulatedNode)
     val ratesOracle: SimulatedNode
-<<<<<<< HEAD
-            = mockNet.createNode(networkMap.info.address, start = false, nodeFactory = RatesOracleFactory, advertisedServices = ServiceInfo(NodeInterestRates.type)) as SimulatedNode
-=======
-            = network.createNode(networkMap.info.address, start = false, nodeFactory = RatesOracleFactory, advertisedServices = ServiceInfo(NodeInterestRates.Oracle.type)) as SimulatedNode
->>>>>>> 51ea9fec
+            = mockNet.createNode(networkMap.info.address, start = false, nodeFactory = RatesOracleFactory, advertisedServices = ServiceInfo(NodeInterestRates.Oracle.type)) as SimulatedNode
 
     // All nodes must be in one of these two lists for the purposes of the visualiser tool.
     val serviceProviders: List<SimulatedNode> = listOf(notary, ratesOracle, networkMap)
