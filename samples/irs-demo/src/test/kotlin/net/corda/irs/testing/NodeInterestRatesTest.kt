--- conflicted
+++ resolved
@@ -207,15 +207,9 @@
 
     @Test
     fun `network tearoff`() {
-<<<<<<< HEAD
         val mockNet = MockNetwork()
         val n1 = mockNet.createNotaryNode()
-        val n2 = mockNet.createNode(n1.info.address, advertisedServices = ServiceInfo(NodeInterestRates.type))
-=======
-        val net = MockNetwork()
-        val n1 = net.createNotaryNode()
-        val n2 = net.createNode(n1.info.address, advertisedServices = ServiceInfo(NodeInterestRates.Oracle.type))
->>>>>>> 51ea9fec
+        val n2 = mockNet.createNode(n1.info.address, advertisedServices = ServiceInfo(NodeInterestRates.Oracle.type))
         n2.registerInitiatedFlow(NodeInterestRates.FixQueryHandler::class.java)
         n2.registerInitiatedFlow(NodeInterestRates.FixSignHandler::class.java)
         n2.database.transaction {
