--- conflicted
+++ resolved
@@ -80,8 +80,7 @@
 
         if (nodeModel == null) {
             stage.hide()
-<<<<<<< HEAD
-            loginView.login()
+            nodeModel = loginView.login()
         }
         addOptionalViews()
         (find(primaryView) as MainView).initializeControls()
@@ -94,10 +93,6 @@
             if (iouView.isEnabledForNode()) {
                 registerView(iouView)
             }
-=======
-            nodeModel = loginView.login()
-            stage.show()
->>>>>>> d5b5825c
         }
     }
 
