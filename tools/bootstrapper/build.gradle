/*
 * R3 Proprietary and Confidential
 *
 * Copyright (c) 2018 R3 Limited.  All rights reserved.
 *
 * The intellectual and technical concepts contained herein are proprietary to R3 and its suppliers and are protected by trade secret law.
 *
 * Distribution of this file or any portion thereof via any medium without the express permission of R3 is strictly prohibited.
 */

apply plugin: 'us.kirchmeier.capsule'
apply plugin: 'net.corda.plugins.publish-utils'
<<<<<<< HEAD
=======
apply plugin: 'com.jfrog.artifactory'
>>>>>>> a590d5e0

description 'Network bootstrapper'

configurations {
    runtimeArtifacts
}

dependencies {
    compile "org.slf4j:slf4j-nop:$slf4j_version"
}

task buildBootstrapperJar(type: FatCapsule, dependsOn: project(':node-api').compileJava) {
    applicationClass 'net.corda.nodeapi.internal.network.NetworkBootstrapper'
    archiveName = "network-bootstrapper-${version}.jar"
    capsuleManifest {
        applicationVersion = corda_release_version
        systemProperties['visualvm.display.name'] = 'Network Bootstrapper'
        minJavaVersion = '1.8.0'
        jvmArgs = ['-XX:+UseG1GC']
    }
    from(project(':node:capsule').tasks['buildCordaJAR']) {
        rename 'corda-(.*)', 'corda.jar'
    }
    applicationSource = files(
            project(':node-api').configurations.runtime,
            project(':node-api').jar
    )
}

artifacts {
    runtimeArtifacts buildBootstrapperJar
    publish buildBootstrapperJar {
        classifier ""
    }
}

<<<<<<< HEAD
jar {
    classifier "ignore"
}

=======
>>>>>>> a590d5e0
publish {
    name 'tools-network-bootstrapper'
    disableDefaultJar = true
}<|MERGE_RESOLUTION|>--- conflicted
+++ resolved
@@ -10,10 +10,7 @@
 
 apply plugin: 'us.kirchmeier.capsule'
 apply plugin: 'net.corda.plugins.publish-utils'
-<<<<<<< HEAD
-=======
 apply plugin: 'com.jfrog.artifactory'
->>>>>>> a590d5e0
 
 description 'Network bootstrapper'
 
@@ -50,13 +47,6 @@
     }
 }
 
-<<<<<<< HEAD
-jar {
-    classifier "ignore"
-}
-
-=======
->>>>>>> a590d5e0
 publish {
     name 'tools-network-bootstrapper'
     disableDefaultJar = true
