package net.corda.bootstrapper

import com.typesafe.config.ConfigFactory
import com.typesafe.config.ConfigParseOptions
import net.corda.cliutils.CordaCliWrapper
import net.corda.cliutils.ExitCodes
import net.corda.cliutils.start
import net.corda.common.configuration.parsing.internal.Configuration
import net.corda.core.internal.PLATFORM_VERSION
<<<<<<< HEAD
import net.corda.core.internal.exists
=======
import net.corda.core.internal.requirePackageValid
import net.corda.nodeapi.internal.crypto.loadKeyStore
>>>>>>> 504f6500
import net.corda.nodeapi.internal.network.NetworkBootstrapper
import net.corda.nodeapi.internal.network.NetworkBootstrapper.Companion.DEFAULT_MAX_MESSAGE_SIZE
import net.corda.nodeapi.internal.network.NetworkBootstrapper.Companion.DEFAULT_MAX_TRANSACTION_SIZE
import net.corda.nodeapi.internal.network.NetworkParametersOverrides
import picocli.CommandLine.Option
import java.io.FileNotFoundException
import java.nio.file.Path
import java.nio.file.Paths
import java.time.Duration

fun main(args: Array<String>) {
    NetworkBootstrapperRunner().start(args)
}

class NetworkBootstrapperRunner : CordaCliWrapper("bootstrapper", "Bootstrap a local test Corda network using a set of node configuration files and CorDapp JARs") {
    @Option(
            names = ["--dir"],
            description = [
                "Root directory containing the node configuration files and CorDapp JARs that will form the test network.",
                "It may also contain existing node directories."
            ]
    )
    var dir: Path = Paths.get(".")

    @Option(names = ["--no-copy"], description = ["""Don't copy the CorDapp JARs into the nodes' "cordapps" directories."""])
    var noCopy: Boolean = false

    @Option(names = ["--minimum-platform-version"], description = ["The minimum platform version to use in the network-parameters. Current default is $PLATFORM_VERSION."])
    val minimumPlatformVersion: Int? = null

    @Option(names = ["--max-message-size"], description = ["The maximum message size to use in the network-parameters, in bytes. Current default is $DEFAULT_MAX_MESSAGE_SIZE."])
    val maxMessageSize: Int? = null

<<<<<<< HEAD
    @Option(names = ["--max-transaction-size"], description = ["The maximum transaction size to use in the network-parameters, in bytes. Current default is $DEFAULT_MAX_TRANSACTION_SIZE."])
    val maxTransactionSize: Int? = null
=======
    @Option(names = ["--unregister-package-owner"],
            description = [
                "Unregister owner of Java package namespace in the network-parameters.",
                "Format: [java-package-namespace]",
                "         `java-package-namespace` is case insensitive and cannot be a sub-package of an existing registered namespace"
            ])
    var unregisterPackageOwnership: List<String> = mutableListOf()
>>>>>>> 504f6500

    @Option(names = ["--event-horizon"], description = ["The event horizon to use in the network-parameters. Default is 30 days."])
    val eventHorizon: Duration? = null

    @Option(names = ["--network-parameter-overrides", "-n"], description = ["Overrides the default network parameters with those in the given file."])
    val networkParametersFile: Path? = null

<<<<<<< HEAD
    private fun verifyInputs() {
        require(minimumPlatformVersion == null || minimumPlatformVersion > 0) { "The --minimum-platform-version parameter must be at least 1" }
        require(eventHorizon == null || !eventHorizon.isNegative) { "The --event-horizon parameter must be a positive value" }
        require(maxTransactionSize == null || maxTransactionSize > 0) { "The --max-transaction-size parameter must be at least 1" }
        require(maxMessageSize == null || maxMessageSize > 0) { "The --max-message-size parameter must be at least 1" }
    }

    private fun commandLineOverrides(): Map<String, Any> {
        val overrides = mutableMapOf<String, Any>()
        overrides += minimumPlatformVersion?.let { mapOf("minimumPlatformVersion" to minimumPlatformVersion) } ?: mutableMapOf()
        overrides += maxMessageSize?.let { mapOf("maxMessageSize" to maxMessageSize) } ?: emptyMap()
        overrides += maxTransactionSize?.let { mapOf("maxTransactionSize" to maxTransactionSize) } ?: emptyMap()
        overrides += eventHorizon?.let { mapOf("eventHorizon" to eventHorizon) } ?: emptyMap()
        return overrides
    }

    private fun getNetworkParametersOverrides(): Valid<NetworkParametersOverrides> {
        val parseOptions = ConfigParseOptions.defaults()
        val config = if (networkParametersFile == null) {
            ConfigFactory.empty()
        } else {
            if (!networkParametersFile.exists()) throw FileNotFoundException("Unable to find specified network parameters config file at $networkParametersFile")
            ConfigFactory.parseFile(networkParametersFile.toFile(), parseOptions)
=======
data class PackageOwner(val javaPackageName: String, val publicKey: PublicKey)

/**
 * Converter from String to PackageOwner (String and PublicKey)
 */
class PackageOwnerConverter : CommandLine.ITypeConverter<PackageOwner> {
    override fun convert(packageOwner: String): PackageOwner {
        if (!packageOwner.isBlank()) {
            val packageOwnerSpec = packageOwner.split(";")
            if (packageOwnerSpec.size < 4)
                throw IllegalArgumentException("Package owner must specify 4 elements separated by semi-colon: 'java-package-namespace;keyStorePath;keyStorePassword;alias'")

            // java package name validation
            val javaPackageName = packageOwnerSpec[0]
            requirePackageValid(javaPackageName)

            // cater for passwords that include the argument delimiter field
            val keyStorePassword =
                if (packageOwnerSpec.size > 4)
                    packageOwnerSpec.subList(2, packageOwnerSpec.size-1).joinToString(";")
                else packageOwnerSpec[2]
            try {
                val ks = loadKeyStore(Paths.get(packageOwnerSpec[1]), keyStorePassword)
                try {
                    val publicKey = ks.getCertificate(packageOwnerSpec[packageOwnerSpec.size-1]).publicKey
                    return PackageOwner(javaPackageName,publicKey)
                }
                catch(kse: KeyStoreException) {
                    throw IllegalArgumentException("Keystore has not been initialized for alias ${packageOwnerSpec[3]}")
                }
            }
            catch(kse: KeyStoreException) {
                throw IllegalArgumentException("Password is incorrect or the key store is damaged for keyStoreFilePath: ${packageOwnerSpec[1]} and keyStorePassword: $keyStorePassword")
            }
            catch(e: IOException) {
                throw IllegalArgumentException("Error reading the key store from the file for keyStoreFilePath: ${packageOwnerSpec[1]} and keyStorePassword: $keyStorePassword")
            }
>>>>>>> 504f6500
        }
        val finalConfig = ConfigFactory.parseMap(commandLineOverrides()).withFallback(config).resolve()
        return finalConfig.parseAsNetworkParametersConfiguration()
    }

    private fun <T> Collection<T>.pluralise() = if (this.count() > 1) "s" else ""

    private fun reportErrors(errors: Set<Configuration.Validation.Error>) {
        "Error${errors.pluralise()} found parsing the network parameter overrides file at $networkParametersFile:".printError()
        errors.forEach { "Error parsing ${it.pathAsString}: ${it.message}".printError() }
    }
<<<<<<< HEAD

    override fun runProgram(): Int {
        verifyInputs()
        val networkParameterOverrides = getNetworkParametersOverrides().doOnErrors (::reportErrors).optional ?: return ExitCodes.FAILURE
        NetworkBootstrapper().bootstrap(dir.toAbsolutePath().normalize(),
                copyCordapps = !noCopy,
                networkParameterOverrides = networkParameterOverrides
        )
        return ExitCodes.SUCCESS //exit code
    }
=======
>>>>>>> 504f6500
}<|MERGE_RESOLUTION|>--- conflicted
+++ resolved
@@ -4,15 +4,11 @@
 import com.typesafe.config.ConfigParseOptions
 import net.corda.cliutils.CordaCliWrapper
 import net.corda.cliutils.ExitCodes
+import net.corda.cliutils.printError
 import net.corda.cliutils.start
 import net.corda.common.configuration.parsing.internal.Configuration
 import net.corda.core.internal.PLATFORM_VERSION
-<<<<<<< HEAD
 import net.corda.core.internal.exists
-=======
-import net.corda.core.internal.requirePackageValid
-import net.corda.nodeapi.internal.crypto.loadKeyStore
->>>>>>> 504f6500
 import net.corda.nodeapi.internal.network.NetworkBootstrapper
 import net.corda.nodeapi.internal.network.NetworkBootstrapper.Companion.DEFAULT_MAX_MESSAGE_SIZE
 import net.corda.nodeapi.internal.network.NetworkBootstrapper.Companion.DEFAULT_MAX_TRANSACTION_SIZE
@@ -46,18 +42,8 @@
     @Option(names = ["--max-message-size"], description = ["The maximum message size to use in the network-parameters, in bytes. Current default is $DEFAULT_MAX_MESSAGE_SIZE."])
     val maxMessageSize: Int? = null
 
-<<<<<<< HEAD
     @Option(names = ["--max-transaction-size"], description = ["The maximum transaction size to use in the network-parameters, in bytes. Current default is $DEFAULT_MAX_TRANSACTION_SIZE."])
     val maxTransactionSize: Int? = null
-=======
-    @Option(names = ["--unregister-package-owner"],
-            description = [
-                "Unregister owner of Java package namespace in the network-parameters.",
-                "Format: [java-package-namespace]",
-                "         `java-package-namespace` is case insensitive and cannot be a sub-package of an existing registered namespace"
-            ])
-    var unregisterPackageOwnership: List<String> = mutableListOf()
->>>>>>> 504f6500
 
     @Option(names = ["--event-horizon"], description = ["The event horizon to use in the network-parameters. Default is 30 days."])
     val eventHorizon: Duration? = null
@@ -65,7 +51,6 @@
     @Option(names = ["--network-parameter-overrides", "-n"], description = ["Overrides the default network parameters with those in the given file."])
     val networkParametersFile: Path? = null
 
-<<<<<<< HEAD
     private fun verifyInputs() {
         require(minimumPlatformVersion == null || minimumPlatformVersion > 0) { "The --minimum-platform-version parameter must be at least 1" }
         require(eventHorizon == null || !eventHorizon.isNegative) { "The --event-horizon parameter must be a positive value" }
@@ -89,57 +74,18 @@
         } else {
             if (!networkParametersFile.exists()) throw FileNotFoundException("Unable to find specified network parameters config file at $networkParametersFile")
             ConfigFactory.parseFile(networkParametersFile.toFile(), parseOptions)
-=======
-data class PackageOwner(val javaPackageName: String, val publicKey: PublicKey)
-
-/**
- * Converter from String to PackageOwner (String and PublicKey)
- */
-class PackageOwnerConverter : CommandLine.ITypeConverter<PackageOwner> {
-    override fun convert(packageOwner: String): PackageOwner {
-        if (!packageOwner.isBlank()) {
-            val packageOwnerSpec = packageOwner.split(";")
-            if (packageOwnerSpec.size < 4)
-                throw IllegalArgumentException("Package owner must specify 4 elements separated by semi-colon: 'java-package-namespace;keyStorePath;keyStorePassword;alias'")
-
-            // java package name validation
-            val javaPackageName = packageOwnerSpec[0]
-            requirePackageValid(javaPackageName)
-
-            // cater for passwords that include the argument delimiter field
-            val keyStorePassword =
-                if (packageOwnerSpec.size > 4)
-                    packageOwnerSpec.subList(2, packageOwnerSpec.size-1).joinToString(";")
-                else packageOwnerSpec[2]
-            try {
-                val ks = loadKeyStore(Paths.get(packageOwnerSpec[1]), keyStorePassword)
-                try {
-                    val publicKey = ks.getCertificate(packageOwnerSpec[packageOwnerSpec.size-1]).publicKey
-                    return PackageOwner(javaPackageName,publicKey)
-                }
-                catch(kse: KeyStoreException) {
-                    throw IllegalArgumentException("Keystore has not been initialized for alias ${packageOwnerSpec[3]}")
-                }
-            }
-            catch(kse: KeyStoreException) {
-                throw IllegalArgumentException("Password is incorrect or the key store is damaged for keyStoreFilePath: ${packageOwnerSpec[1]} and keyStorePassword: $keyStorePassword")
-            }
-            catch(e: IOException) {
-                throw IllegalArgumentException("Error reading the key store from the file for keyStoreFilePath: ${packageOwnerSpec[1]} and keyStorePassword: $keyStorePassword")
-            }
->>>>>>> 504f6500
         }
         val finalConfig = ConfigFactory.parseMap(commandLineOverrides()).withFallback(config).resolve()
         return finalConfig.parseAsNetworkParametersConfiguration()
     }
 
+
     private fun <T> Collection<T>.pluralise() = if (this.count() > 1) "s" else ""
 
     private fun reportErrors(errors: Set<Configuration.Validation.Error>) {
-        "Error${errors.pluralise()} found parsing the network parameter overrides file at $networkParametersFile:".printError()
-        errors.forEach { "Error parsing ${it.pathAsString}: ${it.message}".printError() }
+        printError("Error${errors.pluralise()} found parsing the network parameter overrides file at $networkParametersFile:")
+        errors.forEach { printError("Error parsing ${it.pathAsString}: ${it.message}") }
     }
-<<<<<<< HEAD
 
     override fun runProgram(): Int {
         verifyInputs()
@@ -150,6 +96,4 @@
         )
         return ExitCodes.SUCCESS //exit code
     }
-=======
->>>>>>> 504f6500
 }