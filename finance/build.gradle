--- conflicted
+++ resolved
@@ -86,13 +86,9 @@
 cordapp {
     info {
         name "net/corda/finance"
-<<<<<<< HEAD
         vendor "R3"
-=======
-        vendor "Corda Open Source"
         targetPlatformVersion corda_platform_version.toInteger()
         minimumPlatformVersion 1
->>>>>>> 47068e6b
     }
 }
 
