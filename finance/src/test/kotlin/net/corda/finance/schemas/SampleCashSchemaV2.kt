package net.corda.finance.schemas

import net.corda.core.identity.AbstractParty
import net.corda.core.schemas.CommonSchemaV1
import net.corda.core.schemas.MappedSchema
import net.corda.core.utilities.OpaqueBytes
import javax.persistence.*

/**
 * Second version of a cash contract ORM schema that extends the [CommonSchemaV1.FungibleState] abstract schema.
 */
object SampleCashSchemaV2 : MappedSchema(schemaFamily = CashSchema.javaClass, version = 2,
        mappedTypes = listOf(PersistentCashState::class.java)) {
    @Entity
    @Table(name = "cash_states_v2", indexes = [Index(name = "ccy_code_idx2", columnList = "ccy_code")])
    class PersistentCashState(
            /** product type */
            @Column(name = "ccy_code", length = 3, nullable = false)
            var currency: String,
            participants: Set<AbstractParty>,
            owner: AbstractParty,
            quantity: Long,
            issuerParty: AbstractParty,
            issuerRef: OpaqueBytes
    ) : CommonSchemaV1.FungibleState(participants.toMutableSet(), owner, quantity, issuerParty, issuerRef.bytes) {

        @ElementCollection
<<<<<<< HEAD
        @Column(name = "participants", nullable = true)
        @CollectionTable(name="cash_states_v2_participants", joinColumns = [JoinColumn(name = "output_index", referencedColumnName = "output_index"), JoinColumn(name = "transaction_id", referencedColumnName = "transaction_id")])
=======
        @Column(name = "participants")
        @CollectionTable(name = "cash_states_v2_participants", joinColumns = [JoinColumn(name = "output_index", referencedColumnName = "output_index"), JoinColumn(name = "transaction_id", referencedColumnName = "transaction_id")])
>>>>>>> 939e50d9
        override var participants: MutableSet<AbstractParty>? = null
    }
}<|MERGE_RESOLUTION|>--- conflicted
+++ resolved
@@ -25,13 +25,8 @@
     ) : CommonSchemaV1.FungibleState(participants.toMutableSet(), owner, quantity, issuerParty, issuerRef.bytes) {
 
         @ElementCollection
-<<<<<<< HEAD
         @Column(name = "participants", nullable = true)
-        @CollectionTable(name="cash_states_v2_participants", joinColumns = [JoinColumn(name = "output_index", referencedColumnName = "output_index"), JoinColumn(name = "transaction_id", referencedColumnName = "transaction_id")])
-=======
-        @Column(name = "participants")
         @CollectionTable(name = "cash_states_v2_participants", joinColumns = [JoinColumn(name = "output_index", referencedColumnName = "output_index"), JoinColumn(name = "transaction_id", referencedColumnName = "transaction_id")])
->>>>>>> 939e50d9
         override var participants: MutableSet<AbstractParty>? = null
     }
 }