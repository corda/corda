--- conflicted
+++ resolved
@@ -1,7 +1,6 @@
 package net.corda.finance.flows
 
 import co.paralleluniverse.fibers.Suspendable
-import net.corda.confidential.SwapIdentitiesFlow
 import net.corda.core.contracts.requireThat
 import net.corda.core.crypto.TransactionSignature
 import net.corda.core.flows.CollectSignaturesFlow
@@ -18,7 +17,6 @@
 import net.corda.core.utilities.ProgressTracker
 import net.corda.core.utilities.seconds
 import net.corda.core.utilities.trace
-import net.corda.core.utilities.unwrap
 import net.corda.finance.contracts.DealState
 import java.security.PublicKey
 
@@ -55,15 +53,9 @@
 
         @Suspendable override fun call(): SignedTransaction {
             progressTracker.currentStep = GENERATING_ID
-<<<<<<< HEAD
             val txIdentities = subFlow(SwapIdentitiesFlow(otherSideSession.counterparty))
-            val anonymousMe = txIdentities.get(ourIdentity.party) ?: ourIdentity.party.anonymise()
-            val anonymousCounterparty = txIdentities.get(otherSideSession.counterparty) ?: otherSideSession.counterparty.anonymise()
-=======
-            val txIdentities = subFlow(SwapIdentitiesFlow(otherParty))
             val anonymousMe = txIdentities[ourIdentity] ?: ourIdentity.anonymise()
-            val anonymousCounterparty = txIdentities[otherParty] ?: otherParty.anonymise()
->>>>>>> 8e0b8477
+            val anonymousCounterparty = txIdentities[otherSideSession.counterparty] ?: otherSideSession.counterparty.anonymise()
             progressTracker.currentStep = SENDING_PROPOSAL
             // Make the first message we'll send to kick off the flow.
             val hello = Handshake(payload, anonymousMe, anonymousCounterparty)
@@ -129,11 +121,7 @@
             logger.trace { "Got signatures from other party, verifying ... " }
 
             progressTracker.currentStep = RECORDING
-<<<<<<< HEAD
             val ftx = subFlow(FinalityFlow(stx, otherSideSession))
-=======
-            val ftx = subFlow(FinalityFlow(stx, setOf(otherParty, ourIdentity))).single()
->>>>>>> 8e0b8477
 
             logger.trace { "Recorded transaction." }
 
@@ -163,13 +151,8 @@
                 // Verify the transaction identities represent the correct parties
                 val wellKnownOtherParty = serviceHub.identityService.partyFromAnonymous(it.primaryIdentity)
                 val wellKnownMe = serviceHub.identityService.partyFromAnonymous(it.secondaryIdentity)
-<<<<<<< HEAD
                 require(wellKnownOtherParty == otherSideSession.counterparty)
-                require(wellKnownMe == ourIdentity.party)
-=======
-                require(wellKnownOtherParty == otherParty)
                 require(wellKnownMe == ourIdentity)
->>>>>>> 8e0b8477
                 validateHandshake(it)
             }
         }
