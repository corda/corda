package net.corda.contracts

import co.paralleluniverse.fibers.Suspendable
import net.corda.contracts.asset.Cash
import net.corda.contracts.asset.sumCashBy
import net.corda.core.contracts.*
import net.corda.core.crypto.SecureHash
import net.corda.core.crypto.testing.NULL_PARTY
import net.corda.core.crypto.toBase58String
import net.corda.core.identity.AbstractParty
import net.corda.core.identity.Party
import net.corda.core.internal.Emoji
import net.corda.core.node.ServiceHub
import net.corda.core.schemas.MappedSchema
import net.corda.core.schemas.PersistentState
import net.corda.core.schemas.QueryableState
import net.corda.core.transactions.LedgerTransaction
import net.corda.core.transactions.TransactionBuilder
import net.corda.schemas.CommercialPaperSchemaV1
import java.time.Instant
import java.util.*

/**
 * This is an ultra-trivial implementation of commercial paper, which is essentially a simpler version of a corporate
 * bond. It can be seen as a company-specific currency. A company issues CP with a particular face value, say $100,
 * but sells it for less, say $90. The paper can be redeemed for cash at a given date in the future. Thus this example
 * would have a 10% interest rate with a single repayment. Commercial paper is often rolled over (the maturity date
 * is adjusted as if the paper was redeemed and immediately repurchased, but without having to front the cash).
 *
 * This contract is not intended to realistically model CP. It is here only to act as a next step up above cash in
 * the prototyping phase. It is thus very incomplete.
 *
 * Open issues:
 *  - In this model, you cannot merge or split CP. Can you do this normally? We could model CP as a specialised form
 *    of cash, or reuse some of the cash code? Waiting on response from Ayoub and Rajar about whether CP can always
 *    be split/merged or only in secondary markets. Even if current systems can't do this, would it be a desirable
 *    feature to have anyway?
 *  - The funding steps of CP is totally ignored in this model.
 *  - No attention is paid to the existing roles of custodians, funding banks, etc.
 *  - There are regional variations on the CP concept, for instance, American CP requires a special "CUSIP number"
 *    which may need to be tracked. That, in turn, requires validation logic (there is a bean validator that knows how
 *    to do this in the Apache BVal project).
 */
val CP_PROGRAM_ID = CommercialPaper()

// TODO: Generalise the notion of an owned instrument into a superclass/supercontract. Consider composition vs inheritance.
class CommercialPaper : Contract {
<<<<<<< HEAD
    data class Terms(
            val asset: Issued<Currency>,
            val maturityDate: Instant
    )

    override fun verify(tx: LedgerTransaction) = verifyClause(tx, Clauses.Group(), tx.commands.select<Commands>())
=======
    // TODO: should reference the content of the legal agreement, not its URI
    override val legalContractReference: SecureHash = SecureHash.sha256("https://en.wikipedia.org/wiki/Commercial_paper")
>>>>>>> 1e0a26e8

    data class State(
            val issuance: PartyAndReference,
            override val owner: AbstractParty,
            val faceValue: Amount<Issued<Currency>>,
            val maturityDate: Instant
    ) : OwnableState, QueryableState, ICommercialPaperState {
        override val contract = CP_PROGRAM_ID
        override val participants = listOf(owner)

        override fun withNewOwner(newOwner: AbstractParty) = CommandAndState(Commands.Move(), copy(owner = newOwner))
        fun withoutOwner() = copy(owner = NULL_PARTY)
        override fun toString() = "${Emoji.newspaper}CommercialPaper(of $faceValue redeemable on $maturityDate by '$issuance', owned by $owner)"

        // Although kotlin is smart enough not to need these, as we are using the ICommercialPaperState, we need to declare them explicitly for use later,
        override fun withOwner(newOwner: AbstractParty): ICommercialPaperState = copy(owner = newOwner)

        override fun withFaceValue(newFaceValue: Amount<Issued<Currency>>): ICommercialPaperState = copy(faceValue = newFaceValue)
        override fun withMaturityDate(newMaturityDate: Instant): ICommercialPaperState = copy(maturityDate = newMaturityDate)

        /** Object Relational Mapping support. */
        override fun supportedSchemas(): Iterable<MappedSchema> = listOf(CommercialPaperSchemaV1)
        /** Additional used schemas would be added here (eg. CommercialPaperV2, ...) */

        /** Object Relational Mapping support. */
        override fun generateMappedObject(schema: MappedSchema): PersistentState {
            return when (schema) {
                is CommercialPaperSchemaV1 -> CommercialPaperSchemaV1.PersistentCommercialPaperState(
                        issuanceParty = this.issuance.party.owningKey.toBase58String(),
                        issuanceRef = this.issuance.reference.bytes,
                        owner = this.owner.owningKey.toBase58String(),
                        maturity = this.maturityDate,
                        faceValue = this.faceValue.quantity,
                        currency = this.faceValue.token.product.currencyCode,
                        faceValueIssuerParty = this.faceValue.token.issuer.party.owningKey.toBase58String(),
                        faceValueIssuerRef = this.faceValue.token.issuer.reference.bytes
                )
            /** Additional schema mappings would be added here (eg. CommercialPaperV2, ...) */
                else -> throw IllegalArgumentException("Unrecognised schema $schema")
            }
        }
    }

    interface Commands : CommandData {
        class Move : TypeOnlyCommandData(), Commands

        class Redeem : TypeOnlyCommandData(), Commands
        // We don't need a nonce in the issue command, because the issuance.reference field should already be unique per CP.
        // However, nothing in the platform enforces that uniqueness: it's up to the issuer.
        class Issue : TypeOnlyCommandData(), Commands
    }

    override fun verify(tx: LedgerTransaction) {
        // Group by everything except owner: any modification to the CP at all is considered changing it fundamentally.
        val groups = tx.groupStates(State::withoutOwner)

        // There are two possible things that can be done with this CP. The first is trading it. The second is redeeming
        // it for cash on or after the maturity date.
        val command = tx.commands.requireSingleCommand<CommercialPaper.Commands>()
        val timeWindow: TimeWindow? = tx.timeWindow

        // Suppress compiler warning as 'key' is an unused variable when destructuring 'groups'.
        @Suppress("UNUSED_VARIABLE")
        for ((inputs, outputs, key) in groups) {
            when (command.value) {
                is Commands.Move -> {
                    val input = inputs.single()
                    requireThat {
                        "the transaction is signed by the owner of the CP" using (input.owner.owningKey in command.signers)
                        "the state is propagated" using (outputs.size == 1)
                        // Don't need to check anything else, as if outputs.size == 1 then the output is equal to
                        // the input ignoring the owner field due to the grouping.
                    }
                }

                is Commands.Redeem -> {
                    // Redemption of the paper requires movement of on-ledger cash.
                    val input = inputs.single()
                    val received = tx.outputStates.sumCashBy(input.owner)
                    val time = timeWindow?.fromTime ?: throw IllegalArgumentException("Redemptions must have a time-window")
                    requireThat {
                        "the paper must have matured" using (time >= input.maturityDate)
                        "the received amount equals the face value" using (received == input.faceValue)
                        "the paper must be destroyed" using outputs.isEmpty()
                        "the transaction is signed by the owner of the CP" using (input.owner.owningKey in command.signers)
                    }
                }

                is Commands.Issue -> {
                    val output = outputs.single()
                    val time = timeWindow?.untilTime ?: throw IllegalArgumentException("Issuances have a time-window")
                    requireThat {
                        // Don't allow people to issue commercial paper under other entities identities.
                        "output states are issued by a command signer" using
                                (output.issuance.party.owningKey in command.signers)
                        "output values sum to more than the inputs" using (output.faceValue.quantity > 0)
                        "the maturity date is not in the past" using (time < output.maturityDate)
                        // Don't allow an existing CP state to be replaced by this issuance.
                        // TODO: Consider how to handle the case of mistaken issuances, or other need to patch.
                        "output values sum to more than the inputs" using inputs.isEmpty()
                    }
                }

            // TODO: Think about how to evolve contracts over time with new commands.
                else -> throw IllegalArgumentException("Unrecognised command")
            }
        }
    }

    /**
     * Returns a transaction that issues commercial paper, owned by the issuing parties key. Does not update
     * an existing transaction because you aren't able to issue multiple pieces of CP in a single transaction
     * at the moment: this restriction is not fundamental and may be lifted later.
     */
    fun generateIssue(issuance: PartyAndReference, faceValue: Amount<Issued<Currency>>, maturityDate: Instant,
                      notary: Party): TransactionBuilder {
        val state = State(issuance, issuance.party, faceValue, maturityDate)
        return TransactionBuilder(notary = notary).withItems(state, Command(Commands.Issue(), issuance.party.owningKey))
    }

    /**
     * Updates the given partial transaction with an input/output/command to reassign ownership of the paper.
     */
    fun generateMove(tx: TransactionBuilder, paper: StateAndRef<State>, newOwner: AbstractParty) {
        tx.addInputState(paper)
        tx.addOutputState(paper.state.data.withOwner(newOwner))
        tx.addCommand(Commands.Move(), paper.state.data.owner.owningKey)
    }

    /**
     * Intended to be called by the issuer of some commercial paper, when an owner has notified us that they wish
     * to redeem the paper. We must therefore send enough money to the key that owns the paper to satisfy the face
     * value, and then ensure the paper is removed from the ledger.
     *
     * @throws InsufficientBalanceException if the vault doesn't contain enough money to pay the redeemer.
     */
    @Throws(InsufficientBalanceException::class)
    @Suspendable
    fun generateRedeem(tx: TransactionBuilder, paper: StateAndRef<State>, services: ServiceHub) {
        // Add the cash movement using the states in our vault.
        Cash.generateSpend(services, tx, paper.state.data.faceValue.withoutIssuer(), paper.state.data.owner)
        tx.addInputState(paper)
        tx.addCommand(Commands.Redeem(), paper.state.data.owner.owningKey)
    }
}

infix fun CommercialPaper.State.`owned by`(owner: AbstractParty) = copy(owner = owner)
infix fun CommercialPaper.State.`with notary`(notary: Party) = TransactionState(this, notary)
infix fun ICommercialPaperState.`owned by`(newOwner: AbstractParty) = withOwner(newOwner)<|MERGE_RESOLUTION|>--- conflicted
+++ resolved
@@ -4,7 +4,6 @@
 import net.corda.contracts.asset.Cash
 import net.corda.contracts.asset.sumCashBy
 import net.corda.core.contracts.*
-import net.corda.core.crypto.SecureHash
 import net.corda.core.crypto.testing.NULL_PARTY
 import net.corda.core.crypto.toBase58String
 import net.corda.core.identity.AbstractParty
@@ -45,18 +44,6 @@
 
 // TODO: Generalise the notion of an owned instrument into a superclass/supercontract. Consider composition vs inheritance.
 class CommercialPaper : Contract {
-<<<<<<< HEAD
-    data class Terms(
-            val asset: Issued<Currency>,
-            val maturityDate: Instant
-    )
-
-    override fun verify(tx: LedgerTransaction) = verifyClause(tx, Clauses.Group(), tx.commands.select<Commands>())
-=======
-    // TODO: should reference the content of the legal agreement, not its URI
-    override val legalContractReference: SecureHash = SecureHash.sha256("https://en.wikipedia.org/wiki/Commercial_paper")
->>>>>>> 1e0a26e8
-
     data class State(
             val issuance: PartyAndReference,
             override val owner: AbstractParty,
