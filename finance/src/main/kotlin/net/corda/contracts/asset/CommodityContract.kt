package net.corda.contracts.asset

import net.corda.contracts.Commodity
import net.corda.core.contracts.*
import net.corda.core.crypto.SecureHash
import net.corda.core.crypto.newSecureRandom
import net.corda.core.identity.AbstractParty
import net.corda.core.identity.Party
import net.corda.core.serialization.CordaSerializable
import net.corda.core.transactions.LedgerTransaction
import net.corda.core.transactions.TransactionBuilder
import java.security.PublicKey
import java.util.*

/////////////////////////////////////////////////////////////////////////////////////////////////////////////////////
//
// Commodity
//

// Just a fake program identifier for now. In a real system it could be, for instance, the hash of the program bytecode.
val COMMODITY_PROGRAM_ID = CommodityContract()

/**
 * A commodity contract represents an amount of some commodity, tracked on a distributed ledger. The design of this
 * contract is intentionally similar to the [Cash] contract, and the same commands (issue, move, exit) apply, the
 * differences are in representation of the underlying commodity. Issuer in this context means the party who has the
 * commodity, or is otherwise responsible for delivering the commodity on demand, and the deposit reference is use for
 * internal accounting by the issuer (it might be, for example, a warehouse and/or location within a warehouse).
 *
 * This is an early stage example contract used to illustrate non-cash fungible assets, and is likely to change significantly
 * in future.
 */
// TODO: Need to think about expiry of commodities, how to require payment of storage costs, etc.
class CommodityContract : OnLedgerAsset<Commodity, CommodityContract.Commands, CommodityContract.State>() {
    /**
<<<<<<< HEAD
     * The clauses for this contract are essentially:
     *
     * 1. Group all commodity input and output states in a transaction by issued commodity, and then for each group:
     *  a. Check there are no zero sized output states in the group, and throw an error if so.
     *  b. Check for an issuance command, and do standard issuance checks if so, THEN STOP. Otherwise:
     *  c. Check for a move command (required) and an optional exit command, and that input and output totals are correctly
     *     conserved (output = input - exit)
     */
    interface Clauses {
        /**
         * Grouping clause to extract input and output states into matched groups and then run a set of clauses over
         * each group.
         */
        class Group : GroupClauseVerifier<State, Commands, Issued<Commodity>>(AnyOf(
                NoZeroSizedOutputs<State, Commands, Commodity>(),
                Issue(),
                ConserveAmount())) {
            /**
             * Group commodity states by issuance definition (issuer and underlying commodity).
             */
            override fun groupStates(tx: LedgerTransaction)
                    = tx.groupStates<State, Issued<Commodity>> { it.amount.token }
        }

        /**
         * Standard issue clause, specialised to match the commodity issue command.
         */
        class Issue : AbstractIssue<State, Commands, Commodity>(
                sum = { sumCommodities() },
                sumOrZero = { sumCommoditiesOrZero(it) }
        ) {
            override val requiredCommands: Set<Class<out CommandData>> = setOf(Commands.Issue::class.java)
        }

        /**
         * Standard clause for conserving the amount from input to output.
         */
        @CordaSerializable
        class ConserveAmount : AbstractConserveAmount<State, Commands, Commodity>()
    }
=======
     * TODO:
     * 1) hash should be of the contents, not the URI
     * 2) allow the content to be specified at time of instance creation?
     *
     * Motivation: it's the difference between a state object referencing a programRef, which references a
     * legalContractReference and a state object which directly references both.  The latter allows the legal wording
     * to evolve without requiring code changes. But creates a risk that users create objects governed by a program
     * that is inconsistent with the legal contract
     */
    override val legalContractReference: SecureHash = SecureHash.sha256("https://www.big-book-of-banking-law.gov/commodity-claims.html")
>>>>>>> 1e0a26e8

    /** A state representing a commodity claim against some party */
    data class State(
            override val amount: Amount<Issued<Commodity>>,

            /** There must be a MoveCommand signed by this key to claim the amount */
            override val owner: AbstractParty
    ) : FungibleAsset<Commodity> {
        constructor(deposit: PartyAndReference, amount: Amount<Commodity>, owner: AbstractParty)
                : this(Amount(amount.quantity, Issued(deposit, amount.token)), owner)

        override val contract = COMMODITY_PROGRAM_ID
        override val exitKeys: Set<PublicKey> = Collections.singleton(owner.owningKey)
        override val participants = listOf(owner)

        override fun move(newAmount: Amount<Issued<Commodity>>, newOwner: AbstractParty): FungibleAsset<Commodity>
                = copy(amount = amount.copy(newAmount.quantity), owner = newOwner)

        override fun toString() = "Commodity($amount at ${amount.token.issuer} owned by $owner)"

        override fun withNewOwner(newOwner: AbstractParty) = CommandAndState(Commands.Move(), copy(owner = newOwner))
    }

    // Just for grouping
    @CordaSerializable
    interface Commands : FungibleAsset.Commands {
        /**
         * A command stating that money has been moved, optionally to fulfil another contract.
         *
         * @param contractHash the contract this move is for the attention of. Only that contract's verify function
         * should take the moved states into account when considering whether it is valid. Typically this will be
         * null.
         */
        data class Move(override val contractHash: SecureHash? = null) : FungibleAsset.Commands.Move, Commands

        /**
         * Allows new commodity states to be issued into existence: the nonce ("number used once") ensures the transaction
         * has a unique ID even when there are no inputs.
         */
        data class Issue(override val nonce: Long = newSecureRandom().nextLong()) : FungibleAsset.Commands.Issue, Commands

        /**
         * A command stating that money has been withdrawn from the shared ledger and is now accounted for
         * in some other way.
         */
        data class Exit(override val amount: Amount<Issued<Commodity>>) : Commands, FungibleAsset.Commands.Exit<Commodity>
    }

    override fun verify(tx: LedgerTransaction) {
        // Each group is a set of input/output states with distinct (reference, commodity) attributes. These types
        // of commodity are not fungible and must be kept separated for bookkeeping purposes.
        val groups = tx.groupStates { it: CommodityContract.State -> it.amount.token }

        for ((inputs, outputs, key) in groups) {
            // Either inputs or outputs could be empty.
            val issuer = key.issuer
            val commodity = key.product
            val party = issuer.party

            requireThat {
                "there are no zero sized outputs" using ( outputs.none { it.amount.quantity == 0L } )
            }

            val issueCommand = tx.commands.select<Commands.Issue>().firstOrNull()
            if (issueCommand != null) {
                verifyIssueCommand(inputs, outputs, tx, issueCommand, commodity, issuer)
            } else {
                val inputAmount = inputs.sumCommoditiesOrNull() ?: throw IllegalArgumentException("there is at least one commodity input for this group")
                val outputAmount = outputs.sumCommoditiesOrZero(Issued(issuer, commodity))

                // If we want to remove commodity from the ledger, that must be signed for by the issuer.
                // A mis-signed or duplicated exit command will just be ignored here and result in the exit amount being zero.
                val exitCommand = tx.commands.select<Commands.Exit>(party = party).singleOrNull()
                val amountExitingLedger = exitCommand?.value?.amount ?: Amount(0, Issued(issuer, commodity))

                requireThat {
                    "there are no zero sized inputs" using ( inputs.none { it.amount.quantity == 0L } )
                    "for reference ${issuer.reference} at issuer ${party.nameOrNull()} the amounts balance" using
                            (inputAmount == outputAmount + amountExitingLedger)
                }

                verifyMoveCommand<Commands.Move>(inputs, tx.commands)
            }
        }
    }

    private fun verifyIssueCommand(inputs: List<State>,
                                   outputs: List<State>,
                                   tx: LedgerTransaction,
                                   issueCommand: AuthenticatedObject<Commands.Issue>,
                                   commodity: Commodity,
                                   issuer: PartyAndReference) {
        // If we have an issue command, perform special processing: the group is allowed to have no inputs,
        // and the output states must have a deposit reference owned by the signer.
        //
        // Whilst the transaction *may* have no inputs, it can have them, and in this case the outputs must
        // sum to more than the inputs. An issuance of zero size is not allowed.
        //
        // Note that this means literally anyone with access to the network can issue cash claims of arbitrary
        // amounts! It is up to the recipient to decide if the backing party is trustworthy or not, via some
        // as-yet-unwritten identity service. See ADP-22 for discussion.

        // The grouping ensures that all outputs have the same deposit reference and currency.
        val inputAmount = inputs.sumCommoditiesOrZero(Issued(issuer, commodity))
        val outputAmount = outputs.sumCommodities()
        val commodityCommands = tx.commands.select<CommodityContract.Commands>()
        requireThat {
            "the issue command has a nonce" using (issueCommand.value.nonce != 0L)
            "output deposits are owned by a command signer" using (issuer.party in issueCommand.signingParties)
            "output values sum to more than the inputs" using (outputAmount > inputAmount)
            "there is only a single issue command" using (commodityCommands.count() == 1)
        }
    }

    override fun extractCommands(commands: Collection<AuthenticatedObject<CommandData>>): List<AuthenticatedObject<Commands>>
            = commands.select<CommodityContract.Commands>()

    /**
     * Puts together an issuance transaction from the given template, that starts out being owned by the given pubkey.
     */
    fun generateIssue(tx: TransactionBuilder, tokenDef: Issued<Commodity>, pennies: Long, owner: AbstractParty, notary: Party)
            = generateIssue(tx, Amount(pennies, tokenDef), owner, notary)

    /**
     * Puts together an issuance transaction for the specified amount that starts out being owned by the given pubkey.
     */
    fun generateIssue(tx: TransactionBuilder, amount: Amount<Issued<Commodity>>, owner: AbstractParty, notary: Party)
            = generateIssue(tx, TransactionState(State(amount, owner), notary), generateIssueCommand())


    override fun deriveState(txState: TransactionState<State>, amount: Amount<Issued<Commodity>>, owner: AbstractParty)
            = txState.copy(data = txState.data.copy(amount = amount, owner = owner))

    override fun generateExitCommand(amount: Amount<Issued<Commodity>>) = Commands.Exit(amount)
    override fun generateIssueCommand() = Commands.Issue()
    override fun generateMoveCommand() = Commands.Move()
}

/**
 * Sums the cash states in the list, throwing an exception if there are none, or if any of the cash
 * states cannot be added together (i.e. are different currencies).
 */
fun Iterable<ContractState>.sumCommodities() = filterIsInstance<CommodityContract.State>().map { it.amount }.sumOrThrow()

/** Sums the cash states in the list, returning null if there are none. */
@Suppress("unused") fun Iterable<ContractState>.sumCommoditiesOrNull() = filterIsInstance<CommodityContract.State>().map { it.amount }.sumOrNull()

/** Sums the cash states in the list, returning zero of the given currency if there are none. */
fun Iterable<ContractState>.sumCommoditiesOrZero(currency: Issued<Commodity>) = filterIsInstance<CommodityContract.State>().map { it.amount }.sumOrZero(currency)<|MERGE_RESOLUTION|>--- conflicted
+++ resolved
@@ -32,61 +32,6 @@
  */
 // TODO: Need to think about expiry of commodities, how to require payment of storage costs, etc.
 class CommodityContract : OnLedgerAsset<Commodity, CommodityContract.Commands, CommodityContract.State>() {
-    /**
-<<<<<<< HEAD
-     * The clauses for this contract are essentially:
-     *
-     * 1. Group all commodity input and output states in a transaction by issued commodity, and then for each group:
-     *  a. Check there are no zero sized output states in the group, and throw an error if so.
-     *  b. Check for an issuance command, and do standard issuance checks if so, THEN STOP. Otherwise:
-     *  c. Check for a move command (required) and an optional exit command, and that input and output totals are correctly
-     *     conserved (output = input - exit)
-     */
-    interface Clauses {
-        /**
-         * Grouping clause to extract input and output states into matched groups and then run a set of clauses over
-         * each group.
-         */
-        class Group : GroupClauseVerifier<State, Commands, Issued<Commodity>>(AnyOf(
-                NoZeroSizedOutputs<State, Commands, Commodity>(),
-                Issue(),
-                ConserveAmount())) {
-            /**
-             * Group commodity states by issuance definition (issuer and underlying commodity).
-             */
-            override fun groupStates(tx: LedgerTransaction)
-                    = tx.groupStates<State, Issued<Commodity>> { it.amount.token }
-        }
-
-        /**
-         * Standard issue clause, specialised to match the commodity issue command.
-         */
-        class Issue : AbstractIssue<State, Commands, Commodity>(
-                sum = { sumCommodities() },
-                sumOrZero = { sumCommoditiesOrZero(it) }
-        ) {
-            override val requiredCommands: Set<Class<out CommandData>> = setOf(Commands.Issue::class.java)
-        }
-
-        /**
-         * Standard clause for conserving the amount from input to output.
-         */
-        @CordaSerializable
-        class ConserveAmount : AbstractConserveAmount<State, Commands, Commodity>()
-    }
-=======
-     * TODO:
-     * 1) hash should be of the contents, not the URI
-     * 2) allow the content to be specified at time of instance creation?
-     *
-     * Motivation: it's the difference between a state object referencing a programRef, which references a
-     * legalContractReference and a state object which directly references both.  The latter allows the legal wording
-     * to evolve without requiring code changes. But creates a risk that users create objects governed by a program
-     * that is inconsistent with the legal contract
-     */
-    override val legalContractReference: SecureHash = SecureHash.sha256("https://www.big-book-of-banking-law.gov/commodity-claims.html")
->>>>>>> 1e0a26e8
-
     /** A state representing a commodity claim against some party */
     data class State(
             override val amount: Amount<Issued<Commodity>>,
