--- conflicted
+++ resolved
@@ -55,23 +55,6 @@
  * vaults can ignore the issuer/depositRefs and just examine the amount fields.
  */
 class Cash : OnLedgerAsset<Currency, Cash.Commands, Cash.State>() {
-<<<<<<< HEAD
-=======
-    /**
-     * TODO:
-     * 1) hash should be of the contents, not the URI
-     * 2) allow the content to be specified at time of instance creation?
-     *
-     * Motivation: it's the difference between a state object referencing a programRef, which references a
-     * legalContractReference and a state object which directly references both.  The latter allows the legal wording
-     * to evolve without requiring code changes. But creates a risk that users create objects governed by a program
-     * that is inconsistent with the legal contract.
-     */
-    // DOCSTART 2
-    override val legalContractReference: SecureHash = SecureHash.sha256("https://www.big-book-of-banking-law.gov/cash-claims.html")
-
-    // DOCEND 2
->>>>>>> 1e0a26e8
     override fun extractCommands(commands: Collection<AuthenticatedObject<CommandData>>): List<AuthenticatedObject<Cash.Commands>>
             = commands.select<Cash.Commands>()
 
