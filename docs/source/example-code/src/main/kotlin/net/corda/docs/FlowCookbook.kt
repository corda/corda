@file:Suppress("UNUSED_VARIABLE", "unused")

package net.corda.docs

import co.paralleluniverse.fibers.Suspendable
import net.corda.core.contracts.*
import net.corda.core.crypto.SecureHash
import net.corda.core.crypto.TransactionSignature
import net.corda.core.flows.*
import net.corda.core.identity.CordaX500Name
import net.corda.core.identity.Party
import net.corda.core.internal.FetchDataFlow
import net.corda.core.node.services.Vault.Page
import net.corda.core.node.services.queryBy
import net.corda.core.node.services.vault.QueryCriteria.VaultQueryCriteria
import net.corda.core.transactions.LedgerTransaction
import net.corda.core.transactions.SignedTransaction
import net.corda.core.transactions.TransactionBuilder
import net.corda.core.utilities.ProgressTracker
import net.corda.core.utilities.ProgressTracker.Step
import net.corda.core.utilities.UntrustworthyData
import net.corda.core.utilities.seconds
import net.corda.core.utilities.unwrap
import net.corda.finance.contracts.asset.Cash
import net.corda.testing.ALICE_PUBKEY
import net.corda.testing.contracts.DUMMY_PROGRAM_ID
import net.corda.testing.contracts.DummyContract
import net.corda.testing.contracts.DummyState
import java.security.PublicKey
import java.time.Instant

// We group our two flows inside a singleton object to indicate that they work
// together.
object FlowCookbook {
    // ``InitiatorFlow`` is our first flow, and will communicate with
    // ``ResponderFlow``, below.
    // We mark ``InitiatorFlow`` as an ``InitiatingFlow``, allowing it to be
    // started directly by the node.
    @InitiatingFlow
    // We also mark ``InitiatorFlow`` as ``StartableByRPC``, allowing the
    // node's owner to start the flow via RPC.
    @StartableByRPC
    // Every flow must subclass ``FlowLogic``. The generic indicates the
    // flow's return type.
<<<<<<< HEAD
    class InitiatorFlow(val arg1: Boolean, val arg2: Int, private val counterparty: Party) : FlowLogic<Unit>() {
=======
    class InitiatorFlow(val arg1: Boolean, val arg2: Int, val counterparty: Party, val regulator: Party) : FlowLogic<Unit>() {
>>>>>>> fd57cf1c

        /**---------------------------------
         * WIRING UP THE PROGRESS TRACKER *
        ---------------------------------**/
        // Giving our flow a progress tracker allows us to see the flow's
        // progress visually in our node's CRaSH shell.
        // DOCSTART 17
        companion object {
            object ID_OTHER_NODES : Step("Identifying other nodes on the network.")
            object SENDING_AND_RECEIVING_DATA : Step("Sending data between parties.")
            object EXTRACTING_VAULT_STATES : Step("Extracting states from the vault.")
            object OTHER_TX_COMPONENTS : Step("Gathering a transaction's other components.")
            object TX_BUILDING : Step("Building a transaction.")
            object TX_SIGNING : Step("Signing a transaction.")
            object TX_VERIFICATION : Step("Verifying a transaction.")
            object SIGS_GATHERING : Step("Gathering a transaction's signatures.") {
                // Wiring up a child progress tracker allows us to see the
                // subflow's progress steps in our flow's progress tracker.
                override fun childProgressTracker() = CollectSignaturesFlow.tracker()
            }

            object VERIFYING_SIGS : Step("Verifying a transaction's signatures.")
            object FINALISATION : Step("Finalising a transaction.") {
                override fun childProgressTracker() = FinalityFlow.tracker()
            }

            fun tracker() = ProgressTracker(
                    ID_OTHER_NODES,
                    SENDING_AND_RECEIVING_DATA,
                    EXTRACTING_VAULT_STATES,
                    OTHER_TX_COMPONENTS,
                    TX_BUILDING,
                    TX_SIGNING,
                    TX_VERIFICATION,
                    SIGS_GATHERING,
                    VERIFYING_SIGS,
                    FINALISATION
            )
        }
        // DOCEND 17

        override val progressTracker: ProgressTracker = tracker()

        @Suppress("RemoveExplicitTypeArguments")
        @Suspendable
        override fun call() {
            // We'll be using a dummy public key for demonstration purposes.
            // These are built in to Corda, and are generally used for writing
            // tests.
            val dummyPubKey: PublicKey = ALICE_PUBKEY

            /**--------------------------
             * IDENTIFYING OTHER NODES *
            --------------------------**/
            // DOCSTART 18
            progressTracker.currentStep = ID_OTHER_NODES
            // DOCEND 18

            // A transaction generally needs a notary:
            //   - To prevent double-spends if the transaction has inputs
            //   - To serve as a timestamping authority if the transaction has a time-window
            // We retrieve the notary from the network map.
            // DOCSTART 1
            val specificNotary: Party? = serviceHub.networkMapCache.getNotary(CordaX500Name(organisation = "Notary Service", locality = "London", country = "UK"))
            val anyNotary: Party? = serviceHub.networkMapCache.getAnyNotary()
            // Unlike the first two methods, ``getNotaryNodes`` returns a
            // ``List<NodeInfo>``. We have to extract the notary identity of
            // the node we want.
            val firstNotary: Party = serviceHub.networkMapCache.notaryIdentities[0].party
            // DOCEND 1

            // We may also need to identify a specific counterparty. We
            // do so using identity service.
            // DOCSTART 2
            val namedCounterparty: Party = serviceHub.identityService.partyFromX500Name(CordaX500Name(organisation = "NodeA", locality = "London", country = "UK")) ?:
                    throw IllegalArgumentException("Couldn't find counterparty for NodeA in identity service")
            val keyedCounterparty: Party = serviceHub.identityService.partyFromKey(dummyPubKey) ?:
                    throw IllegalArgumentException("Couldn't find counterparty with key: $dummyPubKey in identity service")
            // DOCEND 2

            /**-----------------------------
             * SENDING AND RECEIVING DATA *
            -----------------------------**/
            progressTracker.currentStep = SENDING_AND_RECEIVING_DATA

            // We can send arbitrary data to a counterparty.
            // If this is the first ``send``, the counterparty will either:
            // 1. Ignore the message if they are not registered to respond
            //    to messages from this flow.
            // 2. Start the flow they have registered to respond to this flow,
            //    and run the flow until the first call to ``receive``, at
            //    which point they process the message.
            // In other words, we are assuming that the counterparty is
            // registered to respond to this flow, and has a corresponding
            // ``receive`` call.
            // DOCSTART 4
            val counterpartySession = initiateFlow(counterparty)
            counterpartySession.send(Any())
            // DOCEND 4

            // We can wait to receive arbitrary data of a specific type from a
            // counterparty. Again, this implies a corresponding ``send`` call
            // in the counterparty's flow. A few scenarios:
            // - We never receive a message back. In the current design, the
            //   flow is paused until the node's owner kills the flow.
            // - Instead of sending a message back, the counterparty throws a
            //   ``FlowException``. This exception is propagated back to us,
            //   and we can use the error message to establish what happened.
            // - We receive a message back, but it's of the wrong type. In
            //   this case, a ``FlowException`` is thrown.
            // - We receive back a message of the correct type. All is good.
            //
            // Upon calling ``receive()`` (or ``sendAndReceive()``), the
            // ``FlowLogic`` is suspended until it receives a response.
            //
            // We receive the data wrapped in an ``UntrustworthyData``
            // instance. This is a reminder that the data we receive may not
            // be what it appears to be! We must unwrap the
            // ``UntrustworthyData`` using a lambda.
            // DOCSTART 5
            val packet1: UntrustworthyData<Int> = counterpartySession.receive<Int>()
            val int: Int = packet1.unwrap { data ->
                // Perform checking on the object received.
                // T O D O: Check the received object.
                // Return the object.
                data
            }
            // DOCEND 5

            // We can also use a single call to send data to a counterparty
            // and wait to receive data of a specific type back. The type of
            // data sent doesn't need to match the type of the data received
            // back.
            // DOCSTART 7
            val packet2: UntrustworthyData<Boolean> = counterpartySession.sendAndReceive<Boolean>("You can send and receive any class!")
            val boolean: Boolean = packet2.unwrap { data ->
                // Perform checking on the object received.
                // T O D O: Check the received object.
                // Return the object.
                data
            }
            // DOCEND 7

            // We're not limited to sending to and receiving from a single
            // counterparty. A flow can send messages to as many parties as it
            // likes, and each party can invoke a different response flow.
            // DOCSTART 6
            val regulatorSession = initiateFlow(regulator)
            regulatorSession.send(Any())
            val packet3: UntrustworthyData<Any> = regulatorSession.receive<Any>()
            // DOCEND 6

            /**-----------------------------------
             * EXTRACTING STATES FROM THE VAULT *
            -----------------------------------**/
            progressTracker.currentStep = EXTRACTING_VAULT_STATES

            // Let's assume there are already some ``DummyState``s in our
            // node's vault, stored there as a result of running past flows,
            // and we want to consume them in a transaction. There are many
            // ways to extract these states from our vault.

            // For example, we would extract any unconsumed ``DummyState``s
            // from our vault as follows:
            val criteria: VaultQueryCriteria = VaultQueryCriteria() // default is UNCONSUMED
            val results: Page<DummyState> = serviceHub.vaultQueryService.queryBy<DummyState>(criteria)
            val dummyStates: List<StateAndRef<DummyState>> = results.states

            // For a full list of the available ways of extracting states from
            // the vault, see the Vault Query docs page.

            // When building a transaction, input states are passed in as
            // ``StateRef`` instances, which pair the hash of the transaction
            // that generated the state with the state's index in the outputs
            // of that transaction. In practice, we'd pass the transaction hash
            // or the ``StateRef`` as a parameter to the flow, or extract the
            // ``StateRef`` from our vault.
            // DOCSTART 20
            val ourStateRef: StateRef = StateRef(SecureHash.sha256("DummyTransactionHash"), 0)
            // DOCEND 20
            // A ``StateAndRef`` pairs a ``StateRef`` with the state it points to.
            // DOCSTART 21
            val ourStateAndRef: StateAndRef<DummyState> = serviceHub.toStateAndRef<DummyState>(ourStateRef)
            // DOCEND 21

            /**-----------------------------------------
             * GATHERING OTHER TRANSACTION COMPONENTS *
            -----------------------------------------**/
            progressTracker.currentStep = OTHER_TX_COMPONENTS

            // Output states are constructed from scratch.
            // DOCSTART 22
            val ourOutput: DummyState = DummyState()
            // DOCEND 22
            // Or as copies of other states with some properties changed.
            // DOCSTART 23
            val ourOtherOutput: DummyState = ourOutput.copy(magicNumber = 77)
            // DOCEND 23

            // Commands pair a ``CommandData`` instance with a list of
            // public keys. To be valid, the transaction requires a signature
            // matching every public key in all of the transaction's commands.
            // DOCSTART 24
            val commandData: DummyContract.Commands.Create = DummyContract.Commands.Create()
            val ourPubKey: PublicKey = serviceHub.myInfo.legalIdentitiesAndCerts.first().owningKey
            val counterpartyPubKey: PublicKey = counterparty.owningKey
            val requiredSigners: List<PublicKey> = listOf(ourPubKey, counterpartyPubKey)
            val ourCommand: Command<DummyContract.Commands.Create> = Command(commandData, requiredSigners)
            // DOCEND 24

            // ``CommandData`` can either be:
            // 1. Of type ``TypeOnlyCommandData``, in which case it only
            //    serves to attach signers to the transaction and possibly
            //    fork the contract's verification logic.
            val typeOnlyCommandData: TypeOnlyCommandData = DummyContract.Commands.Create()
            // 2. Include additional data which can be used by the contract
            //    during verification, alongside fulfilling the roles above.
            val commandDataWithData: CommandData = Cash.Commands.Issue()

            // Attachments are identified by their hash.
            // The attachment with the corresponding hash must have been
            // uploaded ahead of time via the node's RPC interface.
            // DOCSTART 25
            val ourAttachment: SecureHash = SecureHash.sha256("DummyAttachment")
            // DOCEND 25

            // Time windows can have a start and end time, or be open at either end.
            // DOCSTART 26
            val ourTimeWindow: TimeWindow = TimeWindow.between(Instant.MIN, Instant.MAX)
            val ourAfter: TimeWindow = TimeWindow.fromOnly(Instant.MIN)
            val ourBefore: TimeWindow = TimeWindow.untilOnly(Instant.MAX)
            // DOCEND 26

            // We can also define a time window as an ``Instant`` +/- a time
            // tolerance (e.g. 30 seconds):
            // DOCSTART 42
            val ourTimeWindow2: TimeWindow = TimeWindow.withTolerance(Instant.now(), 30.seconds)
            // DOCEND 42
            // Or as a start-time plus a duration:
            // DOCSTART 43
            val ourTimeWindow3: TimeWindow = TimeWindow.fromStartAndDuration(Instant.now(), 30.seconds)
            // DOCEND 43

            /**-----------------------
             * TRANSACTION BUILDING *
            -----------------------**/
            progressTracker.currentStep = TX_BUILDING

            // DOCSTART 19
            val txBuilder: TransactionBuilder = TransactionBuilder(specificNotary)
            // DOCEND 19

            // We add items to the transaction builder using ``TransactionBuilder.withItems``:
            // DOCSTART 27
            txBuilder.withItems(
                    // Inputs, as ``StateRef``s that reference the outputs of previous transactions
                    ourStateAndRef,
                    // Outputs, as ``ContractState``s
                    ourOutput,
                    // Commands, as ``Command``s
                    ourCommand
            )
            // DOCEND 27

            // We can also add items using methods for the individual components:
            // DOCSTART 28
            txBuilder.addInputState(ourStateAndRef)
            txBuilder.addOutputState(ourOutput, DUMMY_PROGRAM_ID)
            txBuilder.addCommand(ourCommand)
            txBuilder.addAttachment(ourAttachment)
            // DOCEND 28

            // There are several ways of setting the transaction's time-window.
            // We can set a time-window directly:
            // DOCSTART 44
            txBuilder.setTimeWindow(ourTimeWindow)
            // DOCEND 44
            // Or as a start time plus a duration (e.g. 45 seconds):
            // DOCSTART 45
            txBuilder.setTimeWindow(serviceHub.clock.instant(), 45.seconds)
            // DOCEND 45

            /**----------------------
             * TRANSACTION SIGNING *
            ----------------------**/
            progressTracker.currentStep = TX_SIGNING

            // We finalise the transaction by signing it, converting it into a
            // ``SignedTransaction``.
            // DOCSTART 29
            val onceSignedTx: SignedTransaction = serviceHub.signInitialTransaction(txBuilder)
            // DOCEND 29
            // We can also sign the transaction using a different public key:
            // DOCSTART 30
            val otherKey: PublicKey = serviceHub.keyManagementService.freshKey()
            val onceSignedTx2: SignedTransaction = serviceHub.signInitialTransaction(txBuilder, otherKey)
            // DOCEND 30

            // If instead this was a ``SignedTransaction`` that we'd received
            // from a counterparty and we needed to sign it, we would add our
            // signature using:
            // DOCSTART 38
            val twiceSignedTx: SignedTransaction = serviceHub.addSignature(onceSignedTx)
            // DOCEND 38
            // Or, if we wanted to use a different public key:
            val otherKey2: PublicKey = serviceHub.keyManagementService.freshKey()
            // DOCSTART 39
            val twiceSignedTx2: SignedTransaction = serviceHub.addSignature(onceSignedTx, otherKey2)
            // DOCEND 39

            // We can also generate a signature over the transaction without
            // adding it to the transaction itself. We may do this when
            // sending just the signature in a flow instead of returning the
            // entire transaction with our signature. This way, the receiving
            // node does not need to check we haven't changed anything in the
            // transaction.
            // DOCSTART 40
            val sig: TransactionSignature = serviceHub.createSignature(onceSignedTx)
            // DOCEND 40
            // And again, if we wanted to use a different public key:
            // DOCSTART 41
            val sig2: TransactionSignature = serviceHub.createSignature(onceSignedTx, otherKey2)
            // DOCEND 41

            // In practice, however, the process of gathering every signature
            // but the first can be automated using ``CollectSignaturesFlow``.
            // See the "Gathering Signatures" section below.

            /**---------------------------
             * TRANSACTION VERIFICATION *
            ---------------------------**/
            progressTracker.currentStep = TX_VERIFICATION

            // Verifying a transaction will also verify every transaction in
            // the transaction's dependency chain, which will require
            // transaction data access on counterparty's node. The
            // ``SendTransactionFlow`` can be used to automate the sending and
            // data vending process. The ``SendTransactionFlow`` will listen
            // for data request until the transaction is resolved and verified
            // on the other side:
            // DOCSTART 12
            subFlow(SendTransactionFlow(counterpartySession, twiceSignedTx))

            // Optional request verification to further restrict data access.
            subFlow(object : SendTransactionFlow(counterpartySession, twiceSignedTx) {
                override fun verifyDataRequest(dataRequest: FetchDataFlow.Request.Data) {
                    // Extra request verification.
                }
            })
            // DOCEND 12

            // We can receive the transaction using ``ReceiveTransactionFlow``,
            // which will automatically download all the dependencies and verify
            // the transaction
            // DOCSTART 13
            val verifiedTransaction = subFlow(ReceiveTransactionFlow(counterpartySession))
            // DOCEND 13

            // We can also send and receive a `StateAndRef` dependency chain
            // and automatically resolve its dependencies.
            // DOCSTART 14
            subFlow(SendStateAndRefFlow(counterpartySession, dummyStates))

            // On the receive side ...
            val resolvedStateAndRef = subFlow(ReceiveStateAndRefFlow<DummyState>(counterpartySession))
            // DOCEND 14

            // We can now verify the transaction to ensure that it satisfies
            // the contracts of all the transaction's input and output states.
            // DOCSTART 33
            twiceSignedTx.verify(serviceHub)
            // DOCEND 33

            // We'll often want to perform our own additional verification
            // too. Just because a transaction is valid based on the contract
            // rules and requires our signature doesn't mean we have to
            // sign it! We need to make sure the transaction represents an
            // agreement we actually want to enter into.

            // To do this, we need to convert our ``SignedTransaction``
            // into a ``LedgerTransaction``. This will use our ServiceHub
            // to resolve the transaction's inputs and attachments into
            // actual objects, rather than just references.
            // DOCSTART 32
            val ledgerTx: LedgerTransaction = twiceSignedTx.toLedgerTransaction(serviceHub)
            // DOCEND 32

            // We can now perform our additional verification.
            // DOCSTART 34
            val outputState: DummyState = ledgerTx.outputsOfType<DummyState>().single()
            if (outputState.magicNumber == 777) {
                // ``FlowException`` is a special exception type. It will be
                // propagated back to any counterparty flows waiting for a
                // message from this flow, notifying them that the flow has
                // failed.
                throw FlowException("We expected a magic number of 777.")
            }
            // DOCEND 34

            // Of course, if you are not a required signer on the transaction,
            // you have no power to decide whether it is valid or not. If it
            // requires signatures from all the required signers and is
            // contractually valid, it's a valid ledger update.

            /**-----------------------
             * GATHERING SIGNATURES *
            -----------------------**/
            progressTracker.currentStep = SIGS_GATHERING

            // The list of parties who need to sign a transaction is dictated
            // by the transaction's commands. Once we've signed a transaction
            // ourselves, we can automatically gather the signatures of the
            // other required signers using ``CollectSignaturesFlow``.
            // The responder flow will need to call ``SignTransactionFlow``.
            // DOCSTART 15
            val fullySignedTx: SignedTransaction = subFlow(CollectSignaturesFlow(twiceSignedTx, emptySet(), SIGS_GATHERING.childProgressTracker()))
            // DOCEND 15

            /**-----------------------
             * VERIFYING SIGNATURES *
            -----------------------**/
            progressTracker.currentStep = VERIFYING_SIGS

            // We can verify that a transaction has all the required
            // signatures, and that they're all valid, by running:
            // DOCSTART 35
            fullySignedTx.verifyRequiredSignatures()
            // DOCEND 35

            // If the transaction is only partially signed, we have to pass in
            // a list of the public keys corresponding to the missing
            // signatures, explicitly telling the system not to check them.
            // DOCSTART 36
            onceSignedTx.verifySignaturesExcept(counterpartyPubKey)
            // DOCEND 36

            // We can also choose to only check the signatures that are
            // present. BE VERY CAREFUL - this function provides no guarantees
            // that the signatures are correct, or that none are missing.
            // DOCSTART 37
            twiceSignedTx.checkSignaturesAreValid()
            // DOCEND 37

            /**-----------------------------
             * FINALISING THE TRANSACTION *
            -----------------------------**/
            progressTracker.currentStep = FINALISATION

            // We notarise the transaction and get it recorded in the vault of
            // the participants of all the transaction's states.
            // DOCSTART 9
            val notarisedTx1: SignedTransaction = subFlow(FinalityFlow(fullySignedTx, listOf(counterpartySession), FINALISATION.childProgressTracker()))
            // DOCEND 9
            // We can also choose to send it to additional parties who aren't one
            // of the state's participants.
            // DOCSTART 10
            val notarisedTx2: SignedTransaction = subFlow(FinalityFlow(fullySignedTx, listOf(regulatorSession), FINALISATION.childProgressTracker()))
            // DOCEND 10
        }
    }

    // ``ResponderFlow`` is our second flow, and will communicate with
    // ``InitiatorFlow``.
    // We mark ``ResponderFlow`` as an ``InitiatedByFlow``, meaning that it
    // can only be started in response to a message from its initiating flow.
    // That's ``InitiatorFlow`` in this case.
    // Each node also has several flow pairs registered by default - see
    // ``AbstractNode.installCoreFlows``.
    @InitiatedBy(InitiatorFlow::class)
    class ResponderFlow(val counterpartySession: FlowSession) : FlowLogic<Unit>() {

        companion object {
            object RECEIVING_AND_SENDING_DATA : Step("Sending data between parties.")
            object SIGNING : Step("Responding to CollectSignaturesFlow.")
            object FINALISATION : Step("Finalising a transaction.")

            fun tracker() = ProgressTracker(
                    RECEIVING_AND_SENDING_DATA,
                    SIGNING,
                    FINALISATION
            )
        }

        override val progressTracker: ProgressTracker = tracker()

        @Suspendable
        override fun call() {
            // The ``ResponderFlow` has all the same APIs available. It looks
            // up network information, sends and receives data, and constructs
            // transactions in exactly the same way.

            /**-----------------------------
             * SENDING AND RECEIVING DATA *
            -----------------------------**/
            progressTracker.currentStep = RECEIVING_AND_SENDING_DATA

            // We need to respond to the messages sent by the initiator:
            // 1. They sent us an ``Any`` instance
            // 2. They waited to receive an ``Integer`` instance back
            // 3. They sent a ``String`` instance and waited to receive a
            //    ``Boolean`` instance back
            // Our side of the flow must mirror these calls.
            // DOCSTART 8
            val any: Any = counterpartySession.receive<Any>().unwrap { data -> data }
            val string: String = counterpartySession.sendAndReceive<String>(99).unwrap { data -> data }
            counterpartySession.send(true)
            // DOCEND 8

            /**----------------------------------------
             * RESPONDING TO COLLECT_SIGNATURES_FLOW *
            ----------------------------------------**/
            progressTracker.currentStep = SIGNING

            // The responder will often need to respond to a call to
            // ``CollectSignaturesFlow``. It does so my invoking its own
            // ``SignTransactionFlow`` subclass.
            // DOCSTART 16
            val signTransactionFlow: SignTransactionFlow = object : SignTransactionFlow(counterpartySession) {
                override fun checkTransaction(stx: SignedTransaction) = requireThat {
                    // Any additional checking we see fit...
                    val outputState = stx.tx.outputsOfType<DummyState>().single()
                    assert(outputState.magicNumber == 777)
                }
            }

            subFlow(signTransactionFlow)
            // DOCEND 16

            /**-----------------------------
             * FINALISING THE TRANSACTION *
            -----------------------------**/
            progressTracker.currentStep = FINALISATION

            // We need to sub-flow ReceiveTransactionFlow as the other party sent the transaction to us using FinalityFlow
            // By default ReceiveTransactionFlow verifies and then records the transaction to our vault.
            subFlow(ReceiveTransactionFlow(counterpartySession))
        }
    }
}<|MERGE_RESOLUTION|>--- conflicted
+++ resolved
@@ -42,11 +42,7 @@
     @StartableByRPC
     // Every flow must subclass ``FlowLogic``. The generic indicates the
     // flow's return type.
-<<<<<<< HEAD
-    class InitiatorFlow(val arg1: Boolean, val arg2: Int, private val counterparty: Party) : FlowLogic<Unit>() {
-=======
-    class InitiatorFlow(val arg1: Boolean, val arg2: Int, val counterparty: Party, val regulator: Party) : FlowLogic<Unit>() {
->>>>>>> fd57cf1c
+    class InitiatorFlow(val arg1: Boolean, val arg2: Int, private val counterparty: Party, val regulator: Party) : FlowLogic<Unit>() {
 
         /**---------------------------------
          * WIRING UP THE PROGRESS TRACKER *
