--- conflicted
+++ resolved
@@ -34,12 +34,8 @@
     @Suspendable
     override fun receiveAndVerifyTx(): TransactionParts {
         try {
-<<<<<<< HEAD
             val stx = subFlow(ReceiveTransactionFlow(otherSideSession, checkSufficientSignatures = false, recordTransaction = false))
-=======
-            val stx = subFlow(ReceiveTransactionFlow(otherSide, checkSufficientSignatures = false))
             checkNotary(stx.notary)
->>>>>>> 002c6c46
             checkSignatures(stx)
             val wtx = stx.tx
             return TransactionParts(wtx.id, wtx.inputs, wtx.timeWindow, wtx.notary)
