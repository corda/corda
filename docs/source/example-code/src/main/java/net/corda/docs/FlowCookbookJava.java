package net.corda.docs;

import co.paralleluniverse.fibers.Suspendable;
import com.google.common.collect.ImmutableList;
import net.corda.core.contracts.*;
import net.corda.core.crypto.SecureHash;
import net.corda.core.crypto.TransactionSignature;
import net.corda.core.flows.*;
import net.corda.core.identity.CordaX500Name;
import net.corda.core.identity.Party;
import net.corda.core.internal.FetchDataFlow;
import net.corda.core.node.services.Vault;
import net.corda.core.node.services.Vault.Page;
import net.corda.core.node.services.vault.QueryCriteria.VaultQueryCriteria;
import net.corda.core.transactions.LedgerTransaction;
import net.corda.core.transactions.SignedTransaction;
import net.corda.core.transactions.TransactionBuilder;
import net.corda.core.utilities.ProgressTracker;
import net.corda.core.utilities.ProgressTracker.Step;
import net.corda.core.utilities.UntrustworthyData;
import net.corda.finance.contracts.asset.Cash;
import net.corda.testing.contracts.DummyContract;
import net.corda.testing.contracts.DummyContractKt;
import net.corda.testing.contracts.DummyState;
import org.jetbrains.annotations.NotNull;

import java.security.GeneralSecurityException;
import java.security.PublicKey;
import java.time.Duration;
import java.time.Instant;
import java.util.Collections;
import java.util.List;

import static java.util.Collections.singleton;
import static net.corda.core.contracts.ContractsDSL.requireThat;
import static net.corda.testing.TestConstants.getALICE_KEY;

// We group our two flows inside a singleton object to indicate that they work
// together.
@SuppressWarnings("unused")
public class FlowCookbookJava {
    // ``InitiatorFlow`` is our first flow, and will communicate with
    // ``ResponderFlow``, below.
    // We mark ``InitiatorFlow`` as an ``InitiatingFlow``, allowing it to be
    // started directly by the node.
    @InitiatingFlow
    // We also mark ``InitiatorFlow`` as ``StartableByRPC``, allowing the
    // node's owner to start the flow via RPC.
    @StartableByRPC
    // Every flow must subclass ``FlowLogic``. The generic indicates the
    // flow's return type.
    public static class InitiatorFlow extends FlowLogic<Void> {

        private final boolean arg1;
        private final int arg2;
        private final Party counterparty;
        private final Party regulator;

        public InitiatorFlow(boolean arg1, int arg2, Party counterparty, Party regulator) {
            this.arg1 = arg1;
            this.arg2 = arg2;
            this.counterparty = counterparty;
            this.regulator = regulator;
        }

        /*----------------------------------
         * WIRING UP THE PROGRESS TRACKER *
        ----------------------------------*/
        // Giving our flow a progress tracker allows us to see the flow's
        // progress visually in our node's CRaSH shell.
        // DOCSTART 17
        private static final Step ID_OTHER_NODES = new Step("Identifying other nodes on the network.");
        private static final Step SENDING_AND_RECEIVING_DATA = new Step("Sending data between parties.");
        private static final Step EXTRACTING_VAULT_STATES = new Step("Extracting states from the vault.");
        private static final Step OTHER_TX_COMPONENTS = new Step("Gathering a transaction's other components.");
        private static final Step TX_BUILDING = new Step("Building a transaction.");
        private static final Step TX_SIGNING = new Step("Signing a transaction.");
        private static final Step TX_VERIFICATION = new Step("Verifying a transaction.");
        private static final Step SIGS_GATHERING = new Step("Gathering a transaction's signatures.") {
            // Wiring up a child progress tracker allows us to see the
            // subflow's progress steps in our flow's progress tracker.
            @Override
            public ProgressTracker childProgressTracker() {
                return CollectSignaturesFlow.tracker();
            }
        };
        private static final Step VERIFYING_SIGS = new Step("Verifying a transaction's signatures.");
        private static final Step FINALISATION = new Step("Finalising a transaction.") {
            @Override
            public ProgressTracker childProgressTracker() {
                return FinalityFlow.tracker();
            }
        };

        private final ProgressTracker progressTracker = new ProgressTracker(
                ID_OTHER_NODES,
                SENDING_AND_RECEIVING_DATA,
                EXTRACTING_VAULT_STATES,
                OTHER_TX_COMPONENTS,
                TX_BUILDING,
                TX_SIGNING,
                TX_VERIFICATION,
                SIGS_GATHERING,
                FINALISATION
        );
        // DOCEND 17

        @Suspendable
        @Override
        public Void call() throws FlowException {
            // We'll be using a dummy public key for demonstration purposes.
            // These are built in to Corda, and are generally used for writing
            // tests.
            PublicKey dummyPubKey = getALICE_KEY().getPublic();

            /*---------------------------
             * IDENTIFYING OTHER NODES *
            ---------------------------*/
            // DOCSTART 18
            progressTracker.setCurrentStep(ID_OTHER_NODES);
            // DOCEND 18

            // A transaction generally needs a notary:
            //   - To prevent double-spends if the transaction has inputs
            //   - To serve as a timestamping authority if the transaction has a time-window
            // We retrieve a notary from the network map.
            // DOCSTART 1
            Party specificNotary = getServiceHub().getNetworkMapCache().getNotary(new CordaX500Name("Notary Service", "London", "UK"));
            Party anyNotary = getServiceHub().getNetworkMapCache().getAnyNotary();
            // Unlike the first two methods, ``getNotaryNodes`` returns a
            // ``List<NodeInfo>``. We have to extract the notary identity of
            // the node we want.
            Party firstNotary = getServiceHub().getNetworkMapCache().getNotaryIdentities().get(0).getParty();
            // DOCEND 1

            // We may also need to identify a specific counterpartySession.
            // Again, we do so using the network map.
            // DOCSTART 2
            Party namedCounterparty = getServiceHub().getIdentityService().partyFromX500Name(new CordaX500Name("NodeA", "London", "UK"));
            Party keyedCounterparty = getServiceHub().getIdentityService().partyFromKey(dummyPubKey);
            // DOCEND 2

            /*------------------------------
             * SENDING AND RECEIVING DATA *
            ------------------------------*/
            progressTracker.setCurrentStep(SENDING_AND_RECEIVING_DATA);

            // We can send arbitrary data to a counterpartySession.
            // If this is the first ``send``, the counterpartySession will either:
            // 1. Ignore the message if they are not registered to respond
            //    to messages from this flow.
            // 2. Start the flow they have registered to respond to this flow,
            //    and run the flow until the first call to ``receive``, at
            //    which point they process the message.
            // In other words, we are assuming that the counterpartySession is
            // registered to respond to this flow, and has a corresponding
            // ``receive`` call.
            // DOCSTART 4
            FlowSession counterpartySession = initiateFlow(counterparty);
            counterpartySession.send(new Object());
            // DOCEND 4

            // We can wait to receive arbitrary data of a specific type from a
            // counterpartySession. Again, this implies a corresponding ``send`` call
            // in the counterpartySession's flow. A few scenarios:
            // - We never receive a message back. In the current design, the
            //   flow is paused until the node's owner kills the flow.
            // - Instead of sending a message back, the counterpartySession throws a
            //   ``FlowException``. This exception is propagated back to us,
            //   and we can use the error message to establish what happened.
            // - We receive a message back, but it's of the wrong type. In
            //   this case, a ``FlowException`` is thrown.
            // - We receive back a message of the correct type. All is good.
            //
            // Upon calling ``receive()`` (or ``sendAndReceive()``), the
            // ``FlowLogic`` is suspended until it receives a response.
            //
            // We receive the data wrapped in an ``UntrustworthyData``
            // instance. This is a reminder that the data we receive may not
            // be what it appears to be! We must unwrap the
            // ``UntrustworthyData`` using a lambda.
            // DOCSTART 5
            UntrustworthyData<Integer> packet1 = counterpartySession.receive(Integer.class);
            Integer integer = packet1.unwrap(data -> {
                // Perform checking on the object received.
                // T O D O: Check the received object.
                // Return the object.
                return data;
            });
            // DOCEND 5

            // We can also use a single call to send data to a counterpartySession
            // and wait to receive data of a specific type back. The type of
            // data sent doesn't need to match the type of the data received
            // back.
            // DOCSTART 7
            UntrustworthyData<Boolean> packet2 = counterpartySession.sendAndReceive(Boolean.class, "You can send and receive any class!");
            Boolean bool = packet2.unwrap(data -> {
                // Perform checking on the object received.
                // T O D O: Check the received object.
                // Return the object.
                return data;
            });
            // DOCEND 7

            // We're not limited to sending to and receiving from a single
            // counterpartySession. A flow can send messages to as many parties as it
            // likes, and each party can invoke a different response flow.
            // DOCSTART 6
            FlowSession regulatorSession = initiateFlow(regulator);
            regulatorSession.send(new Object());
            UntrustworthyData<Object> packet3 = regulatorSession.receive(Object.class);
            // DOCEND 6

            /*------------------------------------
             * EXTRACTING STATES FROM THE VAULT *
            ------------------------------------*/
            progressTracker.setCurrentStep(EXTRACTING_VAULT_STATES);

            // Let's assume there are already some ``DummyState``s in our
            // node's vault, stored there as a result of running past flows,
            // and we want to consume them in a transaction. There are many
            // ways to extract these states from our vault.

            // For example, we would extract any unconsumed ``DummyState``s
            // from our vault as follows:
            VaultQueryCriteria criteria = new VaultQueryCriteria(Vault.StateStatus.UNCONSUMED);
            Page<DummyState> results = getServiceHub().getVaultQueryService().queryBy(DummyState.class, criteria);
            List<StateAndRef<DummyState>> dummyStates = results.getStates();

            // For a full list of the available ways of extracting states from
            // the vault, see the Vault Query docs page.

            // When building a transaction, input states are passed in as
            // ``StateRef`` instances, which pair the hash of the transaction
            // that generated the state with the state's index in the outputs
            // of that transaction. In practice, we'd pass the transaction hash
            // or the ``StateRef`` as a parameter to the flow, or extract the
            // ``StateRef`` from our vault.
            // DOCSTART 20
            StateRef ourStateRef = new StateRef(SecureHash.sha256("DummyTransactionHash"), 0);
            // DOCEND 20
            // A ``StateAndRef`` pairs a ``StateRef`` with the state it points to.
            // DOCSTART 21
            StateAndRef ourStateAndRef = getServiceHub().toStateAndRef(ourStateRef);
            // DOCEND 21

            /*------------------------------------------
             * GATHERING OTHER TRANSACTION COMPONENTS *
            ------------------------------------------*/
            progressTracker.setCurrentStep(OTHER_TX_COMPONENTS);

            // Output states are constructed from scratch.
            // DOCSTART 22
            DummyState ourOutput = new DummyState();
            // DOCEND 22
            // Or as copies of other states with some properties changed.
            // DOCSTART 23
            DummyState ourOtherOutput = ourOutput.copy(77);
            // DOCEND 23

            // Commands pair a ``CommandData`` instance with a list of
            // public keys. To be valid, the transaction requires a signature
            // matching every public key in all of the transaction's commands.
            // DOCSTART 24
            DummyContract.Commands.Create commandData = new DummyContract.Commands.Create();
            PublicKey ourPubKey = getServiceHub().getMyInfo().getLegalIdentitiesAndCerts().get(0).getOwningKey();
            PublicKey counterpartyPubKey = counterparty.getOwningKey();
            List<PublicKey> requiredSigners = ImmutableList.of(ourPubKey, counterpartyPubKey);
            Command<DummyContract.Commands.Create> ourCommand = new Command<>(commandData, requiredSigners);
            // DOCEND 24

            // ``CommandData`` can either be:
            // 1. Of type ``TypeOnlyCommandData``, in which case it only
            //    serves to attach signers to the transaction and possibly
            //    fork the contract's verification logic.
            TypeOnlyCommandData typeOnlyCommandData = new DummyContract.Commands.Create();
            // 2. Include additional data which can be used by the contract
            //    during verification, alongside fulfilling the roles above
            CommandData commandDataWithData = new Cash.Commands.Issue();

            // Attachments are identified by their hash.
            // The attachment with the corresponding hash must have been
            // uploaded ahead of time via the node's RPC interface.
            // DOCSTART 25
            SecureHash ourAttachment = SecureHash.sha256("DummyAttachment");
            // DOCEND 25

            // Time windows represent the period of time during which a
            // transaction must be notarised. They can have a start and an end
            // time, or be open at either end.
            // DOCSTART 26
            TimeWindow ourTimeWindow = TimeWindow.between(Instant.MIN, Instant.MAX);
            TimeWindow ourAfter = TimeWindow.fromOnly(Instant.MIN);
            TimeWindow ourBefore = TimeWindow.untilOnly(Instant.MAX);
            // DOCEND 26

            // We can also define a time window as an ``Instant`` +/- a time
            // tolerance (e.g. 30 seconds):
            // DOCSTART 42
            TimeWindow ourTimeWindow2 = TimeWindow.withTolerance(Instant.now(), Duration.ofSeconds(30));
            // DOCEND 42
            // Or as a start-time plus a duration:
            // DOCSTART 43
            TimeWindow ourTimeWindow3 = TimeWindow.fromStartAndDuration(Instant.now(), Duration.ofSeconds(30));
            // DOCEND 43

            /*------------------------
             * TRANSACTION BUILDING *
            ------------------------*/
            progressTracker.setCurrentStep(TX_BUILDING);

            // DOCSTART 19
            TransactionBuilder txBuilder = new TransactionBuilder(specificNotary);
            // DOCEND 19

            // We add items to the transaction builder using ``TransactionBuilder.withItems``:
            // DOCSTART 27
            txBuilder.withItems(
                    // Inputs, as ``StateRef``s that reference to the outputs of previous transactions
                    ourStateAndRef,
                    // Outputs, as ``ContractState``s
                    ourOutput,
                    // Commands, as ``Command``s
                    ourCommand
            );
            // DOCEND 27

            // We can also add items using methods for the individual components:
            // DOCSTART 28
            txBuilder.addInputState(ourStateAndRef);
            txBuilder.addOutputState(ourOutput, DummyContractKt.getDUMMY_PROGRAM_ID());
            txBuilder.addCommand(ourCommand);
            txBuilder.addAttachment(ourAttachment);
            // DOCEND 28

            // There are several ways of setting the transaction's time-window.
            // We can set a time-window directly:
            // DOCSTART 44
            txBuilder.setTimeWindow(ourTimeWindow);
            // DOCEND 44
            // Or as a start time plus a duration (e.g. 45 seconds):
            // DOCSTART 45
            txBuilder.setTimeWindow(Instant.now(), Duration.ofSeconds(45));
            // DOCEND 45

            /*-----------------------
             * TRANSACTION SIGNING *
            -----------------------*/
            progressTracker.setCurrentStep(TX_SIGNING);

            // We finalise the transaction by signing it,
            // converting it into a ``SignedTransaction``.
            // DOCSTART 29
            SignedTransaction onceSignedTx = getServiceHub().signInitialTransaction(txBuilder);
            // DOCEND 29
            // We can also sign the transaction using a different public key:
            // DOCSTART 30
            PublicKey otherKey = getServiceHub().getKeyManagementService().freshKey();
            SignedTransaction onceSignedTx2 = getServiceHub().signInitialTransaction(txBuilder, otherKey);
            // DOCEND 30

            // If instead this was a ``SignedTransaction`` that we'd received
            // from a counterpartySession and we needed to sign it, we would add our
            // signature using:
            // DOCSTART 38
            SignedTransaction twiceSignedTx = getServiceHub().addSignature(onceSignedTx);
            // DOCEND 38
            // Or, if we wanted to use a different public key:
            PublicKey otherKey2 = getServiceHub().getKeyManagementService().freshKey();
            // DOCSTART 39
            SignedTransaction twiceSignedTx2 = getServiceHub().addSignature(onceSignedTx, otherKey2);
            // DOCEND 39

            // We can also generate a signature over the transaction without
            // adding it to the transaction itself. We may do this when
            // sending just the signature in a flow instead of returning the
            // entire transaction with our signature. This way, the receiving
            // node does not need to check we haven't changed anything in the
            // transaction.
            // DOCSTART 40
            TransactionSignature sig = getServiceHub().createSignature(onceSignedTx);
            // DOCEND 40
            // And again, if we wanted to use a different public key:
            // DOCSTART 41
            TransactionSignature sig2 = getServiceHub().createSignature(onceSignedTx, otherKey2);
            // DOCEND 41

            /*----------------------------
             * TRANSACTION VERIFICATION *
            ----------------------------*/
            progressTracker.setCurrentStep(TX_VERIFICATION);

            // Verifying a transaction will also verify every transaction in
            // the transaction's dependency chain, which will require
            // transaction data access on counterpartySession's node. The
            // ``SendTransactionFlow`` can be used to automate the sending and
            // data vending process. The ``SendTransactionFlow`` will listen
            // for data request until the transaction is resolved and verified
            // on the other side:
            // DOCSTART 12
            subFlow(new SendTransactionFlow(counterpartySession, twiceSignedTx));

            // Optional request verification to further restrict data access.
            subFlow(new SendTransactionFlow(counterpartySession, twiceSignedTx) {
                @Override
                protected void verifyDataRequest(@NotNull FetchDataFlow.Request.Data dataRequest) {
                    // Extra request verification.
                }
            });
            // DOCEND 12

            // We can receive the transaction using ``ReceiveTransactionFlow``,
            // which will automatically download all the dependencies and verify
            // the transaction and then record in our vault
            // DOCSTART 13
            SignedTransaction verifiedTransaction = subFlow(new ReceiveTransactionFlow(counterpartySession));
            // DOCEND 13

            // We can also send and receive a `StateAndRef` dependency chain and automatically resolve its dependencies.
            // DOCSTART 14
            subFlow(new SendStateAndRefFlow(counterpartySession, dummyStates));

            // On the receive side ...
            List<StateAndRef<DummyState>> resolvedStateAndRef = subFlow(new ReceiveStateAndRefFlow<DummyState>(counterpartySession));
            // DOCEND 14

            try {

                // We can now verify the transaction to ensure that it satisfies
                // the contracts of all the transaction's input and output states.
                // DOCSTART 33
                twiceSignedTx.verify(getServiceHub());
                // DOCEND 33

                // We'll often want to perform our own additional verification
                // too. Just because a transaction is valid based on the contract
                // rules and requires our signature doesn't mean we have to
                // sign it! We need to make sure the transaction represents an
                // agreement we actually want to enter into.

                // To do this, we need to convert our ``SignedTransaction``
                // into a ``LedgerTransaction``. This will use our ServiceHub
                // to resolve the transaction's inputs and attachments into
                // actual objects, rather than just references.
                // DOCSTART 32
                LedgerTransaction ledgerTx = twiceSignedTx.toLedgerTransaction(getServiceHub());
                // DOCEND 32

                // We can now perform our additional verification.
                // DOCSTART 34
                DummyState outputState = ledgerTx.outputsOfType(DummyState.class).get(0);
                if (outputState.getMagicNumber() != 777) {
                    // ``FlowException`` is a special exception type. It will be
                    // propagated back to any counterpartySession flows waiting for a
                    // message from this flow, notifying them that the flow has
                    // failed.
                    throw new FlowException("We expected a magic number of 777.");
                }
                // DOCEND 34

            } catch (GeneralSecurityException e) {
                // Handle this as required.
            }

            // Of course, if you are not a required signer on the transaction,
            // you have no power to decide whether it is valid or not. If it
            // requires signatures from all the required signers and is
            // contractually valid, it's a valid ledger update.

            /*------------------------
             * GATHERING SIGNATURES *
            ------------------------*/
            progressTracker.setCurrentStep(SIGS_GATHERING);

            // The list of parties who need to sign a transaction is dictated
            // by the transaction's commands. Once we've signed a transaction
            // ourselves, we can automatically gather the signatures of the
            // other required signers using ``CollectSignaturesFlow``.
            // The responder flow will need to call ``SignTransactionFlow``.
            // DOCSTART 15
            SignedTransaction fullySignedTx = subFlow(new CollectSignaturesFlow(twiceSignedTx, Collections.emptySet(), SIGS_GATHERING.childProgressTracker()));
            // DOCEND 15

            /*------------------------
             * VERIFYING SIGNATURES *
            ------------------------*/
            progressTracker.setCurrentStep(VERIFYING_SIGS);

            try {

                // We can verify that a transaction has all the required
                // signatures, and that they're all valid, by running:
                // DOCSTART 35
                fullySignedTx.verifyRequiredSignatures();
                // DOCEND 35

                // If the transaction is only partially signed, we have to pass in
                // a list of the public keys corresponding to the missing
                // signatures, explicitly telling the system not to check them.
                // DOCSTART 36
                onceSignedTx.verifySignaturesExcept(counterpartyPubKey);
                // DOCEND 36

                // We can also choose to only check the signatures that are
                // present. BE VERY CAREFUL - this function provides no guarantees
                // that the signatures are correct, or that none are missing.
                // DOCSTART 37
                twiceSignedTx.checkSignaturesAreValid();
                // DOCEND 37

            } catch (GeneralSecurityException e) {
                // Handle this as required.
            }

            /*------------------------------
             * FINALISING THE TRANSACTION *
            ------------------------------*/
            progressTracker.setCurrentStep(FINALISATION);

            // We notarise the transaction and get it recorded in the vault of
            // the participants of all the transaction's states.
            // DOCSTART 9
            SignedTransaction notarisedTx1 = subFlow(new FinalityFlow(fullySignedTx, singleton(counterpartySession), FINALISATION.childProgressTracker()));
            // DOCEND 9
            // We can also choose to send it to additional parties who aren't one
            // of the state's participants.
            // DOCSTART 10
<<<<<<< HEAD
            SignedTransaction notarisedTx2 = subFlow(new FinalityFlow(fullySignedTx, singleton(regulatorSession), FINALISATION.childProgressTracker()));
=======
            Set<Party> additionalParties = ImmutableSet.of(regulator);
            SignedTransaction notarisedTx2 = subFlow(new FinalityFlow(ImmutableList.of(fullySignedTx), additionalParties, FINALISATION.childProgressTracker())).get(0);
>>>>>>> fd57cf1c
            // DOCEND 10

            return null;
        }
    }

    // ``ResponderFlow`` is our second flow, and will communicate with
    // ``InitiatorFlow``.
    // We mark ``ResponderFlow`` as an ``InitiatedByFlow``, meaning that it
    // can only be started in response to a message from its initiating flow.
    // That's ``InitiatorFlow`` in this case.
    // Each node also has several flow pairs registered by default - see
    // ``AbstractNode.installCoreFlows``.
    @InitiatedBy(InitiatorFlow.class)
    public static class ResponderFlow extends FlowLogic<Void> {

        private final FlowSession counterpartySession;

        public ResponderFlow(FlowSession counterpartySession) {
            this.counterpartySession = counterpartySession;
        }

        private static final Step RECEIVING_AND_SENDING_DATA = new Step("Sending data between parties.");
        private static final Step SIGNING = new Step("Responding to CollectSignaturesFlow.");
        private static final Step FINALISATION = new Step("Finalising a transaction.");

        private final ProgressTracker progressTracker = new ProgressTracker(
                RECEIVING_AND_SENDING_DATA,
                SIGNING,
                FINALISATION
        );

        @Suspendable
        @Override
        public Void call() throws FlowException {
            // The ``ResponderFlow` has all the same APIs available. It looks
            // up network information, sends and receives data, and constructs
            // transactions in exactly the same way.

            /*------------------------------
             * SENDING AND RECEIVING DATA *
             -----------------------------*/
            progressTracker.setCurrentStep(RECEIVING_AND_SENDING_DATA);

            // We need to respond to the messages sent by the initiator:
            // 1. They sent us an ``Any`` instance
            // 2. They waited to receive an ``Integer`` instance back
            // 3. They sent a ``String`` instance and waited to receive a
            //    ``Boolean`` instance back
            // Our side of the flow must mirror these calls.
            // DOCSTART 8
            Object obj = counterpartySession.receive(Object.class).unwrap(data -> data);
            String string = counterpartySession.sendAndReceive(String.class, 99).unwrap(data -> data);
            counterpartySession.send(true);
            // DOCEND 8

            /*-----------------------------------------
             * RESPONDING TO COLLECT_SIGNATURES_FLOW *
            -----------------------------------------*/
            progressTracker.setCurrentStep(SIGNING);

            // The responder will often need to respond to a call to
            // ``CollectSignaturesFlow``. It does so my invoking its own
            // ``SignTransactionFlow`` subclass.
            // DOCSTART 16
            class SignTxFlow extends SignTransactionFlow {
                private SignTxFlow(FlowSession otherSession, ProgressTracker progressTracker) {
                    super(otherSession, progressTracker);
                }

                @Override
                protected void checkTransaction(SignedTransaction stx) {
                    requireThat(require -> {
                        // Any additional checking we see fit...
                        DummyState outputState = (DummyState) stx.getTx().getOutputs().get(0).getData();
                        assert (outputState.getMagicNumber() == 777);
                        return null;
                    });
                }
            }

            subFlow(new SignTxFlow(counterpartySession, SignTransactionFlow.tracker()));
            // DOCEND 16

            /*------------------------------
             * FINALISING THE TRANSACTION *
            ------------------------------*/
            progressTracker.setCurrentStep(FINALISATION);

            // We need to sub-flow ReceiveTransactionFlow as the other party sent the transaction to us using FinalityFlow
            // By default ReceiveTransactionFlow verifies and then records the transaction to our vault.
            subFlow(new ReceiveTransactionFlow(counterpartySession));

            return null;
        }
    }
}<|MERGE_RESOLUTION|>--- conflicted
+++ resolved
@@ -526,12 +526,7 @@
             // We can also choose to send it to additional parties who aren't one
             // of the state's participants.
             // DOCSTART 10
-<<<<<<< HEAD
             SignedTransaction notarisedTx2 = subFlow(new FinalityFlow(fullySignedTx, singleton(regulatorSession), FINALISATION.childProgressTracker()));
-=======
-            Set<Party> additionalParties = ImmutableSet.of(regulator);
-            SignedTransaction notarisedTx2 = subFlow(new FinalityFlow(ImmutableList.of(fullySignedTx), additionalParties, FINALISATION.childProgressTracker())).get(0);
->>>>>>> fd57cf1c
             // DOCEND 10
 
             return null;
