--- conflicted
+++ resolved
@@ -12,15 +12,14 @@
 import org.junit.Before;
 import org.junit.Test;
 
-import java.security.PublicKey;
 import java.time.temporal.ChronoUnit;
 
 import static java.util.Collections.singletonList;
-import static net.corda.core.crypto.Crypto.generateKeyPair;
 import static net.corda.finance.Currencies.DOLLARS;
 import static net.corda.finance.Currencies.issuedBy;
 import static net.corda.finance.contracts.JavaCommercialPaper.JCP_PROGRAM_ID;
 import static net.corda.testing.core.TestConstants.*;
+import static net.corda.testing.node.MockServicesKt.makeTestIdentityService;
 import static net.corda.testing.node.NodeTestUtils.ledger;
 import static net.corda.testing.node.NodeTestUtils.transaction;
 
@@ -30,32 +29,25 @@
     private static final TestIdentity bob = new TestIdentity(BOB_NAME, 80L);
     private static final TestIdentity megaCorp = new TestIdentity(new CordaX500Name("MegaCorp", "London", "GB"));
     private final byte[] defaultRef = {123};
-<<<<<<< HEAD
     private MockServices ledgerServices;
 
     @Before
     public void setUp() {
-        // When creating the MockServices, you need to specify the packages that will contain the contracts you will use in this test
-        // For this test its' Cash and CommercialPaper, bot in the 'net.corda.finance.contracts' package
-        // In case you don't specify the 'cordappPackages' argument, the MockServices will be initialised with the Contracts found in the package of the current test
-        ledgerServices = new MockServices(singletonList("net.corda.finance.contracts"), MEGA_CORP);
-    }
-=======
-
-    // DOCSTART 11
-    private final MockServices ledgerServices = new MockServices(
-            // A list of packages to scan for cordapps
-            emptyList(),
-            // The identity represented by this set of mock services. Defaults to a test identity.
-            // You can also use the alternative parameter initialIdentityName which accepts a
-            // [CordaX500Name]
-            megaCorp,
-            // An implementation of [IdentityService], which contains a list of all identities known
-            // to the node. Use [makeTestIdentityService] which returns an implementation of
-            // [InMemoryIdentityService] with the given identities
-            makeTestIdentityService(megaCorp.getIdentity())
+        // DOCSTART 11
+        ledgerServices = new MockServices(
+                // A list of packages to scan for cordapps
+                singletonList("net.corda.finance.contracts"),
+                // The identity represented by this set of mock services. Defaults to a test identity.
+                // You can also use the alternative parameter initialIdentityName which accepts a
+                // [CordaX500Name]
+                megaCorp,
+                // An implementation of [IdentityService], which contains a list of all identities known
+                // to the node. Use [makeTestIdentityService] which returns an implementation of
+                // [InMemoryIdentityService] with the given identities
+                makeTestIdentityService(megaCorp.getIdentity())
         );
-    // DOCEND 11
+        // DOCEND 11
+    }
 
     @SuppressWarnings("unused")
     // DOCSTART 12
@@ -67,7 +59,6 @@
             alice
     );
     // DOCEND 12
->>>>>>> 67f9266b
 
     // DOCSTART 1
     private ICommercialPaperState getPaper() {
