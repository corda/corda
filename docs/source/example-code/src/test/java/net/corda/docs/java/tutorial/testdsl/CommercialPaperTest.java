--- conflicted
+++ resolved
@@ -30,10 +30,7 @@
     private static final TestIdentity bob = new TestIdentity(BOB_NAME, 80L);
     private static final TestIdentity megaCorp = new TestIdentity(new CordaX500Name("MegaCorp", "London", "GB"));
     private final byte[] defaultRef = {123};
-<<<<<<< HEAD
-    private final MockServices ledgerServices = new MockServices(MEGA_CORP);
     private static final Instant TEST_TX_TIME = Instant.parse("2015-04-17T12:00:00.00Z");
-=======
 
     // DOCSTART 11
     private final MockServices ledgerServices = new MockServices(
@@ -60,7 +57,6 @@
             alice
     );
     // DOCEND 12
->>>>>>> 67f9266b
 
     // DOCSTART 1
     private ICommercialPaperState getPaper() {
