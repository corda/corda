package net.corda.docs

import net.corda.core.contracts.Amount
import net.corda.core.node.services.ServiceInfo
import net.corda.core.utilities.OpaqueBytes
import net.corda.core.utilities.getOrThrow
import net.corda.finance.*
import net.corda.finance.contracts.getCashBalances
import net.corda.finance.flows.CashIssueFlow
<<<<<<< HEAD
import net.corda.node.internal.StartedNode
=======
import net.corda.finance.schemas.CashSchemaV1
>>>>>>> 5504493c
import net.corda.node.services.network.NetworkMapService
import net.corda.node.services.transactions.ValidatingNotaryService
import net.corda.testing.DUMMY_NOTARY
import net.corda.testing.DUMMY_NOTARY_KEY
import net.corda.testing.node.MockNetwork
import org.junit.After
import org.junit.Assert
import org.junit.Before
import org.junit.Test
import java.util.*

class CustomVaultQueryTest {

    lateinit var mockNet: MockNetwork
    lateinit var notaryNode: StartedNode<MockNetwork.MockNode>
    lateinit var nodeA: StartedNode<MockNetwork.MockNode>
    lateinit var nodeB: StartedNode<MockNetwork.MockNode>

    @Before
    fun setup() {
        mockNet = MockNetwork(threadPerNode = true)
        val notaryService = ServiceInfo(ValidatingNotaryService.type)
        notaryNode = mockNet.createNode(
                legalName = DUMMY_NOTARY.name,
                overrideServices = mapOf(notaryService to DUMMY_NOTARY_KEY),
                advertisedServices = *arrayOf(ServiceInfo(NetworkMapService.type), notaryService))
        nodeA = mockNet.createPartyNode(notaryNode.network.myAddress)
        nodeB = mockNet.createPartyNode(notaryNode.network.myAddress)

<<<<<<< HEAD
        nodeA.node.registerInitiatedFlow(TopupIssuerFlow.TopupIssuer::class.java)
        nodeA.node.installCordaService(CustomVaultQuery.Service::class.java)
=======
        nodeA.registerInitiatedFlow(TopupIssuerFlow.TopupIssuer::class.java)
        nodeA.installCordaService(CustomVaultQuery.Service::class.java)
        nodeA.registerCustomSchemas(setOf(CashSchemaV1))
        nodeB.registerCustomSchemas(setOf(CashSchemaV1))
>>>>>>> 5504493c
    }

    @After
    fun cleanUp() {
        mockNet.stopNodes()
    }

    @Test
    fun `test custom vault query`() {
        // issue some cash in several currencies
        issueCashForCurrency(POUNDS(1000))
        issueCashForCurrency(DOLLARS(900))
        issueCashForCurrency(SWISS_FRANCS(800))
        val (cashBalancesOriginal, _) = getBalances()

        // top up all currencies (by double original)
        topUpCurrencies()
        val (cashBalancesAfterTopup, _) = getBalances()

        Assert.assertEquals(cashBalancesOriginal[GBP]?.times(2), cashBalancesAfterTopup[GBP])
        Assert.assertEquals(cashBalancesOriginal[USD]?.times(2)  , cashBalancesAfterTopup[USD])
        Assert.assertEquals(cashBalancesOriginal[CHF]?.times( 2), cashBalancesAfterTopup[CHF])
    }

    private fun issueCashForCurrency(amountToIssue: Amount<Currency>) {
        // Use NodeA as issuer and create some dollars
        val flowHandle1 = nodeA.services.startFlow(CashIssueFlow(amountToIssue,
                OpaqueBytes.of(0x01),
                notaryNode.info.notaryIdentity))
        // Wait for the flow to stop and print
        flowHandle1.resultFuture.getOrThrow()
    }

    private fun topUpCurrencies() {
        val flowHandle1 = nodeA.services.startFlow(TopupIssuerFlow.TopupIssuanceRequester(
                nodeA.info.legalIdentity,
                OpaqueBytes.of(0x01),
                nodeA.info.legalIdentity,
                notaryNode.info.notaryIdentity))
        flowHandle1.resultFuture.getOrThrow()
    }

    private fun getBalances(): Pair<Map<Currency, Amount<Currency>>, Map<Currency, Amount<Currency>>> {
        // Print out the balances
        val balancesNodesA =
            nodeA.database.transaction {
                nodeA.services.getCashBalances()
            }
        println("BalanceA\n" + balancesNodesA)

        val balancesNodesB =
            nodeB.database.transaction {
                nodeB.services.getCashBalances()
            }
        println("BalanceB\n" + balancesNodesB)

        return Pair(balancesNodesA, balancesNodesB)
    }
}<|MERGE_RESOLUTION|>--- conflicted
+++ resolved
@@ -7,11 +7,8 @@
 import net.corda.finance.*
 import net.corda.finance.contracts.getCashBalances
 import net.corda.finance.flows.CashIssueFlow
-<<<<<<< HEAD
 import net.corda.node.internal.StartedNode
-=======
 import net.corda.finance.schemas.CashSchemaV1
->>>>>>> 5504493c
 import net.corda.node.services.network.NetworkMapService
 import net.corda.node.services.transactions.ValidatingNotaryService
 import net.corda.testing.DUMMY_NOTARY
@@ -41,15 +38,10 @@
         nodeA = mockNet.createPartyNode(notaryNode.network.myAddress)
         nodeB = mockNet.createPartyNode(notaryNode.network.myAddress)
 
-<<<<<<< HEAD
         nodeA.node.registerInitiatedFlow(TopupIssuerFlow.TopupIssuer::class.java)
         nodeA.node.installCordaService(CustomVaultQuery.Service::class.java)
-=======
-        nodeA.registerInitiatedFlow(TopupIssuerFlow.TopupIssuer::class.java)
-        nodeA.installCordaService(CustomVaultQuery.Service::class.java)
-        nodeA.registerCustomSchemas(setOf(CashSchemaV1))
-        nodeB.registerCustomSchemas(setOf(CashSchemaV1))
->>>>>>> 5504493c
+        nodeA.node.registerCustomSchemas(setOf(CashSchemaV1))
+        nodeB.node.registerCustomSchemas(setOf(CashSchemaV1))
     }
 
     @After
