package net.corda.docs.tutorial.testdsl

import net.corda.core.contracts.TransactionVerificationException
import net.corda.core.identity.CordaX500Name
import net.corda.core.utilities.days
import net.corda.finance.DOLLARS
import net.corda.finance.`issued by`
import net.corda.finance.contracts.CP_PROGRAM_ID
import net.corda.finance.contracts.CommercialPaper
import net.corda.finance.contracts.ICommercialPaperState
import net.corda.finance.contracts.asset.CASH
import net.corda.finance.contracts.asset.Cash
import net.corda.testing.core.*
import net.corda.testing.node.MockServices
import net.corda.testing.node.ledger
import net.corda.testing.node.makeTestIdentityService
import net.corda.testing.node.transaction
import org.junit.Rule
import org.junit.Test

class CommercialPaperTest {
    private companion object {
        val alice = TestIdentity(ALICE_NAME, 70)
        val bob = TestIdentity(BOB_NAME, 80)
        val bigCorp = TestIdentity((CordaX500Name("BigCorp", "New York", "GB")))
        val dummyNotary = TestIdentity(DUMMY_NOTARY_NAME, 20)
        val megaCorp = TestIdentity(CordaX500Name("MegaCorp", "London", "GB"))
    }

    @Rule
    @JvmField
    val testSerialization = SerializationEnvironmentRule()
<<<<<<< HEAD
    // When creating the MockServices, you need to specify the packages that will contain the contracts you will use in this test
    // In case you don't specify the 'cordappPackages' argument, the MockServices will be initialised with the Contracts found in the package of the current test
    private val ledgerServices = MockServices(listOf("net.corda.finance.contracts"), MEGA_CORP.name, rigorousMock<IdentityService>().also {
        doReturn(MEGA_CORP).whenever(it).partyFromKey(MEGA_CORP_PUBKEY)
        doReturn(null).whenever(it).partyFromKey(BIG_CORP_PUBKEY)
        doReturn(null).whenever(it).partyFromKey(ALICE_PUBKEY)
    })
=======
    // DOCSTART 11
    private val ledgerServices = MockServices(
            // A list of packages to scan for cordapps
            cordappPackages = emptyList(),
            // The identity represented by this set of mock services. Defaults to a test identity.
            // You can also use the alternative parameter initialIdentityName which accepts a
            // [CordaX500Name]
            initialIdentity = megaCorp,
            // An implementation of IdentityService, which contains a list of all identities known
            // to the node. Use [makeTestIdentityService] which returns an implementation of
            // [InMemoryIdentityService] with the given identities
            identityService = makeTestIdentityService(megaCorp.identity)
    )
    // DOCEND 11

    @Suppress("unused")
    // DOCSTART 12
    private val simpleLedgerServices = MockServices(
            // This is the identity of the node
            megaCorp,
            // Other identities the test node knows about
            bigCorp,
            alice
    )
    // DOCEND 12
>>>>>>> 67f9266b

    // DOCSTART 1
    fun getPaper(): ICommercialPaperState = CommercialPaper.State(
            issuance = megaCorp.party.ref(123),
            owner = megaCorp.party,
            faceValue = 1000.DOLLARS `issued by` megaCorp.party.ref(123),
            maturityDate = TEST_TX_TIME + 7.days
    )
    // DOCEND 1

    // DOCSTART 2
    // This example test will fail with this exception.
    @Test(expected = IllegalStateException::class)
    fun simpleCP() {
        val inState = getPaper()
        ledgerServices.ledger(dummyNotary.party) {
            transaction {
                attachments(CP_PROGRAM_ID)
                input(CP_PROGRAM_ID, inState)
                verifies()
            }
        }
    }
    // DOCEND 2

    // DOCSTART 3
    // This example test will fail with this exception.
    @Test(expected = TransactionVerificationException.ContractRejection::class)
    fun simpleCPMove() {
        val inState = getPaper()
        ledgerServices.ledger(dummyNotary.party) {
            transaction {
                input(CP_PROGRAM_ID, inState)
                command(megaCorp.publicKey, CommercialPaper.Commands.Move())
                attachments(CP_PROGRAM_ID)
                verifies()
            }
        }
    }
    // DOCEND 3

    // DOCSTART 4
    @Test
    fun simpleCPMoveFails() {
        val inState = getPaper()
        ledgerServices.ledger(dummyNotary.party) {
            transaction {
                input(CP_PROGRAM_ID, inState)
                command(megaCorp.publicKey, CommercialPaper.Commands.Move())
                attachments(CP_PROGRAM_ID)
                `fails with`("the state is propagated")
            }
        }
    }
    // DOCEND 4

    // DOCSTART 5
    @Test
    fun simpleCPMoveFailureAndSuccess() {
        val inState = getPaper()
        ledgerServices.ledger(dummyNotary.party) {
            transaction {
                input(CP_PROGRAM_ID, inState)
                command(megaCorp.publicKey, CommercialPaper.Commands.Move())
                attachments(CP_PROGRAM_ID)
                `fails with`("the state is propagated")
                output(CP_PROGRAM_ID, "alice's paper", inState.withOwner(alice.party))
                verifies()
            }
        }
    }
    // DOCEND 5

    // DOCSTART 13
    @Test
    fun simpleCPMoveSuccess() {
        val inState = getPaper()
        ledgerServices.ledger(dummyNotary.party) {
            transaction {
                input(CP_PROGRAM_ID, inState)
                command(megaCorp.publicKey, CommercialPaper.Commands.Move())
                attachments(CP_PROGRAM_ID)
                timeWindow(TEST_TX_TIME)
                output(CP_PROGRAM_ID, "alice's paper", inState.withOwner(alice.party))
                verifies()
            }
        }
    }
    // DOCEND 13

    // DOCSTART 6
    @Test
    fun `simple issuance with tweak`() {
        ledgerServices.ledger(dummyNotary.party) {
            transaction {
                output(CP_PROGRAM_ID, "paper", getPaper()) // Some CP is issued onto the ledger by MegaCorp.
                attachments(CP_PROGRAM_ID)
                tweak {
                    // The wrong pubkey.
                    command(bigCorp.publicKey, CommercialPaper.Commands.Issue())
                    timeWindow(TEST_TX_TIME)
                    `fails with`("output states are issued by a command signer")
                }
                command(megaCorp.publicKey, CommercialPaper.Commands.Issue())
                timeWindow(TEST_TX_TIME)
                verifies()
            }
        }
    }
    // DOCEND 6

    // DOCSTART 7
    @Test
    fun `simple issuance with tweak and top level transaction`() {
        ledgerServices.transaction(dummyNotary.party) {
            output(CP_PROGRAM_ID, "paper", getPaper()) // Some CP is issued onto the ledger by MegaCorp.
            attachments(CP_PROGRAM_ID)
            tweak {
                // The wrong pubkey.
                command(bigCorp.publicKey, CommercialPaper.Commands.Issue())
                timeWindow(TEST_TX_TIME)
                `fails with`("output states are issued by a command signer")
            }
            command(megaCorp.publicKey, CommercialPaper.Commands.Issue())
            timeWindow(TEST_TX_TIME)
            verifies()
        }
    }
    // DOCEND 7

    // DOCSTART 8
    @Test
    fun `chain commercial paper`() {
        val issuer = megaCorp.party.ref(123)
        ledgerServices.ledger(dummyNotary.party) {
            unverifiedTransaction {
                attachments(Cash.PROGRAM_ID)
                output(Cash.PROGRAM_ID, "alice's $900", 900.DOLLARS.CASH issuedBy issuer ownedBy alice.party)
            }

            // Some CP is issued onto the ledger by MegaCorp.
            transaction("Issuance") {
                output(CP_PROGRAM_ID, "paper", getPaper())
                command(megaCorp.publicKey, CommercialPaper.Commands.Issue())
                attachments(CP_PROGRAM_ID)
                timeWindow(TEST_TX_TIME)
                verifies()
            }


            transaction("Trade") {
                input("paper")
                input("alice's $900")
                output(Cash.PROGRAM_ID, "borrowed $900", 900.DOLLARS.CASH issuedBy issuer ownedBy megaCorp.party)
                output(CP_PROGRAM_ID, "alice's paper", "paper".output<ICommercialPaperState>().withOwner(alice.party))
                command(alice.publicKey, Cash.Commands.Move())
                command(megaCorp.publicKey, CommercialPaper.Commands.Move())
                verifies()
            }
        }
    }
    // DOCEND 8

    // DOCSTART 9
    @Test
    fun `chain commercial paper double spend`() {
        val issuer = megaCorp.party.ref(123)
        ledgerServices.ledger(dummyNotary.party) {
            unverifiedTransaction {
                attachments(Cash.PROGRAM_ID)
                output(Cash.PROGRAM_ID, "alice's $900", 900.DOLLARS.CASH issuedBy issuer ownedBy alice.party)
            }

            // Some CP is issued onto the ledger by MegaCorp.
            transaction("Issuance") {
                output(CP_PROGRAM_ID, "paper", getPaper())
                command(megaCorp.publicKey, CommercialPaper.Commands.Issue())
                attachments(CP_PROGRAM_ID)
                timeWindow(TEST_TX_TIME)
                verifies()
            }

            transaction("Trade") {
                input("paper")
                input("alice's $900")
                output(Cash.PROGRAM_ID, "borrowed $900", 900.DOLLARS.CASH issuedBy issuer ownedBy megaCorp.party)
                output(CP_PROGRAM_ID, "alice's paper", "paper".output<ICommercialPaperState>().withOwner(alice.party))
                command(alice.publicKey, Cash.Commands.Move())
                command(megaCorp.publicKey, CommercialPaper.Commands.Move())
                verifies()
            }

            transaction {
                input("paper")
                // We moved a paper to another pubkey.
                output(CP_PROGRAM_ID, "bob's paper", "paper".output<ICommercialPaperState>().withOwner(bob.party))
                command(megaCorp.publicKey, CommercialPaper.Commands.Move())
                verifies()
            }

            fails()
        }
    }
    // DOCEND 9

    // DOCSTART 10
    @Test
    fun `chain commercial tweak`() {
        val issuer = megaCorp.party.ref(123)
        ledgerServices.ledger(dummyNotary.party) {
            unverifiedTransaction {
                attachments(Cash.PROGRAM_ID)
                output(Cash.PROGRAM_ID, "alice's $900", 900.DOLLARS.CASH issuedBy issuer ownedBy alice.party)
            }

            // Some CP is issued onto the ledger by MegaCorp.
            transaction("Issuance") {
                output(CP_PROGRAM_ID, "paper", getPaper())
                command(megaCorp.publicKey, CommercialPaper.Commands.Issue())
                attachments(CP_PROGRAM_ID)
                timeWindow(TEST_TX_TIME)
                verifies()
            }

            transaction("Trade") {
                input("paper")
                input("alice's $900")
                output(Cash.PROGRAM_ID, "borrowed $900", 900.DOLLARS.CASH issuedBy issuer ownedBy megaCorp.party)
                output(CP_PROGRAM_ID, "alice's paper", "paper".output<ICommercialPaperState>().withOwner(alice.party))
                command(alice.publicKey, Cash.Commands.Move())
                command(megaCorp.publicKey, CommercialPaper.Commands.Move())
                verifies()
            }

            tweak {
                transaction {
                    input("paper")
                    // We moved a paper to another pubkey.
                    output(CP_PROGRAM_ID, "bob's paper", "paper".output<ICommercialPaperState>().withOwner(bob.party))
                    command(megaCorp.publicKey, CommercialPaper.Commands.Move())
                    verifies()
                }
                fails()
            }

            verifies()
        }
    }
    // DOCEND 10
}<|MERGE_RESOLUTION|>--- conflicted
+++ resolved
@@ -1,7 +1,11 @@
 package net.corda.docs.tutorial.testdsl
 
+import com.nhaarman.mockito_kotlin.doReturn
+import com.nhaarman.mockito_kotlin.whenever
 import net.corda.core.contracts.TransactionVerificationException
+import net.corda.core.crypto.generateKeyPair
 import net.corda.core.identity.CordaX500Name
+import net.corda.core.node.services.IdentityService
 import net.corda.core.utilities.days
 import net.corda.finance.DOLLARS
 import net.corda.finance.`issued by`
@@ -11,6 +15,7 @@
 import net.corda.finance.contracts.asset.CASH
 import net.corda.finance.contracts.asset.Cash
 import net.corda.testing.core.*
+import net.corda.testing.internal.rigorousMock
 import net.corda.testing.node.MockServices
 import net.corda.testing.node.ledger
 import net.corda.testing.node.makeTestIdentityService
@@ -30,31 +35,21 @@
     @Rule
     @JvmField
     val testSerialization = SerializationEnvironmentRule()
-<<<<<<< HEAD
-    // When creating the MockServices, you need to specify the packages that will contain the contracts you will use in this test
-    // In case you don't specify the 'cordappPackages' argument, the MockServices will be initialised with the Contracts found in the package of the current test
-    private val ledgerServices = MockServices(listOf("net.corda.finance.contracts"), MEGA_CORP.name, rigorousMock<IdentityService>().also {
-        doReturn(MEGA_CORP).whenever(it).partyFromKey(MEGA_CORP_PUBKEY)
-        doReturn(null).whenever(it).partyFromKey(BIG_CORP_PUBKEY)
-        doReturn(null).whenever(it).partyFromKey(ALICE_PUBKEY)
-    })
-=======
     // DOCSTART 11
     private val ledgerServices = MockServices(
             // A list of packages to scan for cordapps
-            cordappPackages = emptyList(),
+            listOf("net.corda.finance.contracts"),
             // The identity represented by this set of mock services. Defaults to a test identity.
             // You can also use the alternative parameter initialIdentityName which accepts a
             // [CordaX500Name]
-            initialIdentity = megaCorp,
-            // An implementation of IdentityService, which contains a list of all identities known
-            // to the node. Use [makeTestIdentityService] which returns an implementation of
-            // [InMemoryIdentityService] with the given identities
-            identityService = makeTestIdentityService(megaCorp.identity)
-    )
+            megaCorp,
+            rigorousMock<IdentityService>().also {
+        doReturn(megaCorp.party).whenever(it).partyFromKey(megaCorp.publicKey)
+        doReturn(null).whenever(it).partyFromKey(bigCorp.publicKey)
+        doReturn(null).whenever(it).partyFromKey(alice.publicKey)
+    })
     // DOCEND 11
 
-    @Suppress("unused")
     // DOCSTART 12
     private val simpleLedgerServices = MockServices(
             // This is the identity of the node
@@ -64,7 +59,6 @@
             alice
     )
     // DOCEND 12
->>>>>>> 67f9266b
 
     // DOCSTART 1
     fun getPaper(): ICommercialPaperState = CommercialPaper.State(
