--- conflicted
+++ resolved
@@ -54,33 +54,14 @@
             externalDocumentationLink {
                 url.set(new URL("https://fasterxml.github.io/jackson-core/javadoc/2.9/"))
             }
-<<<<<<< HEAD
-        }
-        includes = ['packages.md']
-        jdkVersion = 8
-        externalDocumentationLink {
-            url = new URL("https://fasterxml.github.io/jackson-core/javadoc/2.9/")
-        }
-        externalDocumentationLink {
-            url = new URL("https://docs.oracle.com/javafx/2/api/")
-        }
-        externalDocumentationLink {
-            url = new URL("https://downloads.bouncycastle.org/java/docs/bcpkix-jdk18on-javadoc/")
-        }
-        externalDocumentationLink {
-            url = new URL("https://downloads.bouncycastle.org/java/docs/bcprov-jdk18on-javadoc/")
-        }
-        internalPackagePrefixes.collect { packagePrefix ->
-            perPackageOption {
-                prefix = packagePrefix
-                suppress = true
-=======
             externalDocumentationLink {
                 url.set(new URL("https://docs.oracle.com/javafx/2/api/"))
             }
             externalDocumentationLink {
-                url.set(new URL("https://www.bouncycastle.org/docs/docs1.5on/"))
->>>>>>> 8bca04ac
+                url.set(new URL("https://downloads.bouncycastle.org/java/docs/bcpkix-jdk18on-javadoc/"))
+            }
+            externalDocumentationLink {
+                url.set(new URL("https://downloads.bouncycastle.org/java/docs/bcprov-jdk18on-javadoc/"))
             }
         }
     }
