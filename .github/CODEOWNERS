# All documentation should be reviewed by the technical writers
*.md	@corda/technical-writers

# By default anything under core or node-api is the Kernel team
core    @rick-r3
node-api        @rick-r3
node/src/main/kotlin/net/corda/node/internal    @rick-r3
node/src/main/kotlin/net/corda/node/services    @rick-r3

<<<<<<< HEAD
# Determinstic components
core-deterministic      @rick-r3
jdk8u-deterministic     @rick-r3
node/djvm       @rick-r3
serialization-deterministic     @rick-r3
serialization-djvm      @rick-r3
serialization-tests     @rick-r3

=======
>>>>>>> 6a2bad80
# Demobench defaults to Chris, but Viktor for the main code
tools/demobench @rick-r3

# General Corda code

core/src/main/kotlin/net/corda/core/flows	@rick-r3
core/src/main/kotlin/net/corda/core/internal/notary	@rick-r3

node/src/integration-test/kotlin/net/corda/node/persistence	@chriscochrane
node/src/integration-test/kotlin/net/corda/node/services/persistence	@chriscochrane
node/src/main/kotlin/net/corda/node/services/messaging	@rick-r3
node/src/main/kotlin/net/corda/node/services/persistence	@rick-r3
node/src/main/kotlin/net/corda/node/services/statemachine	@rick-r3
node/src/main/kotlin/net/corda/notary	@rick-r3

node-api/src/main/kotlin/net/corda/nodeapi/internal/persistence	@rick-r3

common/logging/src/main/kotlin/net/corda/common/logging/errorReporting @chriscochrane
common/logging/src/test/kotlin/net/corda/commmon/logging/errorReporting @chriscochrane

# Single file ownerships go at the end, as they are most specific and take precedence over other ownerships

core/src/main/kotlin/net/corda/core/internal/AbstractAttachment.kt      @adelel1
core/src/main/kotlin/net/corda/core/internal/AttachmentTrustCalculator.kt       @adelel1
core/src/main/kotlin/net/corda/core/internal/AttachmentWithContext.kt   @adelel1
core/src/main/kotlin/net/corda/core/node/services/AttachmentStorage.kt  @adelel1<|MERGE_RESOLUTION|>--- conflicted
+++ resolved
@@ -7,17 +7,6 @@
 node/src/main/kotlin/net/corda/node/internal    @rick-r3
 node/src/main/kotlin/net/corda/node/services    @rick-r3
 
-<<<<<<< HEAD
-# Determinstic components
-core-deterministic      @rick-r3
-jdk8u-deterministic     @rick-r3
-node/djvm       @rick-r3
-serialization-deterministic     @rick-r3
-serialization-djvm      @rick-r3
-serialization-tests     @rick-r3
-
-=======
->>>>>>> 6a2bad80
 # Demobench defaults to Chris, but Viktor for the main code
 tools/demobench @rick-r3
 
