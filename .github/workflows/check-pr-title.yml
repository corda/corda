name: 'PR title check'
on:
  pull_request:
    types: [opened, edited, reopened]

jobs:
  check-pr-title:
    runs-on: ubuntu-latest
    steps:
      - uses: morrisoncole/pr-lint-action@v1.4.1
        with:
<<<<<<< HEAD
          title-regex: '^((CORDA|AG|EG|ENT|INFRA|NAAS|ES)-\d+|NOTICK)(.*)'
=======
          title-regex: '^((CORDA|AG|EG|ENT|INFRA|ES)-\d+|NOTICK)(.*)'
>>>>>>> 0b8536b9
          on-failed-regex-comment: "PR title failed to match regex -> `%regex%`"
          repo-token: "${{ secrets.GITHUB_TOKEN }}"<|MERGE_RESOLUTION|>--- conflicted
+++ resolved
@@ -9,10 +9,6 @@
     steps:
       - uses: morrisoncole/pr-lint-action@v1.4.1
         with:
-<<<<<<< HEAD
-          title-regex: '^((CORDA|AG|EG|ENT|INFRA|NAAS|ES)-\d+|NOTICK)(.*)'
-=======
           title-regex: '^((CORDA|AG|EG|ENT|INFRA|ES)-\d+|NOTICK)(.*)'
->>>>>>> 0b8536b9
           on-failed-regex-comment: "PR title failed to match regex -> `%regex%`"
           repo-token: "${{ secrets.GITHUB_TOKEN }}"