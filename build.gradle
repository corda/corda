import com.r3.testing.DistributeTestsBy
import com.r3.testing.PodLogLevel
import net.corda.plugins.apiscanner.GenerateApi
import org.jetbrains.kotlin.gradle.tasks.KotlinCompile

import static org.gradle.api.JavaVersion.VERSION_17
import static org.jetbrains.kotlin.gradle.dsl.JvmTarget.JVM_17
import static org.jetbrains.kotlin.gradle.dsl.KotlinVersion.KOTLIN_1_8

buildscript {
    // For sharing constants between builds
    Properties constants = new Properties()
    file("$projectDir/constants.properties").withInputStream { constants.load(it) }

    // Our version: bump this on release.
    ext.baseVersion = constants.getProperty("cordaVersion")
    ext.versionSuffix = constants.getProperty("versionSuffix")

    ext.corda_build_edition = System.getenv("CORDA_BUILD_EDITION")?.trim() ?: "Corda Open Source"
    ext.corda_platform_version = constants.getProperty("platformVersion")
    ext.corda_shell_version = constants.getProperty("cordaShellVersion")
    ext.gradle_plugins_version = constants.getProperty("gradlePluginsVersion")

    // Dependency versions. Can run 'gradle dependencyUpdates' to find new versions of things.
    //
    // TODO: Sort this alphabetically.
    ext.warnings_as_errors = project.hasProperty("compilation.warningsAsErrors") ? project.property("compilation.warningsAsErrors").toBoolean() : false

    ext.quasar_group = 'co.paralleluniverse'
    // Set version of Quasar according to version of Java used:
    ext.quasar_version = constants.getProperty("quasarVersion")
    ext.quasar_classifier = constants.getProperty("quasarClassifier")
    ext.quasar_exclusions = [
            'co.paralleluniverse**',
            'groovy**',
            'com.esotericsoftware.**',
            'jdk**',
            'junit**',
            'kotlin**',
            'net.rubygrapefruit.**',
            'org.gradle.**',
            'org.apache.**',
            'org.jacoco.**',
            'org.junit**',
            'org.slf4j**',
            'worker.org.gradle.**',
            'org.mockito.kotlin**',
            'org.assertj**',
            'org.hamcrest**',
            'org.mockito**',
            'org.opentest4j**'
    ]

    ext.capsule_version = constants.getProperty("capsuleVersion")
    ext.open_telemetry_version = constants.getProperty("openTelemetryVersion")
    ext.open_telemetry_sem_conv_version = constants.getProperty("openTelemetrySemConvVersion")
    ext.asm_version = constants.getProperty("asmVersion")
    ext.artemis_version = constants.getProperty("artemisVersion")
    ext.jackson_version = constants.getProperty("jacksonVersion")
    ext.jackson_kotlin_version = constants.getProperty("jacksonKotlinVersion")
    ext.jetty_version = constants.getProperty("jettyVersion")
    ext.jersey_version = constants.getProperty("jerseyVersion")
    ext.servlet_version = constants.getProperty("servletVersion")
    ext.assertj_version = constants.getProperty("assertjVersion")
    ext.slf4j_version = constants.getProperty("slf4JVersion")
    ext.log4j_version = constants.getProperty("log4JVersion")
    ext.bouncycastle_version = constants.getProperty("bouncycastleVersion")
    ext.guava_version = constants.getProperty("guavaVersion")
    ext.caffeine_version = constants.getProperty("caffeineVersion")
    ext.disruptor_version = constants.getProperty("disruptorVersion")
    ext.metrics_version = constants.getProperty("metricsVersion")
    ext.metrics_new_relic_version = constants.getProperty("metricsNewRelicVersion")
    ext.okhttp_version = constants.getProperty("okhttpVersion")
    ext.netty_version = constants.getProperty("nettyVersion")
    ext.tcnative_version = constants.getProperty("tcnativeVersion")
    ext.typesafe_config_version = constants.getProperty("typesafeConfigVersion")
    ext.fileupload_version = constants.getProperty("fileuploadVersion")
    ext.kryo_version = constants.getProperty("kryoVersion")
    ext.kryo_serializer_version = constants.getProperty("kryoSerializerVersion")
    ext.junit_version = constants.getProperty("junitVersion")
    ext.junit_vintage_version = constants.getProperty("junitVintageVersion")
    ext.junit_jupiter_version = constants.getProperty("junitJupiterVersion")
    ext.junit_platform_version = constants.getProperty("junitPlatformVersion")
    ext.mockito_version = constants.getProperty("mockitoVersion")
    ext.mockito_kotlin_version = constants.getProperty("mockitoKotlinVersion")
    ext.hamkrest_version = constants.getProperty("hamkrestVersion")
    ext.jopt_simple_version = constants.getProperty("joptSimpleVersion")
    ext.jansi_version = constants.getProperty("jansiVersion")
    ext.hibernate_version = constants.getProperty("hibernateVersion")
    ext.h2_version = constants.getProperty("h2Version")
    ext.rxjava_version = constants.getProperty("rxjavaVersion")
    ext.dokka_version = constants.getProperty("dokkaVersion")
    ext.eddsa_version = constants.getProperty("eddsaVersion")
    ext.dependency_checker_version = constants.getProperty("dependencyCheckerVersion")
    ext.commons_collections_version = constants.getProperty("commonsCollectionsVersion")
    ext.beanutils_version = constants.getProperty("beanutilsVersion")
    ext.jsr305_version = constants.getProperty("jsr305Version")
    ext.shiro_version = constants.getProperty("shiroVersion")
    ext.artifactory_plugin_version = constants.getProperty('artifactoryPluginVersion')
    ext.hikari_version = constants.getProperty("hikariVersion")
    ext.liquibase_version = constants.getProperty("liquibaseVersion")
    ext.artifactory_contextUrl = 'https://software.r3.com/artifactory'
    ext.publicArtifactURL = 'https://download.corda.net/maven'
    ext.docker_compose_rule_version = constants.getProperty("dockerComposeRuleVersion")
    ext.selenium_version = constants.getProperty("seleniumVersion")
    ext.ghostdriver_version = constants.getProperty("ghostdriverVersion")
    ext.proguard_version = constants.getProperty('proguardVersion')
    ext.jsch_version = constants.getProperty("jschVersion")
    ext.protonj_version = constants.getProperty("protonjVersion")
    ext.snappy_version = constants.getProperty("snappyVersion")
    ext.class_graph_version = constants.getProperty('classgraphVersion')
    ext.jcabi_manifests_version = constants.getProperty("jcabiManifestsVersion")
    ext.picocli_version = constants.getProperty("picocliVersion")
    ext.commons_io_version = constants.getProperty("commonsIoVersion")
    ext.controlsfx_version = constants.getProperty("controlsfxVersion")
    ext.detekt_version = constants.getProperty('detektVersion')
    ext.docker_java_version = constants.getProperty("dockerJavaVersion")
    ext.commons_configuration2_version = constants.getProperty("commonsConfiguration2Version")
    ext.commons_text_version = constants.getProperty("commonsTextVersion")
    ext.snake_yaml_version = constants.getProperty("snakeYamlVersion")
    ext.fontawesomefx_commons_version = constants.getProperty("fontawesomefxCommonsVersion")
    ext.fontawesomefx_fontawesome_version = constants.getProperty("fontawesomefxFontawesomeVersion")
    ext.javaassist_version = constants.getProperty("javaassistVersion")
    ext.test_add_opens = [
            '--add-opens', 'java.base/java.time=ALL-UNNAMED',
            '--add-opens', 'java.base/java.io=ALL-UNNAMED',
            '--add-opens', 'java.base/java.util=ALL-UNNAMED',
            '--add-opens', 'java.base/java.net=ALL-UNNAMED',
            '--add-opens', 'java.base/java.nio=ALL-UNNAMED',
            '--add-opens', 'java.base/java.lang.invoke=ALL-UNNAMED',
            '--add-opens', 'java.base/java.security.cert=ALL-UNNAMED',
            '--add-opens', 'java.base/java.security=ALL-UNNAMED',
            '--add-opens', 'java.base/javax.net.ssl=ALL-UNNAMED',
            '--add-opens', 'java.base/java.lang=ALL-UNNAMED',
            '--add-opens', 'java.base/java.util.concurrent=ALL-UNNAMED',
            '--add-opens', 'java.sql/java.sql=ALL-UNNAMED'
    ]
    ext.test_add_exports = [
            '--add-exports', 'java.base/sun.nio.ch=ALL-UNNAMED'
    ]

    ext.corda_revision = {
        try {
            "git rev-parse HEAD".execute().text.trim()
        } catch (Exception ignored) {
            logger.warn("git is unavailable in build environment")
            "unknown"
        }
    }()
    ext.corda_docs_link = "https://docs.corda.net/docs/corda-os/$baseVersion"
    repositories {
        mavenLocal()
        // Use system environment to activate caching with Artifactory,
        // because it is actually easier to pass that during parallel build.
        // NOTE: it has to be a name of a virtual repository with all
        // required remote or local repositories!
        if (System.getenv("CORDA_USE_CACHE")) {
            maven {
                name "R3 Maven remote repositories"
                url "${artifactory_contextUrl}/${System.getenv("CORDA_USE_CACHE")}"
                authentication {
                    basic(BasicAuthentication)
                }
                credentials {
                    username = System.getenv('CORDA_ARTIFACTORY_USERNAME')
                    password = System.getenv('CORDA_ARTIFACTORY_PASSWORD')
                }
            }
        } else {
            maven {
                url "${publicArtifactURL}/corda-dependencies-dev"
                content {
                    includeGroupByRegex 'net\\.corda(\\..*)?'
                    includeGroupByRegex 'com\\.r3(\\..*)?'
                    includeGroup 'co.paralleluniverse'
                }
            }
            maven {
                url "${publicArtifactURL}/corda-releases"
                content {
                    includeGroupByRegex 'net\\.corda(\\..*)?'
                    includeGroupByRegex 'com\\.r3(\\..*)?'
                }
            }
            gradlePluginPortal()
            mavenCentral()
            jcenter()
        }
    }
    dependencies {
        classpath "net.corda.plugins:quasar-utils:$gradle_plugins_version"
        classpath "net.corda.plugins:cordformation:$gradle_plugins_version"
        classpath "net.corda.plugins:cordapp:$gradle_plugins_version"
        classpath "net.corda.plugins:api-scanner:$gradle_plugins_version"
        classpath "net.corda.plugins:jar-filter:$gradle_plugins_version"
        classpath "com.guardsquare:proguard-gradle:$proguard_version"
        classpath 'com.github.ben-manes:gradle-versions-plugin:0.15.0'
        classpath "org.jetbrains.dokka:dokka-base:$dokka_version"
        classpath "net.i2p.crypto:eddsa:$eddsa_version" // Needed for ServiceIdentityGenerator in the build environment.
        classpath "org.owasp:dependency-check-gradle:$dependency_checker_version"
        classpath "org.jfrog.buildinfo:build-info-extractor-gradle:$artifactory_plugin_version"
        // Capsule gradle plugin forked and maintained locally to support Gradle 5.x
        // See https://github.com/corda/gradle-capsule-plugin
        classpath "us.kirchmeier:gradle-capsule-plugin:1.0.5_r3"
        classpath group: "com.r3.testing", name: "gradle-distributed-testing-plugin", version: '1.3.0'
        classpath "org.sonarsource.scanner.gradle:sonarqube-gradle-plugin:2.8"
        classpath "com.gradle:gradle-enterprise-gradle-plugin:$gradleEnterprisePlugin"
        classpath "com.gradle:common-custom-user-data-gradle-plugin:$customUserDataGradlePlugin"
    }

    configurations.classpath {
        // FORCE Gradle to use latest SNAPSHOT plugins.
        resolutionStrategy.cacheChangingModulesFor 0, 'seconds'
    }
}

plugins {
<<<<<<< HEAD
    id 'org.jetbrains.kotlin.jvm' apply false
    id 'org.jetbrains.kotlin.plugin.allopen' apply false
    id 'org.jetbrains.kotlin.plugin.jpa' apply false
    id 'com.github.johnrengelman.shadow' version '7.1.2' apply false
=======
    // Add the shadow plugin to the plugins classpath for the entire project.
    id 'com.github.johnrengelman.shadow' version '2.0.4' apply false
>>>>>>> 4182e9f9
    id "org.ajoberstar.grgit" version "4.0.0"
    id 'corda.root-publish'
    id "org.jetbrains.dokka" version "1.8.20"
}

apply plugin: 'project-report'
apply plugin: 'com.github.ben-manes.versions'
apply plugin: 'com.r3.testing.distributed-testing'
apply plugin: "com.gradle.build-scan"
apply plugin: "com.gradle.common-custom-user-data-gradle-plugin"

<<<<<<< HEAD
// If the command line project option -PversionFromGit is added to the gradle invocation, we'll resolve
=======
buildScan {
    server = gradleEnterpriseUrl
    allowUntrustedServer = false
    def apiKey = project.findProperty('CORDA_GRADLE_SCAN_KEY') ?: System.getenv('CORDA_GRADLE_SCAN_KEY')
    if (apiKey?.trim()) {
        publishAlways()
        capture {
            taskInputFiles = true
        }
        uploadInBackground = false
        accessKey = apiKey
    }
}

// If the command line project option -PversionFromGit is added to the gradle invocation, we'll resolve 
>>>>>>> 4182e9f9
// the latest git commit hash and timestamp and create a version postfix from that
if (project.hasProperty("versionFromGit")){
    ext.versionSuffix = "${grgit.head().dateTime.format("yyyyMMdd_HHmmss")}-${grgit.head().abbreviatedId}"
}

// Need the `toString()` call on these, because they need to be converted from GStringImpl to Java Strings.
if (ext.versionSuffix != ""){
    ext.corda_release_version = "${ext.baseVersion}-${ext.versionSuffix}".toString()
} else {
    ext.corda_release_version = "${ext.baseVersion}".toString()
}

logger.lifecycle("JDK: {}", System.getProperty("java.home"))
logger.lifecycle("Quasar version: {}", quasar_version)
logger.lifecycle("Quasar classifier: {}", quasar_classifier.toString())
logger.lifecycle("Building Corda version: {}", corda_release_version)
logger.lifecycle("User home: {}", System.getProperty('user.home'))

allprojects {
    apply plugin: 'org.jetbrains.kotlin.jvm'
    apply plugin: 'kotlin-allopen'
    apply plugin: 'jacoco'
    apply plugin: 'org.owasp.dependencycheck'
    apply plugin: 'org.sonarqube'

    allOpen {
        annotations(
                "javax.persistence.Entity",
                "javax.persistence.Embeddable",
                "javax.persistence.MappedSuperclass"
        )
    }

    // we do this to allow for Gradle task caching.
    // below block tells Gradle to ignore specifically the dymaically generated files in the manifest when checking if a file is up to date
    // this has no impact on publishing or production of jar, This only reates to Grades mechamish for verifying the Cache key
    normalization {
        runtimeClasspath {
            ignore("**/*.EC")  //signing related
            ignore("**/*.SF")  //signing related
            ignore("**/*.MF")
            ignore("**/*.kotlin_module")
            ignore("**/Cordapp-Dependencies")
        }
    }

    dependencyCheck {
        suppressionFile = '.ci/dependency-checker/suppressedLibraries.xml'
        cveValidForHours = 1
        format = 'ALL'
        failOnError = project.property('owasp.failOnError')
        // by default CVSS is '11' which passes everything. Set between 0-10 to catch vulnerable deps
        failBuildOnCVSS = project.property('owasp.failBuildOnCVSS').toFloat()

        analyzers {
            assemblyEnabled = false
            nuspecEnabled = false
            nugetconfEnabled = false
        }
    }

    sourceCompatibility = VERSION_17
    targetCompatibility = VERSION_17

    jacoco {
        // JDK11 official support (https://github.com/jacoco/jacoco/releases/tag/v0.8.3)
        toolVersion = "0.8.7"
    }

    test {
        jvmArgs test_add_opens
        jvmArgs test_add_exports
    }

    java {
        withSourcesJar()
        withJavadocJar()
    }

    tasks.withType(JavaCompile).configureEach {
        options.compilerArgs << "-Xlint:unchecked" << "-Xlint:deprecation" << "-Xlint:-options" << "-parameters"
        options.compilerArgs << '-XDenableSunApiLintControl'
        if (warnings_as_errors) {
            // We cannot fail the build on compiler warnings because we have java warnings that you cannot disable:
            // Signal is internal proprietary API and may be removed in a future release
            // otherwise we should have the following line here:
            // options.compilerArgs << "-Werror"
        }
        options.encoding = 'UTF-8'
    }

    tasks.withType(KotlinCompile).configureEach {
        compilerOptions {
            languageVersion = KOTLIN_1_8
            apiVersion = KOTLIN_1_8
            jvmTarget = JVM_17
            javaParameters = true   // Useful for reflection.
            freeCompilerArgs = ['-Xjvm-default=all-compatibility']
            allWarningsAsErrors = warnings_as_errors
        }
    }

    tasks.register('compileAll') { task ->
        task.dependsOn tasks.withType(AbstractCompile)
    }

    tasks.withType(Jar).configureEach { task ->
        // Includes War and Ear
        manifest {
            attributes('Corda-Release-Version': corda_release_version)
            attributes('Corda-Platform-Version': corda_platform_version)
            attributes('Corda-Revision': corda_revision)
            attributes('Corda-Vendor': corda_build_edition)
            attributes('Automatic-Module-Name': "net.corda.${task.project.name.replaceAll('-', '.')}")
            attributes('Corda-Docs-Link': corda_docs_link)
        }
    }
    
    tasks.withType(Test).configureEach {
        forkEvery = 20
        ignoreFailures = project.hasProperty('tests.ignoreFailures') ? project.property('tests.ignoreFailures').toBoolean() : false
        failFast = project.hasProperty('tests.failFast') ? project.property('tests.failFast').toBoolean() : false

        // Prevent the project from creating temporary files outside of the build directory.
        systemProperty 'java.io.tmpdir', buildDir.absolutePath

        maxHeapSize = "1g"

        if (project.path.startsWith(':experimental') && System.getProperty("experimental.test.enable") == null) {
            enabled = false
        }

        // Required to use Gradle build cache (until Gradle 5.0 is released with default value of "append" set to false)
        // See https://github.com/gradle/gradle/issues/5269 and https://github.com/gradle/gradle/pull/6419
        extensions.configure(TypeOf.typeOf(JacocoTaskExtension)) { ex ->
//            ex.append = false
        }

        maxParallelForks = (System.env.CORDA_TESTING_FORKS == null) ? 1 : "$System.env.CORDA_TESTING_FORKS".toInteger()

        systemProperty 'java.security.egd', 'file:/dev/./urandom'
    }

    tasks.withType(Test).configureEach {
        if (name.contains("integrationTest")) {
            maxParallelForks = (System.env.CORDA_INT_TESTING_FORKS == null) ? 1 : "$System.env.CORDA_INT_TESTING_FORKS".toInteger()
        }
    }

    group 'net.corda'
    version "$corda_release_version"

    repositories {
        mavenLocal()
        // Prevents cache giving use the wrong artemis
        mavenCentral {
            content {
                includeGroup 'org.apache.activemq'
            }
        }
        // Use system environment to activate caching with Artifactory,
        // because it is actually easier to pass that during parallel build.
        // NOTE: it has to be a name of a virtual repository with all
        // required remote or local repositories!
        if (System.getenv("CORDA_USE_CACHE")) {
            maven {
                name "R3 Maven remote repositories"
                url "${artifactory_contextUrl}/${System.getenv("CORDA_USE_CACHE")}"
                authentication {
                    basic(BasicAuthentication)
                }
                credentials {
                    username = System.getenv('CORDA_ARTIFACTORY_USERNAME')
                    password = System.getenv('CORDA_ARTIFACTORY_PASSWORD')
                }
            }
        } else {
            maven {
                url "${publicArtifactURL}/corda-dependencies"
                content {
                    includeGroupByRegex 'net\\.corda(\\..*)?'
                    includeGroupByRegex 'com\\.r3(\\..*)?'
                    includeGroup 'co.paralleluniverse'
                    includeGroup 'org.crashub'
                    includeGroup 'com.github.bft-smart'
                    includeGroup 'com.github.detro'
                }
                metadataSources {
                    mavenPom()
                    artifact()
                }
            }
            maven {
                url "${publicArtifactURL}/corda-dependencies-dev"
                content {
                    includeGroup 'co.paralleluniverse'
                }
            }
            maven {
                url "${publicArtifactURL}/corda-dev"
                content {
                    includeGroupByRegex 'net\\.corda(\\..*)?'
                    includeGroupByRegex 'com\\.r3(\\..*)?'
                }
            }
            maven {
                url 'https://repo.gradle.org/gradle/libs-releases'
                content {
                    includeGroup 'org.gradle'
                    includeGroup 'com.github.detro'
                }
            }
            maven {
                url "${publicArtifactURL}/corda-releases"
                content {
                    includeModule('net.corda', 'corda-shell')
                }
            }
            mavenCentral()
            jcenter()
        }
    }

    configurations {
        all {
            resolutionStrategy {
                // Force dependencies to use the same version of Kotlin as Corda.
                force "org.jetbrains.kotlin:kotlin-reflect:$kotlin_version"

                // Force dependencies to use the same version of Guava as Corda.
                force "com.google.guava:guava:$guava_version"

                // Demand that everything uses our given versions of:
                // * Netty
                // * Apache commons-configuration2
                eachDependency { details ->
                    if (details.requested.group == 'io.netty' && details.requested.name.startsWith('netty-')) {
                        if (details.requested.name.startsWith('netty-tcnative')) {
                            details.useVersion tcnative_version
                        } else {
                            details.useVersion netty_version
                        }
                    }

                    if (details.requested.group == 'org.apache.commons') {
                        if (details.requested.name == "commons-configuration2") {
                            details.useVersion commons_configuration2_version
                        } else if (details.requested.name == "commons-text") {
                            details.useVersion commons_text_version
                        }
                    }
                    if (details.requested.group == 'org.yaml' && details.requested.name == 'snakeyaml') {
                        details.useVersion snake_yaml_version
                    }
                }

                dependencySubstitution {
                    // We want to use SLF4J's version of these bindings: jcl-over-slf4j
                    // Remove any transitive dependency on Apache's version.
                    substitute module('commons-logging:commons-logging') with module("org.slf4j:jcl-over-slf4j:$slf4j_version")

                    // Remove any transitive dependency on Logback (e.g. Liquibase 3.6 introduces this dependency)
                    substitute module('ch.qos.logback:logback-classic') with module("org.apache.logging.log4j:log4j-slf4j-impl:$log4j_version")

                    // Netty-All is an uber-jar which contains every Netty module.
                    // Exclude it to force us to use the individual Netty modules instead.
                    substitute module('io.netty:netty-all') with module("io.netty:netty-common:$netty_version")

                    // Force dependencies to use the same version of Guava as Corda.
                    substitute module('com.google.guava:guava') with module("com.google.guava:guava:$guava_version")

                    // Effectively delete this unused and unwanted transitive dependency of Artemis.
                    substitute module('org.jgroups:jgroups') with module("org.apache.activemq:artemis-commons:$artemis_version")
                }
            }
        }

        // Select all of the compileClasspath and runtimeClasspath etc configurations,
        // but NOT the "classpath" configuration, as that is used by the Gradle plugins.
        matching { it.name.endsWith("Classpath") }.configureEach { cfg ->
            cfg.resolutionStrategy {
                dependencySubstitution {
                    // Force dependencies to use the same version of Kotlin as Corda.
                    substitute module('org.jetbrains.kotlin:kotlin-stdlib-common') with module("org.jetbrains.kotlin:kotlin-stdlib-common:$kotlin_version")
                    substitute module('org.jetbrains.kotlin:kotlin-stdlib') with module("org.jetbrains.kotlin:kotlin-stdlib:$kotlin_version")
                    substitute module('org.jetbrains.kotlin:kotlin-reflect') with module("org.jetbrains.kotlin:kotlin-reflect:$kotlin_version")
                }

                // FORCE Gradle to use latest SNAPSHOT dependencies.
                cacheChangingModulesFor 0, 'seconds'
            }
        }
    }
}

sonarqube {
    properties {
        property "sonar.projectName", "Corda"
        property "sonar.projectKey", "corda"
        property 'sonar.tests', '**/src/test/**,**/src/smoke-test/**,**/src/integration-test/**,**/src/integration-test-slow/**'
        property 'sonar.coverage.jacoco.xmlReportPaths', "${rootDir.path}/build/reports/jacoco/jacocoRootReport/jacocoRootReport.xml"
        property 'detekt.sonar.kotlin.baseline.path', "${rootDir.path}/detekt-baseline.xml"
        property 'detekt.sonar.kotlin.config.path', "${rootDir.path}/detekt-config.yml"
    }
}

configurations {
    detekt
}

// Required for building out the fat JAR.
dependencies {
    implementation project(':node')
    implementation "com.google.guava:guava:$guava_version"

    // Set to corda implementation to ensure it exists now deploy nodes no longer relies on build
    implementation project(path: ":node:capsule", configuration: 'runtimeArtifacts')
    implementation project(path: ":testing:testserver:testcapsule:", configuration: 'runtimeArtifacts')

    // For the buildCordappDependenciesJar task
    runtimeOnly project(':client:jfx')
    runtimeOnly project(':client:mock')
    runtimeOnly project(':client:rpc')
    runtimeOnly project(':core')
    runtimeOnly project(':confidential-identities')
    runtimeOnly project(':finance:workflows')
    runtimeOnly project(':finance:contracts')
    runtimeOnly project(':testing:testserver')
    testImplementation project(':test-utils')
    detekt 'io.gitlab.arturbosch.detekt:detekt-cli:1.0.1'
}

jar {
    // Prevent the root project from building an unwanted dummy CorDapp.
    enabled = false
}

tasks.register('jacocoRootReport', JacocoReport) {
    dependsOn = subprojects.test
//    additionalSourceDirs = files(subprojects.sourceSets.main.allSource.srcDirs)
//    sourceDirectories = files(subprojects.sourceSets.main.allSource.srcDirs)
//    classDirectories = files(subprojects.sourceSets.main.output)
//    executionData = files(subprojects.jacocoTestReport.executionData)
    reports {
        html.enabled = true
        xml.enabled = true
        csv.enabled = false
    }
    onlyIf = {
        true
    }
    doFirst {
        executionData = files(executionData.findAll {
            it.exists()
        })
    }
}

tasks.register('detekt', JavaExec) {
    def input = "$projectDir"
    def config = "$projectDir/detekt-config.yml"
    def baseline = "$projectDir/detekt-baseline.xml"
    def detektPluginsJar = project(':detekt-plugins').tasks.jar
    def plugins = detektPluginsJar.outputs.files.singleFile
    def params = ['-i', input, '-c', config, '-b', baseline, '--plugins', plugins]
    inputs.files(detektPluginsJar, config, baseline)
    mainClass = "io.gitlab.arturbosch.detekt.cli.Main"
    classpath = configurations.detekt
    args(params)
}

tasks.register('detektBaseline', JavaExec) {
    mainClass = "io.gitlab.arturbosch.detekt.cli.Main"
    classpath = configurations.detekt
    def input = "$projectDir"
    def config = "$projectDir/detekt-config.yml, $projectDir/detekt-baseline-config.yml"
    def baseline = "$projectDir/detekt-baseline.xml"
    def params = ['-i', input, '-c', config, '-b', baseline, '--create-baseline']
    args(params)
}

tasks.withType(Test).configureEach {
    reports.html.destination = file("${reporting.baseDir}/${name}")
}

tasks.register('testReport', TestReport) {
    destinationDir = file("$buildDir/reports/allTests")
    // Include the results from the `test` task in all subprojects
    reportOn subprojects*.test
}

// Note: corda.jar is used at runtime so no runtime ZIP is necessary.
// Resulting ZIP can be found in "build/distributions"
tasks.register('buildCordappDependenciesZip', Zip) {
    baseName 'corda-deps'
    from configurations.runtimeOnly
    from configurations.implementation
    from configurations.testImplementation
    from buildscript.configurations.classpath
    from 'node/capsule/NOTICE' // CDDL notice
    duplicatesStrategy = DuplicatesStrategy.EXCLUDE
}

tasks.register('generateApi', GenerateApi) {
    baseName = "api-corda"
}

// This exists to reduce CI build time when the envvar is set (can save up to 40 minutes)
if (file('corda-docs-only-build').exists() || (System.getenv('CORDA_DOCS_ONLY_BUILD') != null)) {
    if (file('corda-docs-only-build').exists()) {
        logger.info("Tests are disabled due to presence of file 'corda-docs-only-build' in the project root")
    } else {
        logger.info("Tests are disabled due to the presence of envvar CORDA_DOCS_ONLY_BUILD")
    }

    allprojects {
        test {
            exclude '*/**'
        }

        it.afterEvaluate {
            if (it.tasks.findByName("integrationTest") != null) {
                integrationTest {
                    exclude '*/**'
                }
            }
        }

        it.afterEvaluate {
            if (it.tasks.findByName("smokeTest") != null) {
                smokeTest {
                    exclude '*/**'
                }
            }
        }
    }
}

wrapper {
    gradleVersion = '5.6.4'
    distributionType = Wrapper.DistributionType.ALL
}

distributedTesting {
    profilesURL = 'https://raw.githubusercontent.com/corda/infrastructure-profiles/master'

    parallelTestGroups {
        allParallelIntegrationTest {
            testGroups 'integrationTest'
            profile 'generalPurpose.yml'
            podLogLevel PodLogLevel.INFO
            distribution DistributeTestsBy.METHOD
        }
        allParallelUnitTest {
            podLogLevel PodLogLevel.INFO
            testGroups 'test'
            profile 'generalPurpose.yml'
            distribution DistributeTestsBy.CLASS
        }
        allParallelUnitAndIntegrationTest {
            testGroups 'test', 'integrationTest'
            profile 'generalPurpose.yml'
            distribution DistributeTestsBy.METHOD
        }
        allParallelSmokeTest {
            testGroups 'smokeTest'
            profile 'regression.yml'
            distribution DistributeTestsBy.METHOD
        }
        allParallelSlowIntegrationTest {
            testGroups 'slowIntegrationTest'
            profile 'regression.yml'
            distribution DistributeTestsBy.METHOD
        }
    }
}<|MERGE_RESOLUTION|>--- conflicted
+++ resolved
@@ -215,15 +215,10 @@
 }
 
 plugins {
-<<<<<<< HEAD
     id 'org.jetbrains.kotlin.jvm' apply false
     id 'org.jetbrains.kotlin.plugin.allopen' apply false
     id 'org.jetbrains.kotlin.plugin.jpa' apply false
     id 'com.github.johnrengelman.shadow' version '7.1.2' apply false
-=======
-    // Add the shadow plugin to the plugins classpath for the entire project.
-    id 'com.github.johnrengelman.shadow' version '2.0.4' apply false
->>>>>>> 4182e9f9
     id "org.ajoberstar.grgit" version "4.0.0"
     id 'corda.root-publish'
     id "org.jetbrains.dokka" version "1.8.20"
@@ -235,9 +230,6 @@
 apply plugin: "com.gradle.build-scan"
 apply plugin: "com.gradle.common-custom-user-data-gradle-plugin"
 
-<<<<<<< HEAD
-// If the command line project option -PversionFromGit is added to the gradle invocation, we'll resolve
-=======
 buildScan {
     server = gradleEnterpriseUrl
     allowUntrustedServer = false
@@ -253,7 +245,6 @@
 }
 
 // If the command line project option -PversionFromGit is added to the gradle invocation, we'll resolve 
->>>>>>> 4182e9f9
 // the latest git commit hash and timestamp and create a version postfix from that
 if (project.hasProperty("versionFromGit")){
     ext.versionSuffix = "${grgit.head().dateTime.format("yyyyMMdd_HHmmss")}-${grgit.head().abbreviatedId}"
