--- conflicted
+++ resolved
@@ -379,15 +379,12 @@
                     artifact()
                 }
             }
-<<<<<<< HEAD
-=======
             maven {
                 url "${publicArtifactURL}/corda-dependencies-dev"
                 content {
                     includeGroup 'co.paralleluniverse'
                 }
             }
->>>>>>> 9947bf54
             maven {
                 url "${publicArtifactURL}/corda-dev"
                 content {
