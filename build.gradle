--- conflicted
+++ resolved
@@ -49,11 +49,8 @@
     ext.beanutils_version = '1.9.3'
     ext.crash_version = 'cce5a00f114343c1145c1d7756e1dd6df3ea984e'
     ext.jsr305_version = constants.getProperty("jsr305Version")
-<<<<<<< HEAD
     ext.shiro_version = '1.4.0'
-=======
     ext.artifactory_plugin_version = constants.getProperty('artifactoryPluginVersion')
->>>>>>> 991c59e7
 
     // Update 121 is required for ObjectInputFilter and at time of writing 131 was latest:
     ext.java8_minUpdateVersion = '131'
