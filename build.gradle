buildscript {
    // For sharing constants between builds
    Properties constants = new Properties()
    file("$projectDir/constants.properties").withInputStream { constants.load(it) }

    // Our version: bump this on release.
<<<<<<< HEAD
    ext.corda_release_version = "1.0.0-RC4"
=======
    ext.corda_release_version = "1.0.0-RC3"
>>>>>>> 8fc996e3
    // Increment this on any release that changes public APIs anywhere in the Corda platform
    // TODO This is going to be difficult until we have a clear separation throughout the code of what is public and what is internal
    ext.corda_platform_version = 1
    ext.gradle_plugins_version = constants.getProperty("gradlePluginsVersion")

    // Dependency versions. Can run 'gradle dependencyUpdates' to find new versions of things.
    //
    // TODO: Sort this alphabetically.
    ext.kotlin_version = constants.getProperty("kotlinVersion")
    ext.quasar_version = '0.7.9'

    // gradle-capsule-plugin:1.0.2 contains capsule:1.0.1
    // TODO: Upgrade gradle-capsule-plugin to a version with capsule:1.0.3
    ext.capsule_version = '1.0.1'

    ext.asm_version = '0.5.3'
    ext.artemis_version = '2.1.0'
    ext.jackson_version = '2.8.5'
    ext.jetty_version = '9.3.9.v20160517'
    ext.jersey_version = '2.25'
    ext.jolokia_version = '2.0.0-M3'
    ext.assertj_version = '3.6.1'
    ext.slf4j_version = '1.7.25'
    ext.log4j_version = '2.7'
    ext.bouncycastle_version = constants.getProperty("bouncycastleVersion")
    ext.guava_version = constants.getProperty("guavaVersion")
    ext.okhttp_version = '3.5.0'
    ext.netty_version = '4.1.9.Final'
    ext.typesafe_config_version = constants.getProperty("typesafeConfigVersion")
    ext.fileupload_version = '1.3.2'
    ext.junit_version = '4.12'
    ext.mockito_version = '1.10.19'
    ext.jopt_simple_version = '5.0.2'
    ext.jansi_version = '1.14'
    ext.hibernate_version = '5.2.6.Final'
    ext.h2_version = '1.4.194' // Update docs if renamed or removed.
    ext.rxjava_version = '1.2.4'
    ext.dokka_version = '0.9.14'
    ext.eddsa_version = '0.2.0'

    // Update 121 is required for ObjectInputFilter and at time of writing 131 was latest:
    ext.java8_minUpdateVersion = '131'

    repositories {
        mavenLocal()
        mavenCentral()
        jcenter()
    }
    dependencies {
        classpath "org.jetbrains.kotlin:kotlin-gradle-plugin:$kotlin_version"
        classpath 'com.jfrog.bintray.gradle:gradle-bintray-plugin:1.4'
        classpath "net.corda.plugins:publish-utils:$gradle_plugins_version"
        classpath "net.corda.plugins:quasar-utils:$gradle_plugins_version"
        classpath "net.corda.plugins:cordformation:$gradle_plugins_version"
        classpath 'com.github.ben-manes:gradle-versions-plugin:0.15.0'
        classpath "org.jetbrains.kotlin:kotlin-noarg:$kotlin_version"
        classpath "org.jetbrains.dokka:dokka-gradle-plugin:${dokka_version}"
        classpath "org.ajoberstar:grgit:1.1.0"
        classpath "net.i2p.crypto:eddsa:$eddsa_version" // Needed for ServiceIdentityGenerator in the build environment.
    }
}

plugins {
    // TODO The capsule plugin requires the newer DSL plugin block.It would be nice if we could unify all the plugins into one style,
    // but the DSL has some restrictions e.g can't be used on the allprojects section. So we should revisit this if there are improvements in Gradle.
    // Version 1.0.2 of this plugin uses capsule:1.0.1
    id "us.kirchmeier.capsule" version "1.0.2"
    id "com.jfrog.artifactory" version "4.4.18"
}

ext {
    corda_revision = org.ajoberstar.grgit.Grgit.open(file('.')).head().id
}

apply plugin: 'project-report'
apply plugin: 'com.github.ben-manes.versions'
apply plugin: 'net.corda.plugins.publish-utils'
apply plugin: 'net.corda.plugins.cordformation'
apply plugin: 'maven-publish'

// We need the following three lines even though they're inside an allprojects {} block below because otherwise
// IntelliJ gets confused when importing the project and ends up erasing and recreating the .idea directory, along
// with the run configurations. It also doesn't realise that the project is a Java 8 project and misconfigures
// the resulting import. This fixes it.
apply plugin: 'java'
sourceCompatibility = 1.8
targetCompatibility = 1.8


allprojects {
    apply plugin: 'kotlin'
    apply plugin: 'java'
    apply plugin: 'jacoco'

    sourceCompatibility = 1.8
    targetCompatibility = 1.8

    tasks.withType(JavaCompile) {
        options.compilerArgs << "-Xlint:unchecked" << "-Xlint:deprecation" << "-Xlint:-options" << "-parameters"
    }

    tasks.withType(org.jetbrains.kotlin.gradle.tasks.KotlinCompile).all {
        kotlinOptions {
            languageVersion = "1.1"
            apiVersion = "1.1"
            jvmTarget = "1.8"
            javaParameters = true   // Useful for reflection.
        }
    }

    tasks.withType(Jar) { // Includes War and Ear
        manifest {
            attributes('Corda-Release-Version': corda_release_version)
            attributes('Corda-Platform-Version': corda_platform_version)
            attributes('Corda-Revision': corda_revision)
            attributes('Corda-Vendor': 'Corda Open Source')
        }
    }

    tasks.withType(Test) {
        // Prevent the project from creating temporary files outside of the build directory.
        systemProperties['java.io.tmpdir'] = buildDir

        // Ensures that "net.corda.testing.amqp.enable" is passed correctly from Gradle command line
        // down to JVM executing unit test. It looks like we are running unit tests in the forked mode
        // and all the "-D" parameters passed to Gradle not making it to unit test level
        // TODO: Remove once we fully switched to AMQP
        final AMQP_ENABLE_PROP_NAME = "net.corda.testing.amqp.enable"
        systemProperty(AMQP_ENABLE_PROP_NAME, System.getProperty(AMQP_ENABLE_PROP_NAME))
    }

    group 'net.corda'
    version "$corda_release_version"

    repositories {
        mavenLocal()
        mavenCentral()
        jcenter()
        maven { url 'https://jitpack.io' }
    }

    configurations {
        compile {
            // We want to use SLF4J's version of these bindings: jcl-over-slf4j
            // Remove any transitive dependency on Apache's version.
            exclude group: 'commons-logging', module: 'commons-logging'
        }
        runtime {
            // We never want isolated.jar on classPath, since we want to test jar being dynamically loaded as an attachment
            exclude module: 'isolated'
        }
    }
}

// Check that we are running on a Java 8 JDK. The source/targetCompatibility values above aren't sufficient to
// guarantee this because those are properties checked by the Java plugin, but we're using Kotlin.
//
// We recommend a specific minor version (unfortunately, not checkable directly) because JavaFX adds APIs in
// minor releases, so we can't work with just any Java 8, it has to be a recent one.
if (!JavaVersion.current().java8Compatible)
    throw new GradleException("Corda requires Java 8, please upgrade to at least 1.8.0_$java8_minUpdateVersion")

repositories {
    mavenCentral()
    jcenter()
    maven {
        url 'https://dl.bintray.com/kotlin/exposed'
    }
}

// TODO: Corda root project currently produces a dummy cordapp when it shouldn't.
// Required for building out the fat JAR.
dependencies {
    cordaCompile project(':node')
    compile "com.google.guava:guava:$guava_version"

    // Set to corda compile to ensure it exists now deploy nodes no longer relies on build
    cordaCompile project(path: ":node:capsule", configuration: 'runtimeArtifacts')
    cordaCompile project(path: ":webserver:webcapsule", configuration: 'runtimeArtifacts')

    // For the buildCordappDependenciesJar task
    cordaRuntime project(':client:jfx')
    cordaRuntime project(':client:mock')
    cordaRuntime project(':client:rpc')
    cordaRuntime project(':core')
    cordaRuntime project(':confidential-identities')
    cordaRuntime project(':finance')
    cordaRuntime project(':webserver')
    testCompile project(':test-utils')
}

task jacocoRootReport(type: org.gradle.testing.jacoco.tasks.JacocoReport) {
    dependsOn = subprojects.test
    additionalSourceDirs = files(subprojects.sourceSets.main.allSource.srcDirs)
    sourceDirectories = files(subprojects.sourceSets.main.allSource.srcDirs)
    classDirectories = files(subprojects.sourceSets.main.output)
    executionData = files(subprojects.jacocoTestReport.executionData)
    reports {
        html.enabled = true
        xml.enabled = true
        csv.enabled = false
    }
    onlyIf = {
        true
    }
    doFirst {
        executionData = files(executionData.findAll {
            it.exists()
        })
    }
}

tasks.withType(Test) {
    reports.html.destination = file("${reporting.baseDir}/${name}")
}

task deployNodes(type: net.corda.plugins.Cordform, dependsOn: ['jar']) {
    directory "./build/nodes"
    networkMap "O=Controller,OU=corda,L=London,C=GB"
    node {
        name "O=Controller,OU=corda,L=London,C=GB"
        advertisedServices = ["corda.notary.validating"]
        p2pPort 10002
        cordapps = []
    }
    node {
        name "O=Bank A,OU=corda,L=London,C=GB"
        advertisedServices = []
        p2pPort 10012
        rpcPort 10013
        webPort 10014
        cordapps = []
    }
    node {
        name "O=Bank B,OU=corda,L=London,C=GB"
        advertisedServices = []
        p2pPort 10007
        rpcPort 10008
        webPort 10009
        cordapps = []
    }
}

bintrayConfig {
    user = System.getenv('CORDA_BINTRAY_USER')
    key = System.getenv('CORDA_BINTRAY_KEY')
    repo = 'corda'
    org = 'r3'
    licenses = ['Apache-2.0']
    vcsUrl = 'https://github.com/corda/corda'
    projectUrl = 'https://github.com/corda/corda'
    gpgSign = true
    gpgPassphrase = System.getenv('CORDA_BINTRAY_GPG_PASSPHRASE')
    publications = ['corda-jfx', 'corda-mock', 'corda-rpc', 'corda-core', 'corda', 'corda-finance', 'corda-node', 'corda-node-api', 'corda-test-common', 'corda-test-utils', 'corda-jackson', 'corda-verifier', 'corda-webserver-impl', 'corda-webserver', 'corda-node-driver', 'corda-confidential-identities']
    license {
        name = 'Apache-2.0'
        url = 'https://www.apache.org/licenses/LICENSE-2.0'
        distribution = 'repo'
    }
    developer {
        id = 'R3'
        name = 'R3'
        email = 'dev@corda.net'
    }
}

// Build a ZIP of all JARs required to compile the Cordapp template
// Note: corda.jar is used at runtime so no runtime ZIP is necessary.
// Resulting ZIP can be found in "build/distributions"
task buildCordappDependenciesZip(type: Zip) {
    baseName 'corda-deps'
    from configurations.runtime
    from configurations.compile
    from configurations.testCompile
    from buildscript.configurations.classpath
    from 'node/capsule/NOTICE' // CDDL notice
    duplicatesStrategy = DuplicatesStrategy.EXCLUDE
}

artifactory {
    publish {
        contextUrl = 'https://ci-artifactory.corda.r3cev.com/artifactory'
        repository {
            repoKey = 'corda-releases'
            username = 'teamcity'
            password = System.getenv('CORDA_ARTIFACTORY_PASSWORD')
        }
        defaults {
            publications('corda-jfx', 'corda-mock', 'corda-rpc', 'corda-core', 'corda', 'cordform-common', 'corda-finance', 'corda-node', 'corda-node-api', 'corda-test-common', 'corda-test-utils', 'corda-jackson', 'corda-verifier', 'corda-webserver-impl', 'corda-webserver', 'corda-node-driver', 'corda-confidential-identities')
        }
    }
}<|MERGE_RESOLUTION|>--- conflicted
+++ resolved
@@ -4,11 +4,8 @@
     file("$projectDir/constants.properties").withInputStream { constants.load(it) }
 
     // Our version: bump this on release.
-<<<<<<< HEAD
-    ext.corda_release_version = "1.0.0-RC4"
-=======
     ext.corda_release_version = "1.0.0-RC3"
->>>>>>> 8fc996e3
+
     // Increment this on any release that changes public APIs anywhere in the Corda platform
     // TODO This is going to be difficult until we have a clear separation throughout the code of what is public and what is internal
     ext.corda_platform_version = 1
