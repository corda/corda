import com.r3.testing.DistributeTestsBy
import com.r3.testing.PodLogLevel

import static org.gradle.api.JavaVersion.VERSION_11
import static org.gradle.api.JavaVersion.VERSION_1_8

buildscript {
    // For sharing constants between builds
    Properties constants = new Properties()
    file("$projectDir/constants.properties").withInputStream { constants.load(it) }

    // Our version: bump this on release.
    ext.baseVersion = constants.getProperty("cordaVersion")
    ext.versionSuffix = constants.getProperty("versionSuffix")

    ext.corda_platform_version = constants.getProperty("platformVersion")
    ext.gradle_plugins_version = constants.getProperty("gradlePluginsVersion")

    // Dependency versions. Can run 'gradle dependencyUpdates' to find new versions of things.
    //
    // TODO: Sort this alphabetically.
    ext.kotlin_version = constants.getProperty("kotlinVersion")
    ext.warnings_as_errors = project.hasProperty("compilation.warningsAsErrors") ? project.property("compilation.warningsAsErrors").toBoolean() : false

    ext.quasar_group = 'co.paralleluniverse'
    // Set version of Quasar according to version of Java used:
    if (JavaVersion.current().isJava8()) {
        ext.quasar_version = constants.getProperty("quasarVersion")
        ext.quasar_classifier = constants.getProperty("quasarClassifier")
        ext.jdkClassifier = constants.getProperty("jdkClassifier")
    } else {
        ext.quasar_version = constants.getProperty("quasarVersion11")
        ext.quasar_classifier = constants.getProperty("quasarClassifier11")
        ext.jdkClassifier = constants.getProperty("jdkClassifier11")
    }
    ext.cordaScanApiClassifier = jdkClassifier
    ext.quasar_exclusions = [
            'co.paralleluniverse**',
            'groovy**',
            'com.esotericsoftware.**',
            'jdk**',
            'junit**',
            'kotlin**',
            'net.rubygrapefruit.**',
            'org.gradle.**',
            'org.apache.**',
            'org.jacoco.**',
            'org.junit**',
            'org.slf4j**',
            'worker.org.gradle.**',
            'com.nhaarman.mockito_kotlin**',
            'org.assertj**',
            'org.hamcrest**',
            'org.mockito**',
            'org.opentest4j**'
    ]

    // gradle-capsule-plugin:1.0.2 contains capsule:1.0.1 by default.
    // We must configure it manually to use the latest capsule version.
    ext.capsule_version = '1.0.3'

    ext.asm_version = '7.1'
    ext.artemis_version = '2.6.2'
<<<<<<< HEAD
    // TODO Upgrade Jackson only when corda is using kotlin 1.3.10
    ext.jackson_version = '2.9.7'
=======
    // TODO Upgrade to Jackson 2.10+ only when corda is using kotlin 1.3.10
    ext.jackson_version = '2.13.5'
    ext.jackson_kotlin_version = '2.9.7'
>>>>>>> 845a72cf
    ext.jetty_version = '9.4.19.v20190610'
    ext.jersey_version = '2.25'
    ext.servlet_version = '4.0.1'
    ext.assertj_version = '3.12.2'
    ext.slf4j_version = '1.7.30'
    ext.log4j_version = '2.17.1'
    ext.bouncycastle_version = constants.getProperty("bouncycastleVersion")
    ext.guava_version = constants.getProperty("guavaVersion")
    ext.caffeine_version = constants.getProperty("caffeineVersion")
    ext.disruptor_version = constants.getProperty("disruptorVersion")
    ext.metrics_version = constants.getProperty("metricsVersion")
    ext.metrics_new_relic_version = constants.getProperty("metricsNewRelicVersion")
    ext.djvm_version = constants.getProperty("djvmVersion")
    ext.deterministic_rt_version = constants.getProperty('deterministicRtVersion')
    ext.okhttp_version = '3.14.2'
    ext.netty_version = '4.1.46.Final'
    ext.tcnative_version = '2.0.29.Final'
    ext.typesafe_config_version = constants.getProperty("typesafeConfigVersion")
    ext.fileupload_version = '1.4'
    ext.kryo_version = '4.0.2'
    ext.kryo_serializer_version = '0.43'
    // Legacy JUnit 4 version
    ext.junit_version = '4.12'
    // Need this version to access classpath scanning error handling fix -
    // see https://github.com/junit-team/junit5/commit/389de48c2a18c5a93a7203ef424aa47a8a835a74
    // Upgrade to 5.5.x when GA release is available.
    ext.junit_vintage_version = '5.5.0-RC1'
    ext.junit_jupiter_version = '5.5.0-RC1'
    ext.junit_platform_version = '1.5.0-RC1'
    ext.mockito_version = '2.28.2'
    ext.mockito_kotlin_version = '1.6.0'
    ext.hamkrest_version = '1.7.0.0'
    ext.jopt_simple_version = '5.0.2'
    ext.jansi_version = '1.18'
    ext.hibernate_version = '5.4.32.Final'
    ext.h2_version = '1.4.199' // Update docs if renamed or removed.
    ext.rxjava_version = '1.3.8'
    ext.dokka_version = '0.9.17'
    ext.eddsa_version = '0.3.0'
    ext.dependency_checker_version = '5.2.0'
    ext.commons_collections_version = '4.3'
<<<<<<< HEAD
    ext.beanutils_version = '1.9.4'
    ext.crash_version = '1.7.4'
=======
    ext.beanutils_version = '1.9.3'
    ext.crash_version = '1.7.6'
>>>>>>> 845a72cf
    ext.jsr305_version = constants.getProperty("jsr305Version")
    ext.shiro_version = '1.10.0'
    ext.artifactory_plugin_version = constants.getProperty('artifactoryPluginVersion')
    ext.hikari_version = '3.3.1'
    ext.liquibase_version = '3.6.3'
    ext.artifactory_contextUrl = 'https://software.r3.com/artifactory'
    ext.snake_yaml_version = constants.getProperty('snakeYamlVersion')
    ext.docker_compose_rule_version = '1.5.0'
    ext.selenium_version = '3.141.59'
    ext.ghostdriver_version = '2.1.0'
    ext.proguard_version = constants.getProperty('proguardVersion')
    ext.jsch_version = '0.1.55'
    ext.protonj_version = '0.33.0' // Overide Artemis version
    ext.snappy_version = '0.4'
    ext.class_graph_version = constants.getProperty('classgraphVersion')
    ext.jcabi_manifests_version = '1.1'
    ext.picocli_version = '3.9.6'
    ext.commons_lang_version = '3.9'
    ext.commons_io_version = '2.6'
    ext.controlsfx_version = '8.40.15'
    ext.detekt_version = constants.getProperty('detektVersion')
    if (JavaVersion.current().isJava8()) {
        ext.fontawesomefx_commons_version = '8.15'
        ext.fontawesomefx_fontawesome_version = '4.7.0-5'
    } else {
        // has been compiled by a more recent version of the Java Runtime (class file version 55.0)
        ext.fontawesomefx_commons_version = '11.0'
        ext.fontawesomefx_fontawesome_version = '4.7.0-11'
    }

    // Name of the IntelliJ SDK created for the deterministic Java rt.jar.
    // ext.deterministic_idea_sdk = '1.8 (Deterministic)'

    // Update 121 is required for ObjectInputFilter.
    // Updates [131, 161] also have zip compression bugs on MacOS (High Sierra).
    // when the java version in NodeStartup.hasMinimumJavaVersion() changes, so must this check
    ext.java8_minUpdateVersion = constants.getProperty('java8MinUpdateVersion')
    ext.corda_revision = {
        try {
            "git rev-parse HEAD".execute().text.trim()
        } catch (Exception ignored) {
            logger.warn("git is unavailable in build environment")
            "unknown"
        }
    }()
    ext.corda_docs_link = "https://docs.corda.net/docs/corda-os/$baseVersion"
    repositories {
        mavenLocal()
        // Use system environment to activate caching with Artifactory,
        // because it is actually easier to pass that during parallel build.
        // NOTE: it has to be a name of a virtual repository with all
        // required remote or local repositories!
        if (System.getenv("CORDA_USE_CACHE")) {
            maven {
                name "R3 Maven remote repositories"
                url "${artifactory_contextUrl}/${System.getenv("CORDA_USE_CACHE")}"
                authentication {
                    basic(BasicAuthentication)
                }
                credentials {
                    username = System.getenv('CORDA_ARTIFACTORY_USERNAME')
                    password = System.getenv('CORDA_ARTIFACTORY_PASSWORD')
                }
            }
        } else {
            maven {
                url "${artifactory_contextUrl}/corda-dependencies-dev"
                content {
                    includeGroupByRegex 'net\\.corda(\\..*)?'
                    includeGroupByRegex 'com\\.r3(\\..*)?'
                }
            }
            maven {
                url "${artifactory_contextUrl}/corda-releases"
                content {
                    includeGroupByRegex 'net\\.corda(\\..*)?'
                    includeGroupByRegex 'com\\.r3(\\..*)?'
                }
            }
            mavenCentral()
            jcenter()
        }
    }
    dependencies {
        classpath "org.jetbrains.kotlin:kotlin-gradle-plugin:$kotlin_version"
        classpath "org.jetbrains.kotlin:kotlin-allopen:$kotlin_version"
        classpath "net.corda.plugins:publish-utils:$gradle_plugins_version"
        classpath "net.corda.plugins:quasar-utils:$gradle_plugins_version"
        classpath "net.corda.plugins:cordformation:$gradle_plugins_version"
        classpath "net.corda.plugins:cordapp:$gradle_plugins_version"
        classpath "net.corda.plugins:api-scanner:$gradle_plugins_version"
        classpath "net.corda.plugins:jar-filter:$gradle_plugins_version"
        classpath "net.sf.proguard:proguard-gradle:$proguard_version"
        classpath 'com.github.ben-manes:gradle-versions-plugin:0.15.0'
        classpath "org.jetbrains.kotlin:kotlin-noarg:$kotlin_version"
        classpath "org.jetbrains.dokka:dokka-gradle-plugin:${dokka_version}"
        classpath "net.i2p.crypto:eddsa:$eddsa_version" // Needed for ServiceIdentityGenerator in the build environment.
        classpath "org.owasp:dependency-check-gradle:${dependency_checker_version}"
        classpath "org.jfrog.buildinfo:build-info-extractor-gradle:$artifactory_plugin_version"
        // Capsule gradle plugin forked and maintained locally to support Gradle 5.x
        // See https://github.com/corda/gradle-capsule-plugin
        classpath "us.kirchmeier:gradle-capsule-plugin:1.0.4_r3"
        classpath group: "com.r3.testing", name: "gradle-distributed-testing-plugin", version: '1.3.0'
        classpath "org.sonarsource.scanner.gradle:sonarqube-gradle-plugin:2.8"
    }

    configurations.all {
        resolutionStrategy.cacheChangingModulesFor 0, 'seconds'
    }
}

plugins {
    // Add the shadow plugin to the plugins classpath for the entire project.
    id 'com.github.johnrengelman.shadow' version '2.0.4' apply false
    id "com.gradle.build-scan" version "2.2.1"
    id "org.ajoberstar.grgit" version "4.0.0"
}

apply plugin: 'project-report'
apply plugin: 'com.github.ben-manes.versions'
apply plugin: 'net.corda.plugins.publish-utils'
apply plugin: 'com.jfrog.artifactory'
apply plugin: 'com.r3.testing.distributed-testing'


// If the command line project option -PversionFromGit is added to the gradle invocation, we'll resolve 
// the latest git commit hash and timestamp and create a version postfix from that
if (project.hasProperty("versionFromGit")){
    ext.versionSuffix = "${grgit.head().dateTime.format("yyyyMMdd_HHmmss")}-${grgit.head().abbreviatedId}"
}

// Need the `toString()` call on these, because they need to be converted from GStringImpl to Java Strings.
if (ext.versionSuffix != ""){
    ext.corda_release_version = "${ext.baseVersion}-${ext.versionSuffix}".toString()
} else {
    ext.corda_release_version = "${ext.baseVersion}".toString()
}

// We need the following three lines even though they're inside an allprojects {} block below because otherwise
// IntelliJ gets confused when importing the project and ends up erasing and recreating the .idea directory, along
// with the run configurations. It also doesn't realise that the project is a Java 8 project and misconfigures
// the resulting import. This fixes it.
apply plugin: 'java'

logger.lifecycle("Java version: {}", JavaVersion.current())
sourceCompatibility = VERSION_1_8
targetCompatibility = JavaVersion.current().isJava8() ? VERSION_1_8 : VERSION_11
logger.lifecycle("Java source compatibility: {}", sourceCompatibility)
logger.lifecycle("Java target compatibility: {}", targetCompatibility)
logger.lifecycle("Quasar version: {}", quasar_version)
logger.lifecycle("Quasar classifier: {}", quasar_classifier.toString())
logger.lifecycle("Building Corda version: {}", corda_release_version)

allprojects {
    apply plugin: 'kotlin'
    apply plugin: 'jacoco'
    apply plugin: 'org.owasp.dependencycheck'
    apply plugin: 'kotlin-allopen'
    apply plugin: 'org.sonarqube'

    allOpen {
        annotations(
                "javax.persistence.Entity",
                "javax.persistence.Embeddable",
                "javax.persistence.MappedSuperclass"
        )
    }

    dependencyCheck {
        suppressionFile = '.ci/dependency-checker/suppressedLibraries.xml'
        cveValidForHours = 1
        format = 'ALL'
        failOnError = project.property('owasp.failOnError')
        // by default CVSS is '11' which passes everything. Set between 0-10 to catch vulnerable deps
        failBuildOnCVSS = project.property('owasp.failBuildOnCVSS').toFloat()

        analyzers {
            assemblyEnabled = false
            nuspecEnabled = false
            nugetconfEnabled = false
        }
    }
    sourceCompatibility = VERSION_1_8
    targetCompatibility = JavaVersion.current().isJava8() ? VERSION_1_8 : VERSION_11

    jacoco {
        // JDK11 official support (https://github.com/jacoco/jacoco/releases/tag/v0.8.3)
        toolVersion = "0.8.3"
    }

    tasks.withType(JavaCompile).configureEach {
        options.compilerArgs << "-Xlint:unchecked" << "-Xlint:deprecation" << "-Xlint:-options" << "-parameters"
        options.compilerArgs << '-XDenableSunApiLintControl'
        if (warnings_as_errors) {
            // We cannot fail the build on compiler warnings because we have java warnings that you cannot disable:
            // Signal is internal proprietary API and may be removed in a future release
            // otherwise we should have the following line here:
            // options.compilerArgs << "-Werror"
        }
        options.encoding = 'UTF-8'
    }

    tasks.withType(org.jetbrains.kotlin.gradle.tasks.KotlinCompile).configureEach {
        kotlinOptions {
            languageVersion = "1.2"
            apiVersion = "1.2"
            jvmTarget = VERSION_1_8
            javaParameters = true   // Useful for reflection.
            freeCompilerArgs = ['-Xjvm-default=compatibility']
            allWarningsAsErrors = warnings_as_errors
        }
    }

    tasks.register('compileAll') { task ->
        task.dependsOn tasks.withType(AbstractCompile)
    }

    tasks.withType(Jar).configureEach { task ->
        // Includes War and Ear
        manifest {
            attributes('Corda-Release-Version': corda_release_version)
            attributes('Corda-Platform-Version': corda_platform_version)
            attributes('Corda-Revision': corda_revision)
            attributes('Corda-Vendor': 'Corda Open Source')
            attributes('Automatic-Module-Name': "net.corda.${task.project.name.replaceAll('-', '.')}")
            attributes('Corda-Docs-Link': corda_docs_link)
        }
    }
    
    tasks.withType(Test).configureEach {
        forkEvery = 20
        ignoreFailures = project.hasProperty('tests.ignoreFailures') ? project.property('tests.ignoreFailures').toBoolean() : false
        failFast = project.hasProperty('tests.failFast') ? project.property('tests.failFast').toBoolean() : false

        // Prevent the project from creating temporary files outside of the build directory.
        systemProperty 'java.io.tmpdir', buildDir.absolutePath

        maxHeapSize = "1g"

        if (project.path.startsWith(':experimental') && System.getProperty("experimental.test.enable") == null) {
            enabled = false
        }

        // Required to use Gradle build cache (until Gradle 5.0 is released with default value of "append" set to false)
        // See https://github.com/gradle/gradle/issues/5269 and https://github.com/gradle/gradle/pull/6419
        extensions.configure(TypeOf.typeOf(JacocoTaskExtension)) { ex ->
            ex.append = false
        }

        maxParallelForks = (System.env.CORDA_TESTING_FORKS == null) ? 1 : "$System.env.CORDA_TESTING_FORKS".toInteger()

        systemProperty 'java.security.egd', 'file:/dev/./urandom'
    }

    tasks.withType(Test).configureEach {
        if (name.contains("integrationTest")) {
            maxParallelForks = (System.env.CORDA_INT_TESTING_FORKS == null) ? 1 : "$System.env.CORDA_INT_TESTING_FORKS".toInteger()
        }
    }

    if (jdkClassifier) {
        jar {
            // JDK11 built and published artifacts to include classifier
            archiveClassifier = jdkClassifier
        }
    }

    group 'net.corda'
    version "$corda_release_version"

    repositories {
        mavenLocal()
        // Use system environment to activate caching with Artifactory,
        // because it is actually easier to pass that during parallel build.
        // NOTE: it has to be a name of a virtual repository with all
        // required remote or local repositories!
        if (System.getenv("CORDA_USE_CACHE")) {
            maven {
                name "R3 Maven remote repositories"
                url "${artifactory_contextUrl}/${System.getenv("CORDA_USE_CACHE")}"
                authentication {
                    basic(BasicAuthentication)
                }
                credentials {
                    username = System.getenv('CORDA_ARTIFACTORY_USERNAME')
                    password = System.getenv('CORDA_ARTIFACTORY_PASSWORD')
                }
            }
        } else {
            maven {
                url "${artifactory_contextUrl}/corda-dependencies"
                content {
                    includeGroupByRegex 'net\\.corda(\\..*)?'
                    includeGroupByRegex 'com\\.r3(\\..*)?'
                    includeGroup 'co.paralleluniverse'
                    includeGroup 'org.crashub'
                    includeGroup 'com.github.bft-smart'
                    includeGroup 'com.github.detro'
                }
            }
            maven {
                url "${artifactory_contextUrl}/corda-dev"
                content {
                    includeGroupByRegex 'net\\.corda(\\..*)?'
                    includeGroupByRegex 'com\\.r3(\\..*)?'
                }
            }
            maven {
                url 'https://repo.gradle.org/gradle/libs-releases'
                content {
                    includeGroup 'org.gradle'
                    includeGroup 'com.github.detro'
                }
            }
            mavenCentral()
            jcenter()
        }
    }

    configurations {
        all {
            resolutionStrategy {
                // Force dependencies to use the same version of Kotlin as Corda.
                force "org.jetbrains.kotlin:kotlin-stdlib-jdk7:$kotlin_version"
                force "org.jetbrains.kotlin:kotlin-stdlib-jdk8:$kotlin_version"
                force "org.jetbrains.kotlin:kotlin-reflect:$kotlin_version"

                // Force dependencies to use the same version of Guava as Corda.
                force "com.google.guava:guava:$guava_version"

                // Demand that everything uses our given version of Netty.
                eachDependency { details ->
                    if (details.requested.group == 'io.netty' && details.requested.name.startsWith('netty-')) {
                        if (details.requested.name.startsWith('netty-tcnative')){
                            details.useVersion tcnative_version
                        } else {
                            details.useVersion netty_version
                        }
                    }

                    if (details.requested.group == 'org.yaml' && details.requested.name == 'snakeyaml') {
                        details.useVersion snake_yaml_version
                    }
                }
            }
        }
        compile {
            // We want to use SLF4J's version of these bindings: jcl-over-slf4j
            // Remove any transitive dependency on Apache's version.
            exclude group: 'commons-logging', module: 'commons-logging'
            // Remove any transitive dependency on Logback (e.g. Liquibase 3.6 introduces this dependency)
            exclude group: 'ch.qos.logback'

            // Netty-All is an uber-jar which contains every Netty module.
            // Exclude it to force us to use the individual Netty modules instead.
            exclude group: 'io.netty', module: 'netty-all'
        }
        runtime {
            // We never want isolated.jar on classPath, since we want to test jar being dynamically loaded as an attachment
            exclude module: 'isolated'
        }
    }
}
sonarqube {
    properties {
        property "sonar.projectName", "Corda"
        property "sonar.projectKey", "corda"
        property 'sonar.tests', '**/src/test/**,**/src/smoke-test/**,**/src/integration-test/**,**/src/integration-test-slow/**'
        property 'sonar.coverage.jacoco.xmlReportPaths', "${rootDir.path}/build/reports/jacoco/jacocoRootReport/jacocoRootReport.xml"
        property 'detekt.sonar.kotlin.baseline.path', "${rootDir.path}/detekt-baseline.xml"
        property 'detekt.sonar.kotlin.config.path', "${rootDir.path}/detekt-config.yml"
    }
}

// Check that we are running on a Java 8 JDK. The source/targetCompatibility values above aren't sufficient to
// guarantee this because those are properties checked by the Java plugin, but we're using Kotlin.
//
// We recommend a specific minor version (unfortunately, not checkable directly) because JavaFX adds APIs in
// minor releases, so we can't work with just any Java 8, it has to be a recent one.
if (!JavaVersion.current().java8Compatible)
    throw new GradleException("Corda requires Java 8, please upgrade to at least 1.8.0_$java8_minUpdateVersion")

configurations {
    detekt
}

// Required for building out the fat JAR.
dependencies {
    compile project(':node')
    compile "com.google.guava:guava:$guava_version"

    // Set to corda compile to ensure it exists now deploy nodes no longer relies on build
    compile project(path: ":node:capsule", configuration: 'runtimeArtifacts')
    compile project(path: ":testing:testserver:testcapsule:", configuration: 'runtimeArtifacts')

    // For the buildCordappDependenciesJar task
    runtime project(':client:jfx')
    runtime project(':client:mock')
    runtime project(':client:rpc')
    runtime project(':core')
    runtime project(':confidential-identities')
    runtime project(':finance:workflows')
    runtime project(':finance:contracts')
    runtime project(':testing:testserver')
    testCompile project(':test-utils')
    detekt 'io.gitlab.arturbosch.detekt:detekt-cli:1.0.1'
}

jar {
    // Prevent the root project from building an unwanted dummy CorDapp.
    enabled = false
}

task jacocoRootReport(type: org.gradle.testing.jacoco.tasks.JacocoReport) {
    dependsOn = subprojects.test
    additionalSourceDirs = files(subprojects.sourceSets.main.allSource.srcDirs)
    sourceDirectories = files(subprojects.sourceSets.main.allSource.srcDirs)
    classDirectories = files(subprojects.sourceSets.main.output)
    executionData = files(subprojects.jacocoTestReport.executionData)
    reports {
        html.enabled = true
        xml.enabled = true
        csv.enabled = false
    }
    onlyIf = {
        true
    }
    doFirst {
        executionData = files(executionData.findAll {
            it.exists()
        })
    }
    afterEvaluate {
        classDirectories = files(classDirectories.files.collect {
            fileTree(dir: it,
                    // these exclusions are necessary because jacoco gets confused by same class names
                    // which occur due to deterministic versions of non deterministic classes
                    exclude: ['**/net/corda/core/crypto/SHA256DigestSupplier**',
                    '**/net/corda/core/crypto/DelegatingSecureRandomService',
                    '**/net/corda/core/internal/ThreadLocalToggleField**',
                    '**/net/corda/core/internal/InheritableThreadLocalToggleField**',
                    '**/net/corda/core/internal/ToggleField**',
                    'net/corda/core/internal/rules/StateContractValidationEnforcementRule**',
                    'net/corda/core/internal/SimpleToggleField**',
                    'net/corda/core/serialization/SerializationFactory**',
                    'net/corda/serialization/internal/amqp/AMQPStreams**',
                    'net/corda/serialization/internal/amqp/AMQPSerializerFactories**',
                    'net/corda/serialization/internal/amqp/AMQPSerializationThreadContext**',
                    'net/corda/serialization/internal/ByteBufferStreams**',
                    'net/corda/serialization/internal/model/DefaultCacheProvider**',
                    'net/corda/serialization/internal/DefaultWhitelist**'
                    ])
        })
    }
}

tasks.register('detekt', JavaExec) {
    def input = "$projectDir"
    def config = "$projectDir/detekt-config.yml"
    def baseline = "$projectDir/detekt-baseline.xml"
    def detektPluginsJar = project(':detekt-plugins').tasks.jar
    def plugins = detektPluginsJar.outputs.files.singleFile
    def params = ['-i', input, '-c', config, '-b', baseline, '--plugins', plugins]
    inputs.files(detektPluginsJar, config, baseline)
    main = "io.gitlab.arturbosch.detekt.cli.Main"
    classpath = configurations.detekt
    args(params)
}

tasks.register('detektBaseline', JavaExec) {
    main = "io.gitlab.arturbosch.detekt.cli.Main"
    classpath = configurations.detekt
    def input = "$projectDir"
    def config = "$projectDir/detekt-config.yml, $projectDir/detekt-baseline-config.yml"
    def baseline = "$projectDir/detekt-baseline.xml"
    def params = ['-i', input, '-c', config, '-b', baseline, '--create-baseline']
    args(params)
}

tasks.withType(Test).configureEach {
    reports.html.destination = file("${reporting.baseDir}/${name}")
}

task testReport(type: TestReport) {
    destinationDir = file("$buildDir/reports/allTests")
    // Include the results from the `test` task in all subprojects
    reportOn subprojects*.test
}

bintrayConfig {
    user = System.getenv('CORDA_BINTRAY_USER')
    key = System.getenv('CORDA_BINTRAY_KEY')
    repo = 'corda'
    org = 'r3'
    licenses = ['Apache-2.0']
    vcsUrl = 'https://github.com/corda/corda'
    projectUrl = 'https://github.com/corda/corda'
    gpgSign = true
    gpgPassphrase = System.getenv('CORDA_BINTRAY_GPG_PASSPHRASE')
    publications = [
            'corda-jfx',
            'corda-mock',
            'corda-rpc',
            'corda-core',
            'corda-core-deterministic',
            'corda-deterministic-verifier',
            'corda-deserializers-djvm',
            'corda',
            'corda-finance-workflows',
            'corda-finance-contracts',
            'corda-node',
            'corda-node-api',
            'corda-node-djvm',
            'corda-test-common',
            'corda-core-test-utils',
            'corda-test-utils',
            'corda-test-db',
            'corda-jackson',
            'corda-testserver-impl',
            'corda-testserver',
            'corda-node-driver',
            'corda-confidential-identities',
            'corda-shell',
            'corda-tools-shell-cli',
            'corda-serialization',
            'corda-serialization-deterministic',
            'corda-serialization-djvm',
            'corda-tools-blob-inspector',
            'corda-tools-explorer',
            'corda-tools-network-bootstrapper',
            'corda-tools-cliutils',
            'corda-common-configuration-parsing',
            'corda-common-validation',
            'corda-common-logging',
            'corda-tools-network-builder',
            'corda-tools-checkpoint-agent'
    ]
    license {
        name = 'Apache-2.0'
        url = 'https://www.apache.org/licenses/LICENSE-2.0'
        distribution = 'repo'
    }
    developer {
        id = 'R3'
        name = 'R3'
        email = 'dev@corda.net'
    }
}

// Build a ZIP of all JARs required to compile the Cordapp template
// Note: corda.jar is used at runtime so no runtime ZIP is necessary.
// Resulting ZIP can be found in "build/distributions"
task buildCordappDependenciesZip(type: Zip) {
    baseName 'corda-deps'
    from configurations.runtime
    from configurations.compile
    from configurations.testCompile
    from buildscript.configurations.classpath
    from 'node/capsule/NOTICE' // CDDL notice
    duplicatesStrategy = DuplicatesStrategy.EXCLUDE
}

artifactory {
    publish {
        contextUrl = artifactory_contextUrl
        repository {
            repoKey = 'corda-dev'
            username = System.getenv('CORDA_ARTIFACTORY_USERNAME')
            password = System.getenv('CORDA_ARTIFACTORY_PASSWORD')
        }

        defaults {
            // Root project applies the plugin (for this block) but does not need to be published
            if (project != rootProject) {
                publications(project.extensions.publish.name())
            }
        }
    }
}

tasks.register('generateApi', net.corda.plugins.apiscanner.GenerateApi) {
    baseName = "api-corda"
}

// This exists to reduce CI build time when the envvar is set (can save up to 40 minutes)
if (file('corda-docs-only-build').exists() || (System.getenv('CORDA_DOCS_ONLY_BUILD') != null)) {
    if (file('corda-docs-only-build').exists()) {
        logger.info("Tests are disabled due to presence of file 'corda-docs-only-build' in the project root")
    } else {
        logger.info("Tests are disabled due to the presence of envvar CORDA_DOCS_ONLY_BUILD")
    }

    allprojects {
        test {
            exclude '*/**'
        }

        it.afterEvaluate {
            if (it.tasks.findByName("integrationTest") != null) {
                integrationTest {
                    exclude '*/**'
                }
            }
        }

        it.afterEvaluate {
            if (it.tasks.findByName("smokeTest") != null) {
                smokeTest {
                    exclude '*/**'
                }
            }
        }
    }
}

wrapper {
    gradleVersion = '5.6.4'
    distributionType = Wrapper.DistributionType.ALL
}

buildScan {
    termsOfServiceUrl = 'https://gradle.com/terms-of-service'
    termsOfServiceAgree = 'yes'
}

distributedTesting {
    profilesURL = 'https://raw.githubusercontent.com/corda/infrastructure-profiles/master'

    parallelTestGroups {
        allParallelIntegrationTest {
            testGroups 'integrationTest'
            profile 'generalPurpose.yml'
            podLogLevel PodLogLevel.INFO
            distribution DistributeTestsBy.METHOD
        }
        allParallelUnitTest {
            podLogLevel PodLogLevel.INFO
            testGroups 'test'
            profile 'generalPurpose.yml'
            distribution DistributeTestsBy.CLASS
        }
        allParallelUnitAndIntegrationTest {
            testGroups 'test', 'integrationTest'
            profile 'generalPurpose.yml'
            distribution DistributeTestsBy.METHOD
        }
        allParallelSmokeTest {
            testGroups 'smokeTest'
            profile 'regression.yml'
            distribution DistributeTestsBy.METHOD
        }
        allParallelSlowIntegrationTest {
            testGroups 'slowIntegrationTest'
            profile 'regression.yml'
            distribution DistributeTestsBy.METHOD
        }
    }

    ignoredTests = [
        ':core-deterministic:testing:data:test'
    ]
}<|MERGE_RESOLUTION|>--- conflicted
+++ resolved
@@ -61,14 +61,9 @@
 
     ext.asm_version = '7.1'
     ext.artemis_version = '2.6.2'
-<<<<<<< HEAD
-    // TODO Upgrade Jackson only when corda is using kotlin 1.3.10
-    ext.jackson_version = '2.9.7'
-=======
     // TODO Upgrade to Jackson 2.10+ only when corda is using kotlin 1.3.10
     ext.jackson_version = '2.13.5'
     ext.jackson_kotlin_version = '2.9.7'
->>>>>>> 845a72cf
     ext.jetty_version = '9.4.19.v20190610'
     ext.jersey_version = '2.25'
     ext.servlet_version = '4.0.1'
@@ -110,13 +105,8 @@
     ext.eddsa_version = '0.3.0'
     ext.dependency_checker_version = '5.2.0'
     ext.commons_collections_version = '4.3'
-<<<<<<< HEAD
     ext.beanutils_version = '1.9.4'
-    ext.crash_version = '1.7.4'
-=======
-    ext.beanutils_version = '1.9.3'
     ext.crash_version = '1.7.6'
->>>>>>> 845a72cf
     ext.jsr305_version = constants.getProperty("jsr305Version")
     ext.shiro_version = '1.10.0'
     ext.artifactory_plugin_version = constants.getProperty('artifactoryPluginVersion')
