--- conflicted
+++ resolved
@@ -107,17 +107,11 @@
     ext.hikari_version = constants.getProperty("hikariVersion")
     ext.liquibase_version = constants.getProperty("liquibaseVersion")
     ext.artifactory_contextUrl = 'https://software.r3.com/artifactory'
-<<<<<<< HEAD
+    ext.publicArtifactURL = 'https://download.corda.net/maven'
+    ext.snake_yaml_version = constants.getProperty('snakeYamlVersion')
     ext.docker_compose_rule_version = constants.getProperty("dockerComposeRuleVersion")
     ext.selenium_version = constants.getProperty("seleniumVersion")
     ext.ghostdriver_version = constants.getProperty("ghostdriverVersion")
-=======
-    ext.publicArtifactURL = 'https://download.corda.net/maven'
-    ext.snake_yaml_version = constants.getProperty('snakeYamlVersion')
-    ext.docker_compose_rule_version = '1.5.0'
-    ext.selenium_version = '3.141.59'
-    ext.ghostdriver_version = '2.1.0'
->>>>>>> 45c02132
     ext.proguard_version = constants.getProperty('proguardVersion')
     ext.jsch_version = constants.getProperty("jschVersion")
     ext.protonj_version = constants.getProperty("protonjVersion")
