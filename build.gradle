import com.r3.testing.DistributeTestsBy
import com.r3.testing.PodLogLevel

import static org.gradle.api.JavaVersion.VERSION_11
import static org.gradle.api.JavaVersion.VERSION_1_8

buildscript {
    // For sharing constants between builds
    Properties constants = new Properties()
    file("$projectDir/constants.properties").withInputStream { constants.load(it) }

    // Our version: bump this on release.
    ext.baseVersion = constants.getProperty("cordaVersion")
    ext.versionSuffix = constants.getProperty("versionSuffix")

    ext.corda_platform_version = constants.getProperty("platformVersion")
    ext.gradle_plugins_version = constants.getProperty("gradlePluginsVersion")

    // Dependency versions. Can run 'gradle dependencyUpdates' to find new versions of things.
    //
    // TODO: Sort this alphabetically.
    ext.kotlin_version = constants.getProperty("kotlinVersion")
    ext.warnings_as_errors = project.hasProperty("compilation.warningsAsErrors") ? project.property("compilation.warningsAsErrors").toBoolean() : false

    ext.quasar_group = 'co.paralleluniverse'
    // Set version of Quasar according to version of Java used:
    if (JavaVersion.current().isJava8()) {
        ext.quasar_version = constants.getProperty("quasarVersion")
        ext.quasar_classifier = constants.getProperty("quasarClassifier")
        ext.jdkClassifier = constants.getProperty("jdkClassifier")
    } else {
        ext.quasar_version = constants.getProperty("quasarVersion11")
        ext.quasar_classifier = constants.getProperty("quasarClassifier11")
        ext.jdkClassifier = constants.getProperty("jdkClassifier11")
    }
    ext.cordaScanApiClassifier = jdkClassifier
    ext.quasar_exclusions = [
            'co.paralleluniverse**',
            'groovy**',
            'com.esotericsoftware.**',
            'jdk**',
            'junit**',
            'kotlin**',
            'net.rubygrapefruit.**',
            'org.gradle.**',
            'org.apache.**',
            'org.jacoco.**',
            'org.junit**',
            'org.slf4j**',
            'worker.org.gradle.**',
            'com.nhaarman.mockito_kotlin**',
            'org.assertj**',
            'org.hamcrest**',
            'org.mockito**',
            'org.opentest4j**'
    ]

    // gradle-capsule-plugin:1.0.2 contains capsule:1.0.1 by default.
    // We must configure it manually to use the latest capsule version.
    ext.capsule_version = '1.0.3'

    ext.asm_version = '7.1'
    ext.artemis_version = '2.19.1'
    // TODO Upgrade Jackson only when corda is using kotlin 1.3.10
    ext.jackson_version = '2.9.7'
    ext.jetty_version = '9.4.19.v20190610'
    ext.jersey_version = '2.25'
    ext.servlet_version = '4.0.1'
    ext.assertj_version = '3.12.2'
    ext.slf4j_version = '1.7.30'
    ext.log4j_version = '2.17.0'
    ext.bouncycastle_version = constants.getProperty("bouncycastleVersion")
    ext.guava_version = constants.getProperty("guavaVersion")
    ext.caffeine_version = constants.getProperty("caffeineVersion")
    ext.disruptor_version = constants.getProperty("disruptorVersion")
    ext.metrics_version = constants.getProperty("metricsVersion")
    ext.metrics_new_relic_version = constants.getProperty("metricsNewRelicVersion")
    ext.djvm_version = constants.getProperty("djvmVersion")
    ext.deterministic_rt_version = constants.getProperty('deterministicRtVersion')
    ext.okhttp_version = '3.14.2'
    ext.netty_version = '4.1.68.Final'
    ext.tcnative_version = '2.0.42.Final'
    ext.typesafe_config_version = constants.getProperty("typesafeConfigVersion")
    ext.fileupload_version = '1.4'
    ext.kryo_version = '4.0.2'
    ext.kryo_serializer_version = '0.43'
    // Legacy JUnit 4 version
    ext.junit_version = '4.12'
    // Need this version to access classpath scanning error handling fix -
    // see https://github.com/junit-team/junit5/commit/389de48c2a18c5a93a7203ef424aa47a8a835a74
    // Upgrade to 5.5.x when GA release is available.
    ext.junit_vintage_version = '5.5.0-RC1'
    ext.junit_jupiter_version = '5.5.0-RC1'
    ext.junit_platform_version = '1.5.0-RC1'
    ext.mockito_version = '2.28.2'
    ext.mockito_kotlin_version = '1.6.0'
    ext.hamkrest_version = '1.7.0.0'
    ext.jopt_simple_version = '5.0.2'
    ext.jansi_version = '1.18'
    ext.hibernate_version = '5.4.3.Final'
    ext.h2_version = '1.4.199' // Update docs if renamed or removed.
    ext.rxjava_version = '1.3.8'
    ext.dokka_version = '0.9.17'
    ext.eddsa_version = '0.3.0'
    ext.dependency_checker_version = '5.2.0'
    ext.commons_collections_version = '4.3'
    ext.beanutils_version = '1.9.4'
    ext.crash_version = '1.7.5'
    ext.jsr305_version = constants.getProperty("jsr305Version")
    ext.shiro_version = '1.4.1'
    ext.artifactory_plugin_version = constants.getProperty('artifactoryPluginVersion')
    ext.hikari_version = '3.3.1'
    ext.liquibase_version = '3.6.3'
    ext.artifactory_contextUrl = 'https://software.r3.com/artifactory'
    ext.snake_yaml_version = constants.getProperty('snakeYamlVersion')
    ext.docker_compose_rule_version = '1.5.0'
    ext.selenium_version = '3.141.59'
    ext.ghostdriver_version = '2.1.0'
    ext.proguard_version = constants.getProperty('proguardVersion')
    ext.jsch_version = '0.1.55'
    ext.protonj_version = '0.33.0' // Overide Artemis version
    ext.snappy_version = '0.4'
    ext.class_graph_version = constants.getProperty('classgraphVersion')
    ext.jcabi_manifests_version = '1.1'
    ext.picocli_version = '3.9.6'
    ext.commons_lang_version = '3.9'
    ext.commons_io_version = '2.6'
    ext.controlsfx_version = '8.40.15'
    ext.detekt_version = constants.getProperty('detektVersion')
    ext.docker_java_version = constants.getProperty("dockerJavaVersion")
    if (JavaVersion.current().isJava8()) {
        ext.fontawesomefx_commons_version = '8.15'
        ext.fontawesomefx_fontawesome_version = '4.7.0-5'
    } else {
        // has been compiled by a more recent version of the Java Runtime (class file version 55.0)
        ext.fontawesomefx_commons_version = '11.0'
        ext.fontawesomefx_fontawesome_version = '4.7.0-11'
    }

    // Name of the IntelliJ SDK created for the deterministic Java rt.jar.
    // ext.deterministic_idea_sdk = '1.8 (Deterministic)'

    // Update 121 is required for ObjectInputFilter.
    // Updates [131, 161] also have zip compression bugs on MacOS (High Sierra).
    // when the java version in NodeStartup.hasMinimumJavaVersion() changes, so must this check
    ext.java8_minUpdateVersion = constants.getProperty('java8MinUpdateVersion')
    ext.corda_revision = {
        try {
            "git rev-parse HEAD".execute().text.trim()
        } catch (Exception ignored) {
            logger.warn("git is unavailable in build environment")
            "unknown"
        }
    }()
    ext.corda_docs_link = "https://docs.corda.net/docs/corda-os/$baseVersion"
    repositories {
        mavenLocal()
        // Use system environment to activate caching with Artifactory,
        // because it is actually easier to pass that during parallel build.
        // NOTE: it has to be a name of a virtual repository with all
        // required remote or local repositories!
        if (System.getenv("CORDA_USE_CACHE")) {
            maven {
                name "R3 Maven remote repositories"
                url "${artifactory_contextUrl}/${System.getenv("CORDA_USE_CACHE")}"
                authentication {
                    basic(BasicAuthentication)
                }
                credentials {
                    username = System.getenv('CORDA_ARTIFACTORY_USERNAME')
                    password = System.getenv('CORDA_ARTIFACTORY_PASSWORD')
                }
            }
        } else {
            maven {
                url "${artifactory_contextUrl}/corda-dependencies-dev"
                content {
                    includeGroupByRegex 'net\\.corda(\\..*)?'
                    includeGroupByRegex 'com\\.r3(\\..*)?'
                }
            }
            maven {
                url "${artifactory_contextUrl}/corda-releases"
                content {
                    includeGroupByRegex 'net\\.corda(\\..*)?'
                    includeGroupByRegex 'com\\.r3(\\..*)?'
                }
            }
            mavenCentral()
            jcenter()
        }
    }
    dependencies {
        classpath "org.jetbrains.kotlin:kotlin-gradle-plugin:$kotlin_version"
        classpath "org.jetbrains.kotlin:kotlin-allopen:$kotlin_version"
        classpath "net.corda.plugins:publish-utils:$gradle_plugins_version"
        classpath "net.corda.plugins:quasar-utils:$gradle_plugins_version"
        classpath "net.corda.plugins:cordformation:$gradle_plugins_version"
        classpath "net.corda.plugins:cordapp:$gradle_plugins_version"
        classpath "net.corda.plugins:api-scanner:$gradle_plugins_version"
        classpath "net.corda.plugins:jar-filter:$gradle_plugins_version"
        classpath "net.sf.proguard:proguard-gradle:$proguard_version"
        classpath 'com.github.ben-manes:gradle-versions-plugin:0.15.0'
        classpath "org.jetbrains.kotlin:kotlin-noarg:$kotlin_version"
        classpath "org.jetbrains.dokka:dokka-gradle-plugin:${dokka_version}"
        classpath "net.i2p.crypto:eddsa:$eddsa_version" // Needed for ServiceIdentityGenerator in the build environment.
        classpath "org.owasp:dependency-check-gradle:${dependency_checker_version}"
        classpath "org.jfrog.buildinfo:build-info-extractor-gradle:$artifactory_plugin_version"
        // Capsule gradle plugin forked and maintained locally to support Gradle 5.x
        // See https://github.com/corda/gradle-capsule-plugin
        classpath "us.kirchmeier:gradle-capsule-plugin:1.0.4_r3"
        classpath group: "com.r3.testing", name: "gradle-distributed-testing-plugin", version: '1.3.0'
        classpath "org.sonarsource.scanner.gradle:sonarqube-gradle-plugin:2.8"
    }

    configurations.all {
        resolutionStrategy.cacheChangingModulesFor 0, 'seconds'
    }
}

plugins {
    // Add the shadow plugin to the plugins classpath for the entire project.
    id 'com.github.johnrengelman.shadow' version '2.0.4' apply false
    id "com.gradle.build-scan" version "2.2.1"
    id "org.ajoberstar.grgit" version "4.0.0"
}

apply plugin: 'project-report'
apply plugin: 'com.github.ben-manes.versions'
apply plugin: 'net.corda.plugins.publish-utils'
apply plugin: 'com.jfrog.artifactory'
apply plugin: 'com.r3.testing.distributed-testing'


// If the command line project option -PversionFromGit is added to the gradle invocation, we'll resolve 
// the latest git commit hash and timestamp and create a version postfix from that
if (project.hasProperty("versionFromGit")){
    ext.versionSuffix = "${grgit.head().dateTime.format("yyyyMMdd_HHmmss")}-${grgit.head().abbreviatedId}"
}

// Need the `toString()` call on these, because they need to be converted from GStringImpl to Java Strings.
if (ext.versionSuffix != ""){
    ext.corda_release_version = "${ext.baseVersion}-${ext.versionSuffix}".toString()
} else {
    ext.corda_release_version = "${ext.baseVersion}".toString()
}

// We need the following three lines even though they're inside an allprojects {} block below because otherwise
// IntelliJ gets confused when importing the project and ends up erasing and recreating the .idea directory, along
// with the run configurations. It also doesn't realise that the project is a Java 8 project and misconfigures
// the resulting import. This fixes it.
apply plugin: 'java'

logger.lifecycle("Java version: {}", JavaVersion.current())
sourceCompatibility = VERSION_1_8
targetCompatibility = JavaVersion.current().isJava8() ? VERSION_1_8 : VERSION_11
logger.lifecycle("Java source compatibility: {}", sourceCompatibility)
logger.lifecycle("Java target compatibility: {}", targetCompatibility)
logger.lifecycle("Quasar version: {}", quasar_version)
logger.lifecycle("Quasar classifier: {}", quasar_classifier.toString())
logger.lifecycle("Building Corda version: {}", corda_release_version)

allprojects {
    apply plugin: 'kotlin'
    apply plugin: 'jacoco'
    apply plugin: 'org.owasp.dependencycheck'
    apply plugin: 'kotlin-allopen'
    apply plugin: 'org.sonarqube'

    allOpen {
        annotations(
                "javax.persistence.Entity",
                "javax.persistence.Embeddable",
                "javax.persistence.MappedSuperclass"
        )
    }

    dependencyCheck {
        suppressionFile = '.ci/dependency-checker/suppressedLibraries.xml'
        cveValidForHours = 1
        format = 'ALL'
        failOnError = project.property('owasp.failOnError')
        // by default CVSS is '11' which passes everything. Set between 0-10 to catch vulnerable deps
        failBuildOnCVSS = project.property('owasp.failBuildOnCVSS').toFloat()

        analyzers {
            assemblyEnabled = false
            nuspecEnabled = false
            nugetconfEnabled = false
        }
    }
    sourceCompatibility = VERSION_1_8
    targetCompatibility = JavaVersion.current().isJava8() ? VERSION_1_8 : VERSION_11

    jacoco {
        // JDK11 official support (https://github.com/jacoco/jacoco/releases/tag/v0.8.3)
        toolVersion = "0.8.3"
    }

    tasks.withType(JavaCompile).configureEach {
        options.compilerArgs << "-Xlint:unchecked" << "-Xlint:deprecation" << "-Xlint:-options" << "-parameters"
        options.compilerArgs << '-XDenableSunApiLintControl'
        if (warnings_as_errors) {
            // We cannot fail the build on compiler warnings because we have java warnings that you cannot disable:
            // Signal is internal proprietary API and may be removed in a future release
            // otherwise we should have the following line here:
            // options.compilerArgs << "-Werror"
        }
        options.encoding = 'UTF-8'
    }

    tasks.withType(org.jetbrains.kotlin.gradle.tasks.KotlinCompile).configureEach {
        kotlinOptions {
            languageVersion = "1.2"
            apiVersion = "1.2"
            jvmTarget = VERSION_1_8
            javaParameters = true   // Useful for reflection.
            freeCompilerArgs = ['-Xjvm-default=compatibility']
            allWarningsAsErrors = warnings_as_errors
        }
    }

    tasks.register('compileAll') { task ->
        task.dependsOn tasks.withType(AbstractCompile)
    }

    tasks.withType(Jar).configureEach { task ->
        // Includes War and Ear
        manifest {
            attributes('Corda-Release-Version': corda_release_version)
            attributes('Corda-Platform-Version': corda_platform_version)
            attributes('Corda-Revision': corda_revision)
            attributes('Corda-Vendor': 'Corda Open Source')
            attributes('Automatic-Module-Name': "net.corda.${task.project.name.replaceAll('-', '.')}")
            attributes('Corda-Docs-Link': corda_docs_link)
        }
    }
    
    tasks.withType(Test).configureEach {
        forkEvery = 20
        ignoreFailures = project.hasProperty('tests.ignoreFailures') ? project.property('tests.ignoreFailures').toBoolean() : false
        failFast = project.hasProperty('tests.failFast') ? project.property('tests.failFast').toBoolean() : false

        // Prevent the project from creating temporary files outside of the build directory.
        systemProperty 'java.io.tmpdir', buildDir.absolutePath

        maxHeapSize = "1g"

        if (project.path.startsWith(':experimental') && System.getProperty("experimental.test.enable") == null) {
            enabled = false
        }

        // Required to use Gradle build cache (until Gradle 5.0 is released with default value of "append" set to false)
        // See https://github.com/gradle/gradle/issues/5269 and https://github.com/gradle/gradle/pull/6419
        extensions.configure(TypeOf.typeOf(JacocoTaskExtension)) { ex ->
            ex.append = false
        }

        maxParallelForks = (System.env.CORDA_TESTING_FORKS == null) ? 1 : "$System.env.CORDA_TESTING_FORKS".toInteger()

        systemProperty 'java.security.egd', 'file:/dev/./urandom'
    }

    tasks.withType(Test).configureEach {
        if (name.contains("integrationTest")) {
            maxParallelForks = (System.env.CORDA_INT_TESTING_FORKS == null) ? 1 : "$System.env.CORDA_INT_TESTING_FORKS".toInteger()
        }
    }

    if (jdkClassifier) {
        jar {
            // JDK11 built and published artifacts to include classifier
            archiveClassifier = jdkClassifier
        }
    }

    group 'net.corda'
    version "$corda_release_version"

    repositories {
        mavenLocal()
        // Use system environment to activate caching with Artifactory,
        // because it is actually easier to pass that during parallel build.
        // NOTE: it has to be a name of a virtual repository with all
        // required remote or local repositories!
        if (System.getenv("CORDA_USE_CACHE")) {
            maven {
                name "R3 Maven remote repositories"
                url "${artifactory_contextUrl}/${System.getenv("CORDA_USE_CACHE")}"
                authentication {
                    basic(BasicAuthentication)
                }
                credentials {
                    username = System.getenv('CORDA_ARTIFACTORY_USERNAME')
                    password = System.getenv('CORDA_ARTIFACTORY_PASSWORD')
                }
            }
        } else {
            maven {
                url "${artifactory_contextUrl}/corda-dependencies"
                content {
                    includeGroupByRegex 'net\\.corda(\\..*)?'
                    includeGroupByRegex 'com\\.r3(\\..*)?'
                    includeGroup 'co.paralleluniverse'
                    includeGroup 'org.crashub'
                    includeGroup 'com.github.bft-smart'
<<<<<<< HEAD
                    includeGroup 'org.apache.activemq'
=======
                    includeGroup 'com.github.detro'
>>>>>>> 78aed771
                }
            }
            maven {
                url "${artifactory_contextUrl}/corda-dev"
                content {
                    includeGroupByRegex 'net\\.corda(\\..*)?'
                    includeGroupByRegex 'com\\.r3(\\..*)?'
                }
            }
            maven {
                url 'https://repo.gradle.org/gradle/libs-releases'
                content {
                    includeGroup 'org.gradle'
                    includeGroup 'com.github.detro'
                }
            }
            mavenCentral()
            jcenter()
        }
    }

    configurations {
        all {
            resolutionStrategy {
                // Force dependencies to use the same version of Kotlin as Corda.
                force "org.jetbrains.kotlin:kotlin-stdlib-jdk7:$kotlin_version"
                force "org.jetbrains.kotlin:kotlin-stdlib-jdk8:$kotlin_version"
                force "org.jetbrains.kotlin:kotlin-reflect:$kotlin_version"

                // Force dependencies to use the same version of Guava as Corda.
                force "com.google.guava:guava:$guava_version"

                // Demand that everything uses our given version of Netty.
                eachDependency { details ->
                    if (details.requested.group == 'io.netty' && details.requested.name.startsWith('netty-')) {
                        if (details.requested.name.startsWith('netty-tcnative')){
                            details.useVersion tcnative_version
                        } else {
                            details.useVersion netty_version
                        }
                    }
                }
            }
        }
        compile {
            // We want to use SLF4J's version of these bindings: jcl-over-slf4j
            // Remove any transitive dependency on Apache's version.
            exclude group: 'commons-logging', module: 'commons-logging'
            // Remove any transitive dependency on Logback (e.g. Liquibase 3.6 introduces this dependency)
            exclude group: 'ch.qos.logback'

            // Netty-All is an uber-jar which contains every Netty module.
            // Exclude it to force us to use the individual Netty modules instead.
            exclude group: 'io.netty', module: 'netty-all'
        }
        runtime {
            // We never want isolated.jar on classPath, since we want to test jar being dynamically loaded as an attachment
            exclude module: 'isolated'
        }
    }
}
sonarqube {
    properties {
        property "sonar.projectName", "Corda"
        property "sonar.projectKey", "corda"
        property 'sonar.tests', '**/src/test/**,**/src/smoke-test/**,**/src/integration-test/**,**/src/integration-test-slow/**'
        property 'sonar.coverage.jacoco.xmlReportPaths', "${rootDir.path}/build/reports/jacoco/jacocoRootReport/jacocoRootReport.xml"
        property 'detekt.sonar.kotlin.baseline.path', "${rootDir.path}/detekt-baseline.xml"
        property 'detekt.sonar.kotlin.config.path', "${rootDir.path}/detekt-config.yml"
    }
}

// Check that we are running on a Java 8 JDK. The source/targetCompatibility values above aren't sufficient to
// guarantee this because those are properties checked by the Java plugin, but we're using Kotlin.
//
// We recommend a specific minor version (unfortunately, not checkable directly) because JavaFX adds APIs in
// minor releases, so we can't work with just any Java 8, it has to be a recent one.
if (!JavaVersion.current().java8Compatible)
    throw new GradleException("Corda requires Java 8, please upgrade to at least 1.8.0_$java8_minUpdateVersion")

configurations {
    detekt
}

// Required for building out the fat JAR.
dependencies {
    compile project(':node')
    compile "com.google.guava:guava:$guava_version"

    // Set to corda compile to ensure it exists now deploy nodes no longer relies on build
    compile project(path: ":node:capsule", configuration: 'runtimeArtifacts')
    compile project(path: ":testing:testserver:testcapsule:", configuration: 'runtimeArtifacts')

    // For the buildCordappDependenciesJar task
    runtime project(':client:jfx')
    runtime project(':client:mock')
    runtime project(':client:rpc')
    runtime project(':core')
    runtime project(':confidential-identities')
    runtime project(':finance:workflows')
    runtime project(':finance:contracts')
    runtime project(':testing:testserver')
    testCompile project(':test-utils')
    detekt 'io.gitlab.arturbosch.detekt:detekt-cli:1.0.1'
}

jar {
    // Prevent the root project from building an unwanted dummy CorDapp.
    enabled = false
}

task jacocoRootReport(type: org.gradle.testing.jacoco.tasks.JacocoReport) {
    dependsOn = subprojects.test
    additionalSourceDirs = files(subprojects.sourceSets.main.allSource.srcDirs)
    sourceDirectories = files(subprojects.sourceSets.main.allSource.srcDirs)
    classDirectories = files(subprojects.sourceSets.main.output)
    executionData = files(subprojects.jacocoTestReport.executionData)
    reports {
        html.enabled = true
        xml.enabled = true
        csv.enabled = false
    }
    onlyIf = {
        true
    }
    doFirst {
        executionData = files(executionData.findAll {
            it.exists()
        })
    }
    afterEvaluate {
        classDirectories = files(classDirectories.files.collect {
            fileTree(dir: it,
                    // these exclusions are necessary because jacoco gets confused by same class names
                    // which occur due to deterministic versions of non deterministic classes
                    exclude: ['**/net/corda/core/crypto/DigestSupplier**',
                    '**/net/corda/core/crypto/DelegatingSecureRandomService',
                    '**/net/corda/core/internal/ThreadLocalToggleField**',
                    '**/net/corda/core/internal/InheritableThreadLocalToggleField**',
                    '**/net/corda/core/internal/ToggleField**',
                    'net/corda/core/internal/rules/StateContractValidationEnforcementRule**',
                    'net/corda/core/internal/SimpleToggleField**',
                    'net/corda/core/serialization/SerializationFactory**',
                    'net/corda/serialization/internal/amqp/AMQPStreams**',
                    'net/corda/serialization/internal/amqp/AMQPSerializerFactories**',
                    'net/corda/serialization/internal/amqp/AMQPSerializationThreadContext**',
                    'net/corda/serialization/internal/ByteBufferStreams**',
                    'net/corda/serialization/internal/model/DefaultCacheProvider**',
                    'net/corda/serialization/internal/DefaultWhitelist**'
                    ])
        })
    }
}

tasks.register('detekt', JavaExec) {
    def input = "$projectDir"
    def config = "$projectDir/detekt-config.yml"
    def baseline = "$projectDir/detekt-baseline.xml"
    def detektPluginsJar = project(':detekt-plugins').tasks.jar
    def plugins = detektPluginsJar.outputs.files.singleFile
    def params = ['-i', input, '-c', config, '-b', baseline, '--plugins', plugins]
    inputs.files(detektPluginsJar, config, baseline)
    main = "io.gitlab.arturbosch.detekt.cli.Main"
    classpath = configurations.detekt
    args(params)
}

tasks.register('detektBaseline', JavaExec) {
    main = "io.gitlab.arturbosch.detekt.cli.Main"
    classpath = configurations.detekt
    def input = "$projectDir"
    def config = "$projectDir/detekt-config.yml, $projectDir/detekt-baseline-config.yml"
    def baseline = "$projectDir/detekt-baseline.xml"
    def params = ['-i', input, '-c', config, '-b', baseline, '--create-baseline']
    args(params)
}

tasks.withType(Test).configureEach {
    reports.html.destination = file("${reporting.baseDir}/${name}")
}

task testReport(type: TestReport) {
    destinationDir = file("$buildDir/reports/allTests")
    // Include the results from the `test` task in all subprojects
    reportOn subprojects*.test
}

bintrayConfig {
    user = System.getenv('CORDA_BINTRAY_USER')
    key = System.getenv('CORDA_BINTRAY_KEY')
    repo = 'corda'
    org = 'r3'
    licenses = ['Apache-2.0']
    vcsUrl = 'https://github.com/corda/corda'
    projectUrl = 'https://github.com/corda/corda'
    gpgSign = true
    gpgPassphrase = System.getenv('CORDA_BINTRAY_GPG_PASSPHRASE')
    publications = [
            'corda-jfx',
            'corda-mock',
            'corda-rpc',
            'corda-core',
            'corda-core-deterministic',
            'corda-deterministic-verifier',
            'corda-deserializers-djvm',
            'corda',
            'corda-finance-workflows',
            'corda-finance-contracts',
            'corda-node',
            'corda-node-api',
            'corda-node-djvm',
            'corda-test-common',
            'corda-core-test-utils',
            'corda-test-utils',
            'corda-test-db',
            'corda-jackson',
            'corda-testserver-impl',
            'corda-testserver',
            'corda-node-driver',
            'corda-confidential-identities',
            'corda-shell',
            'corda-tools-shell-cli',
            'corda-serialization',
            'corda-serialization-deterministic',
            'corda-serialization-djvm',
            'corda-tools-blob-inspector',
            'corda-tools-explorer',
            'corda-tools-network-bootstrapper',
            'corda-tools-cliutils',
            'corda-common-configuration-parsing',
            'corda-common-validation',
            'corda-common-logging',
            'corda-tools-network-builder',
            'corda-tools-checkpoint-agent'
    ]
    license {
        name = 'Apache-2.0'
        url = 'https://www.apache.org/licenses/LICENSE-2.0'
        distribution = 'repo'
    }
    developer {
        id = 'R3'
        name = 'R3'
        email = 'dev@corda.net'
    }
}

// Build a ZIP of all JARs required to compile the Cordapp template
// Note: corda.jar is used at runtime so no runtime ZIP is necessary.
// Resulting ZIP can be found in "build/distributions"
task buildCordappDependenciesZip(type: Zip) {
    baseName 'corda-deps'
    from configurations.runtime
    from configurations.compile
    from configurations.testCompile
    from buildscript.configurations.classpath
    from 'node/capsule/NOTICE' // CDDL notice
    duplicatesStrategy = DuplicatesStrategy.EXCLUDE
}

artifactory {
    publish {
        contextUrl = artifactory_contextUrl
        repository {
            repoKey = 'corda-dev'
            username = System.getenv('CORDA_ARTIFACTORY_USERNAME')
            password = System.getenv('CORDA_ARTIFACTORY_PASSWORD')
        }

        defaults {
            // Root project applies the plugin (for this block) but does not need to be published
            if (project != rootProject) {
                publications(project.extensions.publish.name())
            }
        }
    }
}

tasks.register('generateApi', net.corda.plugins.apiscanner.GenerateApi) {
    baseName = "api-corda"
}

// This exists to reduce CI build time when the envvar is set (can save up to 40 minutes)
if (file('corda-docs-only-build').exists() || (System.getenv('CORDA_DOCS_ONLY_BUILD') != null)) {
    if (file('corda-docs-only-build').exists()) {
        logger.info("Tests are disabled due to presence of file 'corda-docs-only-build' in the project root")
    } else {
        logger.info("Tests are disabled due to the presence of envvar CORDA_DOCS_ONLY_BUILD")
    }

    allprojects {
        test {
            exclude '*/**'
        }

        it.afterEvaluate {
            if (it.tasks.findByName("integrationTest") != null) {
                integrationTest {
                    exclude '*/**'
                }
            }
        }

        it.afterEvaluate {
            if (it.tasks.findByName("smokeTest") != null) {
                smokeTest {
                    exclude '*/**'
                }
            }
        }
    }
}

wrapper {
    gradleVersion = '5.6.4'
    distributionType = Wrapper.DistributionType.ALL
}

buildScan {
    termsOfServiceUrl = 'https://gradle.com/terms-of-service'
    termsOfServiceAgree = 'yes'
}

distributedTesting {
    profilesURL = 'https://raw.githubusercontent.com/corda/infrastructure-profiles/master'

    parallelTestGroups {
        allParallelIntegrationTest {
            testGroups 'integrationTest'
            profile 'generalPurpose.yml'
            podLogLevel PodLogLevel.INFO
            distribution DistributeTestsBy.METHOD
        }
        allParallelUnitTest {
            podLogLevel PodLogLevel.INFO
            testGroups 'test'
            profile 'generalPurpose.yml'
            distribution DistributeTestsBy.CLASS
        }
        allParallelUnitAndIntegrationTest {
            testGroups 'test', 'integrationTest'
            profile 'generalPurpose.yml'
            distribution DistributeTestsBy.METHOD
        }
        allParallelSmokeTest {
            testGroups 'smokeTest'
            profile 'regression.yml'
            distribution DistributeTestsBy.METHOD
        }
        allParallelSlowIntegrationTest {
            testGroups 'slowIntegrationTest'
            profile 'regression.yml'
            distribution DistributeTestsBy.METHOD
        }
    }

    ignoredTests = [
        ':core-deterministic:testing:data:test'
    ]
}<|MERGE_RESOLUTION|>--- conflicted
+++ resolved
@@ -404,11 +404,8 @@
                     includeGroup 'co.paralleluniverse'
                     includeGroup 'org.crashub'
                     includeGroup 'com.github.bft-smart'
-<<<<<<< HEAD
+                    includeGroup 'com.github.detro'
                     includeGroup 'org.apache.activemq'
-=======
-                    includeGroup 'com.github.detro'
->>>>>>> 78aed771
                 }
             }
             maven {
