import com.r3.testing.DistributeTestsBy
import com.r3.testing.PodLogLevel

import static org.gradle.api.JavaVersion.VERSION_11
import static org.gradle.api.JavaVersion.VERSION_1_8

buildscript {
    // For sharing constants between builds
    Properties constants = new Properties()
    file("$projectDir/constants.properties").withInputStream { constants.load(it) }

    // Our version: bump this on release.
    ext.baseVersion = constants.getProperty("cordaVersion")
    ext.versionSuffix = constants.getProperty("versionSuffix")

    ext.corda_build_edition = System.getenv("CORDA_BUILD_EDITION")?.trim() ?: "Corda Open Source"
    ext.corda_platform_version = constants.getProperty("platformVersion")
    ext.gradle_plugins_version = constants.getProperty("gradlePluginsVersion")

    // Dependency versions. Can run 'gradle dependencyUpdates' to find new versions of things.
    //
    // TODO: Sort this alphabetically.
    ext.kotlin_version = constants.getProperty("kotlinVersion")
    ext.warnings_as_errors = project.hasProperty("compilation.warningsAsErrors") ? project.property("compilation.warningsAsErrors").toBoolean() : false

    ext.quasar_group = 'co.paralleluniverse'
    // Set version of Quasar according to version of Java used:
    if (JavaVersion.current().isJava8()) {
        ext.quasar_version = constants.getProperty("quasarVersion")
        ext.quasar_classifier = constants.getProperty("quasarClassifier")
        ext.jdkClassifier = constants.getProperty("jdkClassifier")
    } else {
        ext.quasar_version = constants.getProperty("quasarVersion11")
        ext.quasar_classifier = constants.getProperty("quasarClassifier11")
        ext.jdkClassifier = constants.getProperty("jdkClassifier11")
    }
    ext.cordaScanApiClassifier = jdkClassifier
    ext.quasar_exclusions = [
            'co.paralleluniverse**',
            'groovy**',
            'com.esotericsoftware.**',
            'jdk**',
            'junit**',
            'kotlin**',
            'net.rubygrapefruit.**',
            'org.gradle.**',
            'org.apache.**',
            'org.jacoco.**',
            'org.junit**',
            'org.slf4j**',
            'worker.org.gradle.**',
            'com.nhaarman.mockito_kotlin**',
            'org.assertj**',
            'org.hamcrest**',
            'org.mockito**',
            'org.opentest4j**'
    ]

    // gradle-capsule-plugin:1.0.2 contains capsule:1.0.1 by default.
    // We must configure it manually to use the latest capsule version.
    ext.capsule_version = '1.0.3'

    ext.asm_version = '7.1'
<<<<<<< HEAD
    ext.artemis_version = '2.6.2'
    // TODO Upgrade to Jackson Kotlin 2.10+ only when corda is using kotlin 1.3.10
=======
    ext.artemis_version = '2.19.1'
    // TODO Upgrade Jackson only when corda is using kotlin 1.3.10
>>>>>>> 4e265001
    ext.jackson_version = '2.17.2'
    ext.jackson_kotlin_version = '2.9.7'
    ext.jetty_version = '9.4.53.v20231009'
    ext.jersey_version = '2.25'
    ext.servlet_version = '4.0.1'
    ext.assertj_version = '3.12.2'
    ext.slf4j_version = '1.7.30'
    ext.log4j_version = '2.17.1'
    ext.bouncycastle_version = constants.getProperty("bouncycastleVersion")
    ext.guava_version = constants.getProperty("guavaVersion")
    ext.caffeine_version = constants.getProperty("caffeineVersion")
    ext.disruptor_version = constants.getProperty("disruptorVersion")
    ext.metrics_version = constants.getProperty("metricsVersion")
    ext.metrics_new_relic_version = constants.getProperty("metricsNewRelicVersion")
    ext.djvm_version = constants.getProperty("djvmVersion")
    ext.deterministic_rt_version = constants.getProperty('deterministicRtVersion')
    ext.okhttp_version = '3.14.2'
    ext.netty_version = '4.1.77.Final'
    ext.tcnative_version = constants.getProperty("tcnativeVersion")
    ext.typesafe_config_version = constants.getProperty("typesafeConfigVersion")
    ext.fileupload_version = '1.4'
    ext.kryo_version = '4.0.2'
    ext.kryo_serializer_version = '0.43'
    // Legacy JUnit 4 version
    ext.junit_version = '4.12'
    // Need this version to access classpath scanning error handling fix -
    // see https://github.com/junit-team/junit5/commit/389de48c2a18c5a93a7203ef424aa47a8a835a74
    // Upgrade to 5.5.x when GA release is available.
    ext.junit_vintage_version = '5.5.0-RC1'
    ext.junit_jupiter_version = '5.5.0-RC1'
    ext.junit_platform_version = '1.5.0-RC1'
    ext.mockito_version = '2.28.2'
    ext.mockito_kotlin_version = '1.6.0'
    ext.hamkrest_version = '1.7.0.0'
    ext.jopt_simple_version = '5.0.2'
    ext.jansi_version = '1.18'
    ext.hibernate_version = '5.4.32.Final'
    ext.h2_version = '1.4.199' // Update docs if renamed or removed.
    ext.rxjava_version = '1.3.8'
    ext.dokka_version = '0.10.1'
    ext.eddsa_version = '0.3.0'
    ext.dependency_checker_version = '5.2.0'
    ext.commons_collections_version = '4.3'
    ext.beanutils_version = '1.9.4'
    ext.jsr305_version = constants.getProperty("jsr305Version")
    ext.shiro_version = '1.10.0'
    ext.artifactory_plugin_version = constants.getProperty('artifactoryPluginVersion')
    ext.hikari_version = '3.3.1'
    ext.liquibase_version = '3.6.3'
    ext.artifactory_contextUrl = 'https://software.r3.com/artifactory'
    ext.publicArtifactURL = 'https://download.corda.net/maven'
    ext.snake_yaml_version = constants.getProperty('snakeYamlVersion')
    ext.docker_compose_rule_version = '1.5.0'
    ext.selenium_version = '3.141.59'
    ext.ghostdriver_version = '2.1.0'
    ext.proguard_version = constants.getProperty('proguardVersion')
    ext.jsch_version = '0.1.55'
    ext.protonj_version = '0.33.0' // Overide Artemis version
    ext.snappy_version = '0.5'
    ext.class_graph_version = constants.getProperty('classgraphVersion')
    ext.jcabi_manifests_version = '1.1'
    ext.picocli_version = '3.9.6'
    ext.commons_lang_version = '3.9'
    ext.commons_io_version = '2.6'
    ext.controlsfx_version = '8.40.15'
    ext.detekt_version = constants.getProperty('detektVersion')
    ext.docker_java_version = constants.getProperty("dockerJavaVersion")
    ext.commons_configuration2_version = "2.10.1"
    ext.commons_text_version = "1.10.0"
    if (JavaVersion.current().isJava8()) {
        ext.fontawesomefx_commons_version = '8.15'
        ext.fontawesomefx_fontawesome_version = '4.7.0-5'
    } else {
        // has been compiled by a more recent version of the Java Runtime (class file version 55.0)
        ext.fontawesomefx_commons_version = '11.0'
        ext.fontawesomefx_fontawesome_version = '4.7.0-11'
    }

    // Name of the IntelliJ SDK created for the deterministic Java rt.jar.
    // ext.deterministic_idea_sdk = '1.8 (Deterministic)'

    // Update 121 is required for ObjectInputFilter.
    // Updates [131, 161] also have zip compression bugs on MacOS (High Sierra).
    // when the java version in NodeStartup.hasMinimumJavaVersion() changes, so must this check
    ext.java8_minUpdateVersion = constants.getProperty('java8MinUpdateVersion')
    ext.corda_revision = {
        try {
            "git rev-parse HEAD".execute().text.trim()
        } catch (Exception ignored) {
            logger.warn("git is unavailable in build environment")
            "unknown"
        }
    }()
    ext.corda_docs_link = "https://docs.corda.net/docs/corda-os/$baseVersion"
    repositories {
        mavenLocal()
        // Use system environment to activate caching with Artifactory,
        // because it is actually easier to pass that during parallel build.
        // NOTE: it has to be a name of a virtual repository with all
        // required remote or local repositories!
        if (System.getenv("CORDA_USE_CACHE")) {
            maven {
                name "R3 Maven remote repositories"
                url "${artifactory_contextUrl}/${System.getenv("CORDA_USE_CACHE")}"
                authentication {
                    basic(BasicAuthentication)
                }
                credentials {
                    username = System.getenv('CORDA_ARTIFACTORY_USERNAME')
                    password = System.getenv('CORDA_ARTIFACTORY_PASSWORD')
                }
            }
        } else {
            maven {
                url "${publicArtifactURL}/corda-dependencies-dev"
                content {
                    includeGroupByRegex 'net\\.corda(\\..*)?'
                    includeGroupByRegex 'com\\.r3(\\..*)?'
                }
            }
            maven {
                url "${publicArtifactURL}/corda-releases"
                content {
                    includeGroupByRegex 'net\\.corda(\\..*)?'
                    includeGroupByRegex 'com\\.r3(\\..*)?'
                }
            }
            gradlePluginPortal()
            mavenCentral()
            maven {
                url "${publicArtifactURL}/jcenter-backup"
            }
        }
    }
    dependencies {
        classpath "org.jetbrains.kotlin:kotlin-gradle-plugin:$kotlin_version"
        classpath "org.jetbrains.kotlin:kotlin-allopen:$kotlin_version"
        classpath "net.corda.plugins:publish-utils:$gradle_plugins_version"
        classpath "net.corda.plugins:quasar-utils:$gradle_plugins_version"
        classpath "net.corda.plugins:cordformation:$gradle_plugins_version"
        classpath "net.corda.plugins:cordapp:$gradle_plugins_version"
        classpath "net.corda.plugins:api-scanner:$gradle_plugins_version"
        classpath "net.corda.plugins:jar-filter:$gradle_plugins_version"
        classpath "net.sf.proguard:proguard-gradle:$proguard_version"
        classpath 'com.github.ben-manes:gradle-versions-plugin:0.15.0'
        classpath "org.jetbrains.kotlin:kotlin-noarg:$kotlin_version"
        classpath "org.jetbrains.dokka:dokka-gradle-plugin:${dokka_version}"
        classpath "net.i2p.crypto:eddsa:$eddsa_version" // Needed for ServiceIdentityGenerator in the build environment.
        classpath "org.owasp:dependency-check-gradle:${dependency_checker_version}"
        classpath "org.jfrog.buildinfo:build-info-extractor-gradle:$artifactory_plugin_version"
        // Capsule gradle plugin forked and maintained locally to support Gradle 5.x
        // See https://github.com/corda/gradle-capsule-plugin
        classpath "us.kirchmeier:gradle-capsule-plugin:1.0.4_r3"
        classpath group: "com.r3.testing", name: "gradle-distributed-testing-plugin", version: '1.3.0'
        classpath "org.sonarsource.scanner.gradle:sonarqube-gradle-plugin:2.8"
        classpath "com.gradle:gradle-enterprise-gradle-plugin:$gradleEnterprisePlugin"
        classpath "com.gradle:common-custom-user-data-gradle-plugin:$customUserDataGradlePlugin"
    }

    configurations.all {
        resolutionStrategy.cacheChangingModulesFor 0, 'seconds'
    }
}

plugins {
    // Add the shadow plugin to the plugins classpath for the entire project.
    id 'com.github.johnrengelman.shadow' version '2.0.4' apply false
    id "org.ajoberstar.grgit" version "4.0.0"
}

apply plugin: 'project-report'
apply plugin: 'com.github.ben-manes.versions'
apply plugin: 'net.corda.plugins.publish-utils'
apply plugin: 'com.jfrog.artifactory'
apply plugin: 'com.r3.testing.distributed-testing'
apply plugin: "com.gradle.build-scan"
apply plugin: "com.gradle.common-custom-user-data-gradle-plugin"

buildScan {
    server = gradleEnterpriseUrl
    allowUntrustedServer = false
    def apiKey = project.findProperty('CORDA_GRADLE_SCAN_KEY') ?: System.getenv('CORDA_GRADLE_SCAN_KEY')
    if (apiKey?.trim()) {
        publishAlways()
        capture {
            taskInputFiles = true
        }
        uploadInBackground = false
        accessKey = apiKey
    }
}

// If the command line project option -PversionFromGit is added to the gradle invocation, we'll resolve 
// the latest git commit hash and timestamp and create a version postfix from that
if (project.hasProperty("versionFromGit")){
    ext.versionSuffix = "${grgit.head().dateTime.format("yyyyMMdd_HHmmss")}-${grgit.head().abbreviatedId}"
}

// Need the `toString()` call on these, because they need to be converted from GStringImpl to Java Strings.
if (ext.versionSuffix != ""){
    ext.corda_release_version = "${ext.baseVersion}-${ext.versionSuffix}".toString()
} else {
    ext.corda_release_version = "${ext.baseVersion}".toString()
}

// We need the following three lines even though they're inside an allprojects {} block below because otherwise
// IntelliJ gets confused when importing the project and ends up erasing and recreating the .idea directory, along
// with the run configurations. It also doesn't realise that the project is a Java 8 project and misconfigures
// the resulting import. This fixes it.
apply plugin: 'java'

logger.lifecycle("Java version: {}", JavaVersion.current())
sourceCompatibility = VERSION_1_8
targetCompatibility = JavaVersion.current().isJava8() ? VERSION_1_8 : VERSION_11
logger.lifecycle("Java source compatibility: {}", sourceCompatibility)
logger.lifecycle("Java target compatibility: {}", targetCompatibility)
logger.lifecycle("Quasar version: {}", quasar_version)
logger.lifecycle("Quasar classifier: {}", quasar_classifier.toString())
logger.lifecycle("Building Corda version: {}", corda_release_version)

allprojects {
    apply plugin: 'kotlin'
    apply plugin: 'jacoco'
    apply plugin: 'org.owasp.dependencycheck'
    apply plugin: 'kotlin-allopen'
    apply plugin: 'org.sonarqube'

    allOpen {
        annotations(
                "javax.persistence.Entity",
                "javax.persistence.Embeddable",
                "javax.persistence.MappedSuperclass"
        )
    }

    // we do this to allow for Gradle task caching.
    // below block tells Gradle to ignore specifically the dymaically generated files in the manifest when checking if a file is up to date
    // this has no impact on publishing or production of jar, This only reates to Grades mechamish for verifying the Cache key
    normalization {
        runtimeClasspath {
            ignore("**/*.EC")  //signing related
            ignore("**/*.SF")  //signing related
            ignore("**/*.MF")
            ignore("**/*.kotlin_module")
            ignore("**/Cordapp-Dependencies")
        }
    }

    dependencyCheck {
        suppressionFile = '.ci/dependency-checker/suppressedLibraries.xml'
        cveValidForHours = 1
        format = 'ALL'
        failOnError = project.property('owasp.failOnError')
        // by default CVSS is '11' which passes everything. Set between 0-10 to catch vulnerable deps
        failBuildOnCVSS = project.property('owasp.failBuildOnCVSS').toFloat()

        analyzers {
            assemblyEnabled = false
            nuspecEnabled = false
            nugetconfEnabled = false
        }
    }
    sourceCompatibility = VERSION_1_8
    targetCompatibility = JavaVersion.current().isJava8() ? VERSION_1_8 : VERSION_11

    jacoco {
        // JDK11 official support (https://github.com/jacoco/jacoco/releases/tag/v0.8.3)
        toolVersion = "0.8.3"
    }

    tasks.withType(JavaCompile).configureEach {
        options.compilerArgs << "-Xlint:unchecked" << "-Xlint:deprecation" << "-Xlint:-options" << "-parameters"
        options.compilerArgs << '-XDenableSunApiLintControl'
        if (warnings_as_errors) {
            // We cannot fail the build on compiler warnings because we have java warnings that you cannot disable:
            // Signal is internal proprietary API and may be removed in a future release
            // otherwise we should have the following line here:
            // options.compilerArgs << "-Werror"
        }
        options.encoding = 'UTF-8'
    }

    tasks.withType(org.jetbrains.kotlin.gradle.tasks.KotlinCompile).configureEach {
        kotlinOptions {
            languageVersion = "1.2"
            apiVersion = "1.2"
            jvmTarget = VERSION_1_8
            javaParameters = true   // Useful for reflection.
            freeCompilerArgs = ['-Xjvm-default=compatibility']
            allWarningsAsErrors = warnings_as_errors
        }
    }

    tasks.register('compileAll') { task ->
        task.dependsOn tasks.withType(AbstractCompile)
    }

    tasks.withType(Jar).configureEach { task ->
        // Includes War and Ear
        manifest {
            attributes('Corda-Release-Version': corda_release_version)
            attributes('Corda-Platform-Version': corda_platform_version)
            attributes('Corda-Revision': corda_revision)
            attributes('Corda-Vendor': corda_build_edition)
            attributes('Automatic-Module-Name': "net.corda.${task.project.name.replaceAll('-', '.')}")
            attributes('Corda-Docs-Link': corda_docs_link)
        }
    }
    
    tasks.withType(Test).configureEach {
        forkEvery = 20
        ignoreFailures = project.hasProperty('tests.ignoreFailures') ? project.property('tests.ignoreFailures').toBoolean() : false
        failFast = project.hasProperty('tests.failFast') ? project.property('tests.failFast').toBoolean() : false

        // Prevent the project from creating temporary files outside of the build directory.
        systemProperty 'java.io.tmpdir', buildDir.absolutePath

        maxHeapSize = "1g"

        if (project.path.startsWith(':experimental') && System.getProperty("experimental.test.enable") == null) {
            enabled = false
        }

        // Required to use Gradle build cache (until Gradle 5.0 is released with default value of "append" set to false)
        // See https://github.com/gradle/gradle/issues/5269 and https://github.com/gradle/gradle/pull/6419
        extensions.configure(TypeOf.typeOf(JacocoTaskExtension)) { ex ->
            ex.append = false
        }

        maxParallelForks = (System.env.CORDA_TESTING_FORKS == null) ? 1 : "$System.env.CORDA_TESTING_FORKS".toInteger()

        systemProperty 'java.security.egd', 'file:/dev/./urandom'
    }

    tasks.withType(Test).configureEach {
        if (name.contains("integrationTest")) {
            maxParallelForks = (System.env.CORDA_INT_TESTING_FORKS == null) ? 1 : "$System.env.CORDA_INT_TESTING_FORKS".toInteger()
        }
    }

    if (jdkClassifier) {
        jar {
            // JDK11 built and published artifacts to include classifier
            archiveClassifier = jdkClassifier
        }
    }

    group 'net.corda'
    version "$corda_release_version"

    repositories {
        mavenLocal()
        // Prevents cache giving use the wrong artemis
        mavenCentral {
            content {
                includeGroup 'org.apache.activemq'
            }
        }
        // Use system environment to activate caching with Artifactory,
        // because it is actually easier to pass that during parallel build.
        // NOTE: it has to be a name of a virtual repository with all
        // required remote or local repositories!
        if (System.getenv("CORDA_USE_CACHE")) {
            maven {
                name "R3 Maven remote repositories"
                url "${artifactory_contextUrl}/${System.getenv("CORDA_USE_CACHE")}"
                authentication {
                    basic(BasicAuthentication)
                }
                credentials {
                    username = System.getenv('CORDA_ARTIFACTORY_USERNAME')
                    password = System.getenv('CORDA_ARTIFACTORY_PASSWORD')
                }
            }
        } else {
            maven {
                url "${publicArtifactURL}/corda-dependencies"
                content {
                    includeGroupByRegex 'net\\.corda(\\..*)?'
                    includeGroupByRegex 'com\\.r3(\\..*)?'
                    includeGroup 'co.paralleluniverse'
                    includeGroup 'org.crashub'
                    includeGroup 'com.github.bft-smart'
                    includeGroup 'com.github.detro'
                }
            }
            maven {
                url "${publicArtifactURL}/corda-dev"
                content {
                    includeGroupByRegex 'net\\.corda(\\..*)?'
                    includeGroupByRegex 'com\\.r3(\\..*)?'
                }
            }
            maven {
                url 'https://repo.gradle.org/gradle/libs-releases'
                content {
                    includeGroup 'org.gradle'
                    includeGroup 'com.github.detro'
                }
            }
            maven {
                url "${publicArtifactURL}/corda-releases"
                content {
                    includeModule('net.corda', 'corda-shell')
                }
            }
            mavenCentral()
            maven {
                url "${publicArtifactURL}/jcenter-backup"
            }
        }
    }

    configurations {
        all {
            resolutionStrategy {
                // Force dependencies to use the same version of Kotlin as Corda.
                force "org.jetbrains.kotlin:kotlin-stdlib-jdk7:$kotlin_version"
                force "org.jetbrains.kotlin:kotlin-stdlib-jdk8:$kotlin_version"
                force "org.jetbrains.kotlin:kotlin-reflect:$kotlin_version"

                // Force dependencies to use the same version of Guava as Corda.
                force "com.google.guava:guava:$guava_version"

                // Demand that everything uses our given versions of:
                // * Netty
                // * Apache commons-configuration2
                eachDependency { details ->
                    if (details.requested.group == 'io.netty' && details.requested.name.startsWith('netty-')) {
                        if (details.requested.name.startsWith('netty-tcnative')){
                            details.useVersion tcnative_version
                        } else {
                            details.useVersion netty_version
                        }
                    }

                    if (details.requested.group == 'org.apache.commons') {
                        if (details.requested.name == "commons-configuration2") {
                            details.useVersion commons_configuration2_version
                        } else if (details.requested.name == "commons-text") {
                            details.useVersion commons_text_version
                        }
                    }
                    if (details.requested.group == 'org.yaml' && details.requested.name == 'snakeyaml') {
                        details.useVersion snake_yaml_version
                    }
                }
            }
        }
        compile {
            // We want to use SLF4J's version of these bindings: jcl-over-slf4j
            // Remove any transitive dependency on Apache's version.
            exclude group: 'commons-logging', module: 'commons-logging'
            // Remove any transitive dependency on Logback (e.g. Liquibase 3.6 introduces this dependency)
            exclude group: 'ch.qos.logback'

            // Netty-All is an uber-jar which contains every Netty module.
            // Exclude it to force us to use the individual Netty modules instead.
            exclude group: 'io.netty', module: 'netty-all'
        }
        runtime {
            // We never want isolated.jar on classPath, since we want to test jar being dynamically loaded as an attachment
            exclude module: 'isolated'
        }
    }
}
sonarqube {
    properties {
        property "sonar.projectName", "Corda"
        property "sonar.projectKey", "corda"
        property 'sonar.tests', '**/src/test/**,**/src/smoke-test/**,**/src/integration-test/**,**/src/integration-test-slow/**'
        property 'sonar.coverage.jacoco.xmlReportPaths', "${rootDir.path}/build/reports/jacoco/jacocoRootReport/jacocoRootReport.xml"
        property 'detekt.sonar.kotlin.baseline.path', "${rootDir.path}/detekt-baseline.xml"
        property 'detekt.sonar.kotlin.config.path', "${rootDir.path}/detekt-config.yml"
    }
}

// Check that we are running on a Java 8 JDK. The source/targetCompatibility values above aren't sufficient to
// guarantee this because those are properties checked by the Java plugin, but we're using Kotlin.
//
// We recommend a specific minor version (unfortunately, not checkable directly) because JavaFX adds APIs in
// minor releases, so we can't work with just any Java 8, it has to be a recent one.
if (!JavaVersion.current().java8Compatible)
    throw new GradleException("Corda requires Java 8, please upgrade to at least 1.8.0_$java8_minUpdateVersion")

configurations {
    detekt
}

// Required for building out the fat JAR.
dependencies {
    compile project(':node')
    compile "com.google.guava:guava:$guava_version"

    // Set to corda compile to ensure it exists now deploy nodes no longer relies on build
    compile project(path: ":node:capsule", configuration: 'runtimeArtifacts')
    compile project(path: ":testing:testserver:testcapsule:", configuration: 'runtimeArtifacts')

    // For the buildCordappDependenciesJar task
    runtime project(':client:jfx')
    runtime project(':client:mock')
    runtime project(':client:rpc')
    runtime project(':core')
    runtime project(':confidential-identities')
    runtime project(':finance:workflows')
    runtime project(':finance:contracts')
    runtime project(':testing:testserver')
    testCompile project(':test-utils')
    detekt 'io.gitlab.arturbosch.detekt:detekt-cli:1.0.1'
}

jar {
    // Prevent the root project from building an unwanted dummy CorDapp.
    enabled = false
}

task jacocoRootReport(type: org.gradle.testing.jacoco.tasks.JacocoReport) {
    dependsOn = subprojects.test
    additionalSourceDirs = files(subprojects.sourceSets.main.allSource.srcDirs)
    sourceDirectories = files(subprojects.sourceSets.main.allSource.srcDirs)
    classDirectories = files(subprojects.sourceSets.main.output)
    executionData = files(subprojects.jacocoTestReport.executionData)
    reports {
        html.enabled = true
        xml.enabled = true
        csv.enabled = false
    }
    onlyIf = {
        true
    }
    doFirst {
        executionData = files(executionData.findAll {
            it.exists()
        })
    }
    afterEvaluate {
        classDirectories = files(classDirectories.files.collect {
            fileTree(dir: it,
                    // these exclusions are necessary because jacoco gets confused by same class names
                    // which occur due to deterministic versions of non deterministic classes
                    exclude: ['**/net/corda/core/crypto/DigestSupplier**',
                    '**/net/corda/core/crypto/DelegatingSecureRandomService',
                    '**/net/corda/core/internal/ThreadLocalToggleField**',
                    '**/net/corda/core/internal/InheritableThreadLocalToggleField**',
                    '**/net/corda/core/internal/ToggleField**',
                    'net/corda/core/internal/rules/StateContractValidationEnforcementRule**',
                    'net/corda/core/internal/SimpleToggleField**',
                    'net/corda/core/serialization/SerializationFactory**',
                    'net/corda/serialization/internal/amqp/AMQPStreams**',
                    'net/corda/serialization/internal/amqp/AMQPSerializerFactories**',
                    'net/corda/serialization/internal/amqp/AMQPSerializationThreadContext**',
                    'net/corda/serialization/internal/ByteBufferStreams**',
                    'net/corda/serialization/internal/model/DefaultCacheProvider**',
                    'net/corda/serialization/internal/DefaultWhitelist**'
                    ])
        })
    }
}

tasks.register('detekt', JavaExec) {
    def input = "$projectDir"
    def config = "$projectDir/detekt-config.yml"
    def baseline = "$projectDir/detekt-baseline.xml"
    def detektPluginsJar = project(':detekt-plugins').tasks.jar
    def plugins = detektPluginsJar.outputs.files.singleFile
    def params = ['-i', input, '-c', config, '-b', baseline, '--plugins', plugins]
    inputs.files(detektPluginsJar, config, baseline)
    main = "io.gitlab.arturbosch.detekt.cli.Main"
    classpath = configurations.detekt
    args(params)
}

tasks.register('detektBaseline', JavaExec) {
    main = "io.gitlab.arturbosch.detekt.cli.Main"
    classpath = configurations.detekt
    def input = "$projectDir"
    def config = "$projectDir/detekt-config.yml, $projectDir/detekt-baseline-config.yml"
    def baseline = "$projectDir/detekt-baseline.xml"
    def params = ['-i', input, '-c', config, '-b', baseline, '--create-baseline']
    args(params)
}

tasks.withType(Test).configureEach {
    reports.html.destination = file("${reporting.baseDir}/${name}")
}

task testReport(type: TestReport) {
    destinationDir = file("$buildDir/reports/allTests")
    // Include the results from the `test` task in all subprojects
    reportOn subprojects*.test
}

bintrayConfig {
    user = System.getenv('CORDA_BINTRAY_USER')
    key = System.getenv('CORDA_BINTRAY_KEY')
    repo = 'corda'
    org = 'r3'
    licenses = ['Apache-2.0']
    vcsUrl = 'https://github.com/corda/corda'
    projectUrl = 'https://github.com/corda/corda'
    gpgSign = true
    gpgPassphrase = System.getenv('CORDA_BINTRAY_GPG_PASSPHRASE')
    publications = [
            'corda-jfx',
            'corda-mock',
            'corda-rpc',
            'corda-core',
            'corda-core-deterministic',
            'corda-deterministic-verifier',
            'corda-deserializers-djvm',
            'corda',
            'corda-finance-workflows',
            'corda-finance-contracts',
            'corda-node',
            'corda-node-api',
            'corda-node-djvm',
            'corda-test-common',
            'corda-core-test-utils',
            'corda-test-utils',
            'corda-test-db',
            'corda-jackson',
            'corda-testserver-impl',
            'corda-testserver',
            'corda-node-driver',
            'corda-confidential-identities',
            'corda-shell',
            'corda-tools-shell-cli',
            'corda-serialization',
            'corda-serialization-deterministic',
            'corda-serialization-djvm',
            'corda-tools-blob-inspector',
            'corda-tools-explorer',
            'corda-tools-network-bootstrapper',
            'corda-tools-cliutils',
            'corda-common-configuration-parsing',
            'corda-common-validation',
            'corda-common-logging',
            'corda-tools-network-builder',
            'corda-tools-checkpoint-agent'
    ]
    license {
        name = 'Apache-2.0'
        url = 'https://www.apache.org/licenses/LICENSE-2.0'
        distribution = 'repo'
    }
    developer {
        id = 'R3'
        name = 'R3'
        email = 'dev@corda.net'
    }
}

// Build a ZIP of all JARs required to compile the Cordapp template
// Note: corda.jar is used at runtime so no runtime ZIP is necessary.
// Resulting ZIP can be found in "build/distributions"
task buildCordappDependenciesZip(type: Zip) {
    baseName 'corda-deps'
    from configurations.runtime
    from configurations.compile
    from configurations.testCompile
    from buildscript.configurations.classpath
    from 'node/capsule/NOTICE' // CDDL notice
    duplicatesStrategy = DuplicatesStrategy.EXCLUDE
}

artifactory {
    publish {
        contextUrl = artifactory_contextUrl
        repository {
            repoKey = 'corda-dev'
            username = System.getenv('CORDA_ARTIFACTORY_USERNAME')
            password = System.getenv('CORDA_ARTIFACTORY_PASSWORD')
        }

        defaults {
            // Root project applies the plugin (for this block) but does not need to be published
            if (project != rootProject) {
                publications(project.extensions.publish.name())
            }
        }
    }
}

tasks.register('generateApi', net.corda.plugins.apiscanner.GenerateApi) {
    baseName = "api-corda"
}

// This exists to reduce CI build time when the envvar is set (can save up to 40 minutes)
if (file('corda-docs-only-build').exists() || (System.getenv('CORDA_DOCS_ONLY_BUILD') != null)) {
    if (file('corda-docs-only-build').exists()) {
        logger.info("Tests are disabled due to presence of file 'corda-docs-only-build' in the project root")
    } else {
        logger.info("Tests are disabled due to the presence of envvar CORDA_DOCS_ONLY_BUILD")
    }

    allprojects {
        test {
            exclude '*/**'
        }

        it.afterEvaluate {
            if (it.tasks.findByName("integrationTest") != null) {
                integrationTest {
                    exclude '*/**'
                }
            }
        }

        it.afterEvaluate {
            if (it.tasks.findByName("smokeTest") != null) {
                smokeTest {
                    exclude '*/**'
                }
            }
        }
    }
}

wrapper {
    gradleVersion = '5.6.4'
    distributionType = Wrapper.DistributionType.ALL
}

distributedTesting {
    profilesURL = 'https://raw.githubusercontent.com/corda/infrastructure-profiles/master'

    parallelTestGroups {
        allParallelIntegrationTest {
            testGroups 'integrationTest'
            profile 'generalPurpose.yml'
            podLogLevel PodLogLevel.INFO
            distribution DistributeTestsBy.METHOD
        }
        allParallelUnitTest {
            podLogLevel PodLogLevel.INFO
            testGroups 'test'
            profile 'generalPurpose.yml'
            distribution DistributeTestsBy.CLASS
        }
        allParallelUnitAndIntegrationTest {
            testGroups 'test', 'integrationTest'
            profile 'generalPurpose.yml'
            distribution DistributeTestsBy.METHOD
        }
        allParallelSmokeTest {
            testGroups 'smokeTest'
            profile 'regression.yml'
            distribution DistributeTestsBy.METHOD
        }
        allParallelSlowIntegrationTest {
            testGroups 'slowIntegrationTest'
            profile 'regression.yml'
            distribution DistributeTestsBy.METHOD
        }
    }

    ignoredTests = [
        ':core-deterministic:testing:data:test'
    ]
}<|MERGE_RESOLUTION|>--- conflicted
+++ resolved
@@ -61,13 +61,8 @@
     ext.capsule_version = '1.0.3'
 
     ext.asm_version = '7.1'
-<<<<<<< HEAD
-    ext.artemis_version = '2.6.2'
-    // TODO Upgrade to Jackson Kotlin 2.10+ only when corda is using kotlin 1.3.10
-=======
     ext.artemis_version = '2.19.1'
     // TODO Upgrade Jackson only when corda is using kotlin 1.3.10
->>>>>>> 4e265001
     ext.jackson_version = '2.17.2'
     ext.jackson_kotlin_version = '2.9.7'
     ext.jetty_version = '9.4.53.v20231009'
