buildscript {
    // For sharing constants between builds
    Properties props = new Properties()
    file("publish.properties").withInputStream { props.load(it) }

    // Our version: bump this on release.
    ext.corda_version = "0.10-SNAPSHOT"
    ext.gradle_plugins_version = props.getProperty("gradlePluginsVersion")

    // Dependency versions. Can run 'gradle dependencyUpdates' to find new versions of things.
    //
    // TODO: Sort this alphabetically.
    ext.kotlin_version = '1.0.6'
    ext.quasar_version = '0.7.6'    // TODO: Upgrade to 0.7.7+ when Quasar bug 238 is resolved.
    ext.asm_version = '0.5.3'
    ext.artemis_version = '1.5.3'
    ext.jackson_version = '2.8.5'
    ext.jetty_version = '9.3.9.v20160517'
    ext.jersey_version = '2.25'
    ext.jolokia_version = '2.0.0-M3'
    ext.assertj_version = '3.6.1'
    ext.slf4j_version = '1.7.22'
    ext.log4j_version = '2.7'
    ext.bouncycastle_version = '1.56'
    ext.guava_version = '19.0'
    ext.quickcheck_version = '0.7'
    ext.okhttp_version = '3.5.0'
    ext.netty_version = '4.1.5.Final'
    ext.typesafe_config_version = '1.3.1'
    ext.junit_version = '4.12'
    ext.jopt_simple_version = '5.0.2'
    ext.jansi_version = '1.14'
    ext.hibernate_version = '5.2.6.Final'
    ext.h2_version = '1.4.194'
    ext.rxjava_version = '1.2.4'
    ext.requery_version = '1.1.1'
    ext.dokka_version = '0.9.13'

    repositories {
        mavenLocal()
        mavenCentral()
        jcenter()
    }
    dependencies {
        classpath "org.jetbrains.kotlin:kotlin-gradle-plugin:$kotlin_version"
        classpath 'com.jfrog.bintray.gradle:gradle-bintray-plugin:1.4'
        classpath "net.corda.plugins:publish-utils:$gradle_plugins_version"
        classpath "net.corda.plugins:quasar-utils:$gradle_plugins_version"
        classpath "net.corda.plugins:cordformation:$gradle_plugins_version"
        classpath 'com.github.ben-manes:gradle-versions-plugin:0.13.0'
        classpath "org.jetbrains.kotlin:kotlin-noarg:$kotlin_version"
        classpath "org.jetbrains.dokka:dokka-gradle-plugin:${dokka_version}"
        classpath "org.ajoberstar:grgit:1.1.0"
    }
}

plugins {
    // TODO The capsule plugin requires the newer DSL plugin block.It would be nice if we could unify all the plugins into one style,
    // but the DSL has some restrictions e.g can't be used on the allprojects section. So we should revisit this if there are improvements in Gradle.
    id "us.kirchmeier.capsule" version "1.0.2"
}

ext {
    corda_revision = org.ajoberstar.grgit.Grgit.open(file('.')).head().id
}

apply plugin: 'kotlin'
apply plugin: 'project-report'
apply plugin: 'com.github.ben-manes.versions'
apply plugin: 'net.corda.plugins.publish-utils'
apply plugin: 'net.corda.plugins.quasar-utils'
apply plugin: 'net.corda.plugins.cordformation'
apply plugin: 'org.jetbrains.dokka'

// We need the following three lines even though they're inside an allprojects {} block below because otherwise
// IntelliJ gets confused when importing the project and ends up erasing and recreating the .idea directory, along
// with the run configurations. It also doesn't realise that the project is a Java 8 project and misconfigures
// the resulting import. This fixes it.
apply plugin: 'java'
sourceCompatibility = 1.8
targetCompatibility = 1.8


allprojects {
    apply plugin: 'java'
    apply plugin: 'jacoco'

    sourceCompatibility = 1.8
    targetCompatibility = 1.8

    tasks.withType(JavaCompile) {
        options.compilerArgs << "-Xlint:unchecked" << "-Xlint:deprecation" << "-Xlint:-options"
    }

    group 'net.corda'
    version "$corda_version"

    repositories {
        maven { url 'https://jitpack.io' }
    }
}

// Check that we are running on a Java 8 JDK. The source/targetCompatibility values above aren't sufficient to
// guarantee this because those are properties checked by the Java plugin, but we're using Kotlin.
//
// We recommend a specific minor version (unfortunately, not checkable directly) because JavaFX adds APIs in
// minor releases, so we can't work with just any Java 8, it has to be a recent one.
if (!JavaVersion.current().java8Compatible)
    throw new GradleException("Corda requires Java 8, please upgrade to at least 1.8.0_112")

repositories {
    mavenCentral()
    jcenter()
    maven {
        url 'https://dl.bintray.com/kotlin/exposed'
    }
}

// Required for building out the fat JAR.
dependencies {
    compile project(':node')
    compile "com.google.guava:guava:$guava_version"

    runtime project(path: ":node:capsule", configuration: 'runtimeArtifacts')
    runtime project(path: ":node:webserver:webcapsule", configuration: 'runtimeArtifacts')

    // For the buildCordappDependenciesJar task
    runtime project(':client:javafx')
    runtime project(':client:mock')
    runtime project(':core')
    runtime project(':finance')
    runtime project(':node:webserver')
    testCompile project(':test-utils')
}

task jacocoRootReport(type: org.gradle.testing.jacoco.tasks.JacocoReport) {
    dependsOn = subprojects.test
    additionalSourceDirs = files(subprojects.sourceSets.main.allSource.srcDirs)
    sourceDirectories = files(subprojects.sourceSets.main.allSource.srcDirs)
    classDirectories = files(subprojects.sourceSets.main.output)
    executionData = files(subprojects.jacocoTestReport.executionData)
    reports {
        html.enabled = true
        xml.enabled = true
        csv.enabled = false
    }
    onlyIf = {
        true
    }
    doFirst {
        executionData = files(executionData.findAll {
            it.exists()
        })
    }
}

tasks.withType(Test) {
    reports.html.destination = file("${reporting.baseDir}/${name}")
}

task deployNodes(type: net.corda.plugins.Cordform, dependsOn: ['build']) {
    directory "./build/nodes"
    networkMap "Controller"
    node {
        name "Controller"
        nearestCity "London"
        advertisedServices = ["corda.notary.validating"]
        p2pPort 10002
        cordapps = []
    }
    node {
        name "Bank A"
        nearestCity "London"
        advertisedServices = []
        p2pPort 10012
        rpcPort 10013
        webPort 10014
        cordapps = []
    }
    node {
        name "Bank B"
        nearestCity "New York"
        advertisedServices = []
        p2pPort 10007
        rpcPort 10008
        webPort 10009
        cordapps = []
    }
}

bintrayConfig {
    user = System.getenv('CORDA_BINTRAY_USER')
    key = System.getenv('CORDA_BINTRAY_KEY')
    repo = 'corda'
    org = 'r3'
    licenses = ['Apache-2.0']
    vcsUrl = 'https://github.com/corda/corda'
    projectUrl = 'https://github.com/corda/corda'
    gpgSign = true
    gpgPassphrase = System.getenv('CORDA_BINTRAY_GPG_PASSPHRASE')
<<<<<<< HEAD
    publications = ['javafx', 'mock', 'core', 'corda', 'corda-webserver', 'finance', 'node', 'node-schemas', 'test-utils', 'jackson', 'webserver']
=======
    publications = ['client', 'core', 'corda', 'corda-webserver', 'finance', 'node', 'node-api', 'node-schemas', 'test-utils', 'jackson', 'webserver']
>>>>>>> 25327f10
    license {
        name = 'Apache-2.0'
        url = 'https://www.apache.org/licenses/LICENSE-2.0'
        distribution = 'repo'
    }
    developer {
        id = 'R3'
        name = 'R3'
        email = 'dev@corda.net'
    }
}

// API docs

dokka {
    moduleName = 'corda'
    outputDirectory = 'docs/build/html/api/kotlin'
    processConfigurations = ['compile']
    sourceDirs = files('core/src/main/kotlin', 'client/javafx/src/main/kotlin', 'client/mock/src/main/kotlin', 'node/src/main/kotlin', 'finance/src/main/kotlin', 'client/jackson/src/main/kotlin')
}

task dokkaJavadoc(type: org.jetbrains.dokka.gradle.DokkaTask) {
    moduleName = 'corda'
    outputFormat = "javadoc"
    outputDirectory = 'docs/build/html/api/javadoc'
    processConfigurations = ['compile']
    sourceDirs = files('core/src/main/kotlin', 'client/javafx/src/main/kotlin', 'client/mock/src/main/kotlin', 'node/src/main/kotlin', 'finance/src/main/kotlin', 'client/jackson/src/main/kotlin')
}

task apidocs(dependsOn: ['dokka', 'dokkaJavadoc'])

// Build a ZIP of all JARs required to compile the Cordapp template
// Note: corda.jar is used at runtime so no runtime ZIP is necessary.
// Resulting ZIP can be found in "build/distributions"
task buildCordappDependenciesZip(type: Zip) {
    baseName 'corda-deps'
    from configurations.runtime
    from configurations.compile
    from configurations.testCompile
    from buildscript.configurations.classpath
    from 'node/capsule/NOTICE' // CDDL notice
    duplicatesStrategy = DuplicatesStrategy.EXCLUDE
}<|MERGE_RESOLUTION|>--- conflicted
+++ resolved
@@ -198,11 +198,7 @@
     projectUrl = 'https://github.com/corda/corda'
     gpgSign = true
     gpgPassphrase = System.getenv('CORDA_BINTRAY_GPG_PASSPHRASE')
-<<<<<<< HEAD
-    publications = ['javafx', 'mock', 'core', 'corda', 'corda-webserver', 'finance', 'node', 'node-schemas', 'test-utils', 'jackson', 'webserver']
-=======
-    publications = ['client', 'core', 'corda', 'corda-webserver', 'finance', 'node', 'node-api', 'node-schemas', 'test-utils', 'jackson', 'webserver']
->>>>>>> 25327f10
+    publications = ['javafx', 'mock', 'core', 'corda', 'corda-webserver', 'finance', 'node', 'node-api', 'node-schemas', 'test-utils', 'jackson', 'webserver']
     license {
         name = 'Apache-2.0'
         url = 'https://www.apache.org/licenses/LICENSE-2.0'
