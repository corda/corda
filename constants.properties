# This file is parsed from Python in the docs/source/conf.py file
# because some versions here need to be matched by app authors in
# their own projects. So don't get fancy with syntax!

<<<<<<< HEAD
cordaVersion=4.3-RC01
=======
cordaVersion=4.4-SNAPSHOT
>>>>>>> 389c9137
gradlePluginsVersion=5.0.2
kotlinVersion=1.2.71
java8MinUpdateVersion=171
# ***************************************************************#
# When incrementing platformVersion make sure to update          #
# net.corda.core.internal.CordaUtilsKt.PLATFORM_VERSION as well. #
# ***************************************************************#
platformVersion=5
guavaVersion=28.0-jre
# Quasar version to use with Java 8:
quasarVersion=0.7.10
quasarClassifier=jdk8
# Quasar version to use with Java 11:
quasarVersion11=0.8.0
proguardVersion=6.1.1
bouncycastleVersion=1.60
classgraphVersion=4.8.41
disruptorVersion=3.4.2
typesafeConfigVersion=1.3.4
jsr305Version=3.0.2
artifactoryPluginVersion=4.7.3
snakeYamlVersion=1.19
caffeineVersion=2.7.0
metricsVersion=4.1.0
metricsNewRelicVersion=1.1.1
openSourceBranch=https://github.com/corda/corda/blob/master
openSourceSamplesBranch=https://github.com/corda/samples/blob/master<|MERGE_RESOLUTION|>--- conflicted
+++ resolved
@@ -2,11 +2,7 @@
 # because some versions here need to be matched by app authors in
 # their own projects. So don't get fancy with syntax!
 
-<<<<<<< HEAD
-cordaVersion=4.3-RC01
-=======
 cordaVersion=4.4-SNAPSHOT
->>>>>>> 389c9137
 gradlePluginsVersion=5.0.2
 kotlinVersion=1.2.71
 java8MinUpdateVersion=171
