import static com.r3.build.BuildControl.killAllExistingBuildsForJob
@Library('corda-shared-build-pipeline-steps')
import static com.r3.build.BuildControl.killAllExistingBuildsForJob

killAllExistingBuildsForJob(env.JOB_NAME, env.BUILD_NUMBER.toInteger())

pipeline {
    agent { label 'k8s' }
    options {
        timestamps()
        timeout(time: 3, unit: 'HOURS')
    }

    environment {
        DOCKER_TAG_TO_USE = "${env.GIT_COMMIT.subSequence(0, 8)}"
        EXECUTOR_NUMBER = "${env.EXECUTOR_NUMBER}"
        BUILD_ID = "${env.BUILD_ID}-${env.JOB_NAME}"
        ARTIFACTORY_CREDENTIALS = credentials('artifactory-credentials')
    }

    stages {
        stage('Corda Pull Request - Generate Build Image') {
            steps {
                withCredentials([string(credentialsId: 'container_reg_passwd', variable: 'DOCKER_PUSH_PWD')]) {
                    sh "./gradlew --no-daemon " +
                            "-Dkubenetize=true " +
                            "-Ddocker.push.password=\"\${DOCKER_PUSH_PWD}\" " +
                            "-Ddocker.work.dir=\"/tmp/\${EXECUTOR_NUMBER}\" " +
                            "-Ddocker.build.tag=\"\${DOCKER_TAG_TO_USE}\"" +
<<<<<<< HEAD
                            " clean pushBuildImage preAllocateForAllParallelUnitTest preAllocateForAllParallelIntegrationTest --stacktrace"
=======
                            " clean jar deployNodes pushBuildImage preAllocateForAllParallelIntegrationTest preAllocateForAllParallelIntegrationTest --stacktrace"
>>>>>>> 1456c358
                }
                sh "kubectl auth can-i get pods"
            }
        }

        stage('Corda Pull Request - Run Tests') {
            parallel {
                stage('Integration Tests') {
                    steps {
                        sh "./gradlew --no-daemon " +
                                "-DbuildId=\"\${BUILD_ID}\" " +
                                "-Dkubenetize=true " +
                                "-Ddocker.run.tag=\"\${DOCKER_TAG_TO_USE}\" " +
                                "-Dartifactory.username=\"\${ARTIFACTORY_CREDENTIALS_USR}\" " +
                                "-Dartifactory.password=\"\${ARTIFACTORY_CREDENTIALS_PSW}\" " +
                                "-Dgit.branch=\"\${GIT_BRANCH}\" " +
                                "-Dgit.target.branch=\"\${CHANGE_TARGET}\" " +
                                "-Ddependx.branch.origin=${env.GIT_COMMIT} " +
                                "-Ddependx.branch.target=${CHANGE_TARGET} " +
                                " allParallelIntegrationTest  --stacktrace"
                    }
                }
                stage('Unit Tests') {
                    steps {
                        sh "./gradlew --no-daemon " +
                                "-DbuildId=\"\${BUILD_ID}\" " +
                                "-Dkubenetize=true " +
                                "-Ddocker.run.tag=\"\${DOCKER_TAG_TO_USE}\" " +
                                "-Dartifactory.username=\"\${ARTIFACTORY_CREDENTIALS_USR}\" " +
                                "-Dartifactory.password=\"\${ARTIFACTORY_CREDENTIALS_PSW}\" " +
                                "-Dgit.branch=\"\${GIT_BRANCH}\" " +
                                "-Dgit.target.branch=\"\${CHANGE_TARGET}\" " +
                                "-Ddependx.branch.origin=${env.GIT_COMMIT} " +
                                "-Ddependx.branch.target=${CHANGE_TARGET} " +
                                " allParallelUnitTest --stacktrace"
                    }
                }
            }
        }
    }

    post {
        always {
            archiveArtifacts artifacts: '**/pod-logs/**/*.log', fingerprint: false
            junit '**/build/test-results-xml/**/*.xml'
        }
        cleanup {
            deleteDir() /* clean up our workspace */
        }
    }
}<|MERGE_RESOLUTION|>--- conflicted
+++ resolved
@@ -27,11 +27,7 @@
                             "-Ddocker.push.password=\"\${DOCKER_PUSH_PWD}\" " +
                             "-Ddocker.work.dir=\"/tmp/\${EXECUTOR_NUMBER}\" " +
                             "-Ddocker.build.tag=\"\${DOCKER_TAG_TO_USE}\"" +
-<<<<<<< HEAD
-                            " clean pushBuildImage preAllocateForAllParallelUnitTest preAllocateForAllParallelIntegrationTest --stacktrace"
-=======
                             " clean jar deployNodes pushBuildImage preAllocateForAllParallelIntegrationTest preAllocateForAllParallelIntegrationTest --stacktrace"
->>>>>>> 1456c358
                 }
                 sh "kubectl auth can-i get pods"
             }
