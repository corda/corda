import static com.r3.build.BuildControl.killAllExistingBuildsForJob
@Library('existing-build-control')
import static com.r3.build.BuildControl.killAllExistingBuildsForJob

killAllExistingBuildsForJob(env.JOB_NAME, env.BUILD_NUMBER.toInteger())

pipeline {
    agent { label 'k8s' }
    options { timestamps() }

    environment {
        DOCKER_TAG_TO_USE = "${env.GIT_COMMIT.subSequence(0, 8)}"
        EXECUTOR_NUMBER = "${env.EXECUTOR_NUMBER}"
        BUILD_ID = "${env.BUILD_ID}-${env.JOB_NAME}"
        ARTIFACTORY_CREDENTIALS = credentials('artifactory-credentials')
    }

    stages {
        stage('Corda Pull Request - Generate Build Image') {
            steps {
                withCredentials([string(credentialsId: 'container_reg_passwd', variable: 'DOCKER_PUSH_PWD')]) {
                    sh "./gradlew " +
                            "-Dkubenetize=true " +
                            "-Ddocker.push.password=\"\${DOCKER_PUSH_PWD}\" " +
                            "-Ddocker.work.dir=\"/tmp/\${EXECUTOR_NUMBER}\" " +
<<<<<<< HEAD
                            "-Ddocker.provided.tag=\"\${DOCKER_TAG_TO_USE}\" " +
                            " clean pushBuildImage"
=======
                            "-Ddocker.build.tag=\"\${DOCKER_TAG_TO_USE}\"" +
                            " clean pushBuildImage preAllocateForAllParallelIntegrationTest --stacktrace"
>>>>>>> f9890a53
                }
                sh "kubectl auth can-i get pods"
            }
        }

        stage('Corda Pull Request - Run Tests') {
            parallel {
                stage('Integration Tests') {
                    steps {
                        sh "./gradlew " +
                                "-DbuildId=\"\${BUILD_ID}\" " +
                                "-Dkubenetize=true " +
<<<<<<< HEAD
                                "-Ddocker.tag=\"\${DOCKER_TAG_TO_USE}\" " +
                                "-Dartifactory.username=\"\${ARTIFACTORY_CREDENTIALS_USR}\" " +
                                "-Dartifactory.password=\"\${ARTIFACTORY_CREDENTIALS_PSW}\" " +
                                "-Dgit.branch=\"\${GIT_BRANCH}\" " +
                                "-Dgit.target.branch=\"\${CHANGE_TARGET}\" " +
                                " allParallelIntegrationTest"
=======
                                "-Ddocker.run.tag=\"\${DOCKER_TAG_TO_USE}\"" +
                                " deAllocateForAllParallelIntegrationTest  allParallelIntegrationTest  --stacktrace"
>>>>>>> f9890a53
                    }
                }
//                stage('Unit Tests') {
//                    steps {
//                        sh "./gradlew " +
//                                "-DbuildId=\"\${BUILD_ID}\" " +
//                                "-Dkubenetize=true " +
//                                "-Ddocker.run.tag=\"\${DOCKER_TAG_TO_USE}\"" +
//                                " deAllocateForAllParallelUnitTest allParallelUnitTest --stacktrace"
//                    }
//                }

            }

        }
    }

    post {
        always {
            junit '**/build/test-results-xml/**/*.xml'
        }
        cleanup {
            deleteDir() /* clean up our workspace */
        }
    }
}<|MERGE_RESOLUTION|>--- conflicted
+++ resolved
@@ -23,13 +23,8 @@
                             "-Dkubenetize=true " +
                             "-Ddocker.push.password=\"\${DOCKER_PUSH_PWD}\" " +
                             "-Ddocker.work.dir=\"/tmp/\${EXECUTOR_NUMBER}\" " +
-<<<<<<< HEAD
-                            "-Ddocker.provided.tag=\"\${DOCKER_TAG_TO_USE}\" " +
-                            " clean pushBuildImage"
-=======
                             "-Ddocker.build.tag=\"\${DOCKER_TAG_TO_USE}\"" +
                             " clean pushBuildImage preAllocateForAllParallelIntegrationTest --stacktrace"
->>>>>>> f9890a53
                 }
                 sh "kubectl auth can-i get pods"
             }
@@ -42,17 +37,12 @@
                         sh "./gradlew " +
                                 "-DbuildId=\"\${BUILD_ID}\" " +
                                 "-Dkubenetize=true " +
-<<<<<<< HEAD
-                                "-Ddocker.tag=\"\${DOCKER_TAG_TO_USE}\" " +
+                                "-Ddocker.run.tag=\"\${DOCKER_TAG_TO_USE}\"" +
                                 "-Dartifactory.username=\"\${ARTIFACTORY_CREDENTIALS_USR}\" " +
                                 "-Dartifactory.password=\"\${ARTIFACTORY_CREDENTIALS_PSW}\" " +
                                 "-Dgit.branch=\"\${GIT_BRANCH}\" " +
                                 "-Dgit.target.branch=\"\${CHANGE_TARGET}\" " +
-                                " allParallelIntegrationTest"
-=======
-                                "-Ddocker.run.tag=\"\${DOCKER_TAG_TO_USE}\"" +
                                 " deAllocateForAllParallelIntegrationTest  allParallelIntegrationTest  --stacktrace"
->>>>>>> f9890a53
                     }
                 }
 //                stage('Unit Tests') {
