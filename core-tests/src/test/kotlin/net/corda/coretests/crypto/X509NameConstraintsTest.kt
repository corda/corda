--- conflicted
+++ resolved
@@ -93,14 +93,9 @@
         }
     }
 
-<<<<<<< HEAD
-    @Test
+    @Test(timeout=300_000)
     fun `x500 name with correct cn and extra attribute`() {
         Security.addProvider(BouncyCastleProvider())
-=======
-    @Test(timeout=300_000)
-	fun `x500 name with correct cn and extra attribute`() {
->>>>>>> b23af5f0
         val acceptableNames = listOf("CN=Bank A TLS, UID=", "O=Bank A")
                 .map { GeneralSubtree(GeneralName(X500Name(it))) }.toTypedArray()
 
