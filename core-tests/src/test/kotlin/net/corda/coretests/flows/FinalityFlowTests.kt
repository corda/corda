--- conflicted
+++ resolved
@@ -357,14 +357,9 @@
             assertEquals(StatesToRecord.ALL_VISIBLE, this[0].statesToRecord)
             assertEquals(BOB_NAME.hashCode().toLong(), this[0].peerPartyId)
         }
-<<<<<<< HEAD
         getReceiverRecoveryData(stx.id, bobNode, aliceNode).apply {
             assertEquals(StatesToRecord.ALL_VISIBLE, this?.statesToRecord)
             assertEquals(StatesToRecord.ONLY_RELEVANT, this?.senderStatesToRecord)
-=======
-        getReceiverRecoveryData(stx.id, bobNode.database).apply {
-            assertEquals(StatesToRecord.ONLY_RELEVANT, this?.statesToRecord)
->>>>>>> d2029b3e
             assertEquals(aliceNode.info.singleIdentity().name.hashCode().toLong(), this?.initiatorPartyId)
             assertEquals(mapOf(BOB_NAME.hashCode().toLong() to StatesToRecord.ALL_VISIBLE), this?.peersToStatesToRecord)
         }
@@ -395,13 +390,9 @@
             assertEquals(StatesToRecord.ALL_VISIBLE, this[1].statesToRecord)
             assertEquals(CHARLIE_NAME.hashCode().toLong(), this[1].peerPartyId)
         }
-<<<<<<< HEAD
         getReceiverRecoveryData(stx.id, bobNode, aliceNode).apply {
             assertEquals(StatesToRecord.ONLY_RELEVANT, this?.statesToRecord)
             assertEquals(StatesToRecord.ONLY_RELEVANT, this?.senderStatesToRecord)
-=======
-        getReceiverRecoveryData(stx.id, bobNode.database).apply {
->>>>>>> d2029b3e
             assertEquals(aliceNode.info.singleIdentity().name.hashCode().toLong(), this?.initiatorPartyId)
             // note: Charlie assertion here is using the hinted StatesToRecord value passed to it from Alice
             assertEquals(mapOf(BOB_NAME.hashCode().toLong() to StatesToRecord.ONLY_RELEVANT,
@@ -442,13 +433,9 @@
             assertEquals(StatesToRecord.ONLY_RELEVANT, this[0].statesToRecord)
             assertEquals(BOB_NAME.hashCode().toLong(), this[0].peerPartyId)
         }
-<<<<<<< HEAD
         getReceiverRecoveryData(stx.id, bobNode, aliceNode).apply {
             assertEquals(StatesToRecord.ONLY_RELEVANT, this?.statesToRecord)
             assertEquals(StatesToRecord.ONLY_RELEVANT, this?.senderStatesToRecord)
-=======
-        getReceiverRecoveryData(stx.id, bobNode.database).apply {
->>>>>>> d2029b3e
             assertEquals(aliceNode.info.singleIdentity().name.hashCode().toLong(), this?.initiatorPartyId)
             assertEquals(mapOf(BOB_NAME.hashCode().toLong() to StatesToRecord.ONLY_RELEVANT), this?.peersToStatesToRecord)
         }
