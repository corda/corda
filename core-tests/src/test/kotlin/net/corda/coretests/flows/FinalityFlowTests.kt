--- conflicted
+++ resolved
@@ -358,17 +358,10 @@
             assertEquals(StatesToRecord.ALL_VISIBLE, this[0].statesToRecord)
             assertEquals(BOB_NAME.hashCode().toLong(), this[0].peerPartyId)
         }
-<<<<<<< HEAD
         val rdr = getReceiverRecoveryData(stx.id, bobNode, aliceNode).apply {
             assertEquals(StatesToRecord.ONLY_RELEVANT, this?.statesToRecord)
             assertEquals(aliceNode.info.singleIdentity().name.hashCode().toLong(), this?.initiatorPartyId)
             assertEquals(mapOf(BOB_NAME.hashCode().toLong() to StatesToRecord.ALL_VISIBLE), this?.peersToStatesToRecord)
-=======
-        getReceiverRecoveryData(stx.id, bobNode, aliceNode).let { (record, distList) ->
-            assertEquals(StatesToRecord.ONLY_RELEVANT, distList.senderStatesToRecord)
-            assertEquals(aliceNode.info.singleIdentity().name.hashCode().toLong(), record.initiatorPartyId)
-            assertEquals(mapOf(BOB_NAME.hashCode().toLong() to StatesToRecord.ALL_VISIBLE), distList.peerHashToStatesToRecord)
->>>>>>> 4a7a4eb5
         }
         validateSenderAndReceiverTimestamps(sdrs, rdr!!)
     }
@@ -398,14 +391,9 @@
             assertEquals(StatesToRecord.ALL_VISIBLE, this[1].statesToRecord)
             assertEquals(CHARLIE_NAME.hashCode().toLong(), this[1].peerPartyId)
         }
-<<<<<<< HEAD
         val rdr = getReceiverRecoveryData(stx.id, bobNode, aliceNode).apply {
             assertEquals(StatesToRecord.ONLY_RELEVANT, this?.statesToRecord)
             assertEquals(aliceNode.info.singleIdentity().name.hashCode().toLong(), this?.initiatorPartyId)
-=======
-        getReceiverRecoveryData(stx.id, bobNode, aliceNode).let { (record, distList) ->
-            assertEquals(aliceNode.info.singleIdentity().name.hashCode().toLong(), record.initiatorPartyId)
->>>>>>> 4a7a4eb5
             // note: Charlie assertion here is using the hinted StatesToRecord value passed to it from Alice
             assertEquals(mapOf(
                     BOB_NAME.hashCode().toLong() to StatesToRecord.ONLY_RELEVANT,
@@ -425,7 +413,6 @@
         assertThat(bobNode.services.validatedTransactions.getTransaction(stx3.id)).isNotNull
         assertThat(charlieNode.services.validatedTransactions.getTransaction(stx3.id)).isNotNull
 
-<<<<<<< HEAD
         val senderDistributionRecords = getSenderRecoveryData(stx3.id, aliceNode.database).apply {
             assertEquals(2, this.size)
             assertEquals(this[0].timestamp, this[1].timestamp)
@@ -444,11 +431,6 @@
         sdrs.map {
             assertEquals(it.timestamp, rdr.timestamp)
         }
-=======
-        assertEquals(2, getSenderRecoveryData(stx3.id, aliceNode.database).size)
-        assertThat(getReceiverRecoveryData(stx3.id, bobNode, aliceNode)).isNotNull
-        assertThat(getReceiverRecoveryData(stx3.id, charlieNode, aliceNode)).isNotNull
->>>>>>> 4a7a4eb5
     }
 
     @Test(timeout=300_000)
@@ -469,16 +451,10 @@
             assertEquals(StatesToRecord.ONLY_RELEVANT, this[0].statesToRecord)
             assertEquals(BOB_NAME.hashCode().toLong(), this[0].peerPartyId)
         }
-<<<<<<< HEAD
         val rdr = getReceiverRecoveryData(stx.id, bobNode, aliceNode).apply {
             assertEquals(StatesToRecord.ONLY_RELEVANT, this?.statesToRecord)
             assertEquals(aliceNode.info.singleIdentity().name.hashCode().toLong(), this?.initiatorPartyId)
             assertEquals(mapOf(BOB_NAME.hashCode().toLong() to StatesToRecord.ONLY_RELEVANT), this?.peersToStatesToRecord)
-=======
-        getReceiverRecoveryData(stx.id, bobNode, aliceNode).let { (record, distList) ->
-            assertEquals(aliceNode.info.singleIdentity().name.hashCode().toLong(), record.initiatorPartyId)
-            assertEquals(mapOf(BOB_NAME.hashCode().toLong() to StatesToRecord.ONLY_RELEVANT), distList.peerHashToStatesToRecord)
->>>>>>> 4a7a4eb5
         }
         validateSenderAndReceiverTimestamps(sdr, rdr!!)
     }
@@ -486,19 +462,13 @@
     private fun getSenderRecoveryData(id: SecureHash, database: CordaPersistence): List<SenderDistributionRecord> {
         val fromDb = database.transaction {
             session.createQuery(
-<<<<<<< HEAD
                     "from ${DBTransactionStorageLedgerRecovery.DBSenderDistributionRecord::class.java.name} where txId = :transactionId",
                     DBTransactionStorageLedgerRecovery.DBSenderDistributionRecord::class.java
-=======
-                    "from ${DBSenderDistributionRecord::class.java.name} where txId = :transactionId",
-                    DBSenderDistributionRecord::class.java
->>>>>>> 4a7a4eb5
             ).setParameter("transactionId", id.toString()).resultList
         }
         return fromDb.map { it.toSenderDistributionRecord() }.also { println("SenderDistributionRecord\n$it") }
     }
 
-<<<<<<< HEAD
     private fun getReceiverRecoveryData(txId: SecureHash, receiver: TestStartedNode, sender: TestStartedNode): ReceiverDistributionRecord? {
         val fromDb = receiver.database.transaction {
             session.createQuery(
@@ -514,30 +484,6 @@
 
         // Only the sender can
         return fromDb?.toReceiverDistributionRecord(sender.internals.encryptionService)
-=======
-    private fun getReceiverRecoveryData(txId: SecureHash,
-                                        receiver: TestStartedNode,
-                                        sender: TestStartedNode): Pair<ReceiverDistributionRecord, HashedDistributionList> {
-        val fromDb = receiver.database.transaction {
-            session.createQuery(
-                    "from ${DBReceiverDistributionRecord::class.java.name} where txId = :transactionId",
-                    DBReceiverDistributionRecord::class.java
-            ).setParameter("transactionId", txId.toString()).singleResult
-        }
-
-        // The receiver should not be able to decrypt the distribution list
-        assertThrows<Exception> {
-            receiver.decryptReceiverDistributionRecord(fromDb)
-        }
-
-        // Only the sender can
-        return sender.decryptReceiverDistributionRecord(fromDb)
-    }
-
-    private fun TestStartedNode.decryptReceiverDistributionRecord(dbRecord: DBReceiverDistributionRecord): Pair<ReceiverDistributionRecord, HashedDistributionList> {
-        val hashedDistList = (internals.transactionStorage as DBTransactionStorageLedgerRecovery).decryptHashedDistributionList(dbRecord.distributionList)
-        return Pair(dbRecord.toReceiverDistributionRecord(), hashedDistList)
->>>>>>> 4a7a4eb5
     }
 
     @StartableByRPC
