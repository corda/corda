--- conflicted
+++ resolved
@@ -95,19 +95,7 @@
     }
     testImplementation "org.junit.jupiter:junit-jupiter-api:${junit_jupiter_version}"
     testImplementation "junit:junit:$junit_version"
-<<<<<<< HEAD
-    testImplementation "io.dropwizard.metrics:metrics-jmx:$metrics_version"
-    testRuntimeOnly "org.junit.vintage:junit-vintage-engine:${junit_vintage_version}"
-    testRuntimeOnly "org.junit.jupiter:junit-jupiter-engine:${junit_jupiter_version}"
-    testRuntimeOnly "org.junit.platform:junit-platform-launcher:${junit_platform_version}"
-
-    testCompile "commons-fileupload:commons-fileupload:$fileupload_version"
-    testCompile project(":core")
-    testCompile project(path: ':core', configuration: 'testArtifacts')
-    
-=======
     testImplementation "org.apache.commons:commons-fileupload2-jakarta:$fileupload_version"
->>>>>>> 9bc1ee1a
     // Guava: Google test library (collections test suite)
     testImplementation "com.google.guava:guava-testlib:$guava_version"
     testImplementation "com.google.jimfs:jimfs:1.1"
