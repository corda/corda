pluginManagement {
    ext.artifactory_contextUrl = 'https://software.r3.com/artifactory'
    ext.publicArtifactURL = 'https://download.corda.net/maven'

    repositories {
        // Use system environment to activate caching with Artifactory,
        // because it is actually easier to pass that during parallel build.
        // NOTE: it has to be a name of a virtual repository with all
        // required remote or local repositories!
        if (System.getenv("CORDA_USE_CACHE")) {
            maven {
                name "R3 Maven remote repositories"
                url "${artifactory_contextUrl}/${System.getenv("CORDA_USE_CACHE")}"
                authentication {
                    basic(BasicAuthentication)
                }
                credentials {
                    username = System.getenv('CORDA_ARTIFACTORY_USERNAME')
                    password = System.getenv('CORDA_ARTIFACTORY_PASSWORD')
                }
            }
        } else {
            mavenLocal()
            gradlePluginPortal()
<<<<<<< HEAD
            maven { url "${artifactory_contextUrl}/corda-dependencies" }
            maven { url "${artifactory_contextUrl}/corda-dependencies-dev" }
=======
            maven { url "${publicArtifactURL}/corda-dependencies" }
>>>>>>> 6ec8855c
        }
    }

    plugins {
        id 'org.jetbrains.kotlin.jvm' version kotlin_version
        id 'org.jetbrains.kotlin.plugin.allopen' version kotlin_version
        id 'org.jetbrains.kotlin.plugin.jpa' version kotlin_version
    }
}
// The project is named 'corda-project' and not 'corda' because if this is named the same as the
// output JAR from the capsule then the buildCordaJAR task goes into an infinite loop.
rootProject.name = 'corda-project'
include 'opentelemetry'
include 'opentelemetry:opentelemetry-driver'
include 'confidential-identities'
include 'finance:contracts'
include 'finance:workflows'
include 'core'
include 'core-tests'
include 'docs'
include 'node-api'
include 'node-api-tests'
include 'node'
include 'node:capsule'
include 'node:djvm'
include 'client:jackson'
include 'client:jfx'
include 'client:mock'
include 'client:rpc'
include 'docker'
include 'testing:client-rpc'
include 'testing:testserver'
include 'testing:testserver:testcapsule:'
include 'experimental'
include 'experimental:avalanche'
include 'experimental:blobwriter'
include 'experimental:quasar-hook'
include 'experimental:corda-utils'
include 'experimental:nodeinfo'
include 'experimental:netparams'
include 'jdk8u-deterministic'
include 'test-common'
include 'test-cli'
include 'test-utils'
include 'test-db'
include 'smoke-test-utils'
include 'node-driver'
include 'core-test-utils'
// Avoid making 'testing' a project, and allow build.gradle files to refer to these by their simple names:
['test-common', 'core-test-utils', 'test-utils', 'test-cli', 'test-db', 'smoke-test-utils', 'node-driver'].each {
    project(":$it").projectDir = new File("$settingsDir/testing/$it")
}
include 'tools:explorer'
include 'tools:explorer:capsule'
//include 'tools:demobench'
include 'tools:loadtest'
include 'tools:graphs'
include 'tools:bootstrapper'
include 'tools:blobinspector'
//include 'tools:network-builder'
include 'tools:cliutils'
include 'tools:worldmap'
include 'tools:checkpoint-agent'
include 'samples:attachment-demo:contracts'
include 'samples:attachment-demo:workflows'
include 'samples:trader-demo:workflows-trader'
// include 'samples:irs-demo'
// include 'samples:irs-demo:cordapp:contracts-irs'
// include 'samples:irs-demo:cordapp:workflows-irs'
// include 'samples:irs-demo:web'
include 'samples:simm-valuation-demo'
include 'samples:simm-valuation-demo:flows'
include 'samples:simm-valuation-demo:contracts-states'
include 'samples:notary-demo:contracts'
include 'samples:notary-demo:workflows'
include 'samples:bank-of-corda-demo'
include 'samples:cordapp-configuration:workflows'
include 'samples:network-verifier:contracts'
include 'samples:network-verifier:workflows'
include 'serialization'
include 'serialization-djvm'
include 'serialization-djvm:deserializers'
include 'serialization-tests'
include 'testing:cordapps:dbfailure:dbfcontracts'
include 'testing:cordapps:dbfailure:dbfworkflows'
include 'testing:cordapps:missingmigration'
include 'testing:cordapps:sleeping'
include 'testing:cordapps:cashobservers'

// Common libraries - start
include 'common-validation'
project(":common-validation").projectDir = new File("$settingsDir/common/validation")

include 'common-configuration-parsing'
project(":common-configuration-parsing").projectDir = new File("$settingsDir/common/configuration-parsing")


include 'common-logging'
project(":common-logging").projectDir = new File("$settingsDir/common/logging")
// Common libraries - end

apply from: 'buildCacheSettings.gradle'

include 'core-deterministic'
include 'core-deterministic:testing'
include 'core-deterministic:testing:data'
include 'core-deterministic:testing:verifier'
include 'serialization-deterministic'

include 'detekt-plugins'
include 'tools:error-tool'
<|MERGE_RESOLUTION|>--- conflicted
+++ resolved
@@ -22,12 +22,8 @@
         } else {
             mavenLocal()
             gradlePluginPortal()
-<<<<<<< HEAD
-            maven { url "${artifactory_contextUrl}/corda-dependencies" }
-            maven { url "${artifactory_contextUrl}/corda-dependencies-dev" }
-=======
             maven { url "${publicArtifactURL}/corda-dependencies" }
->>>>>>> 6ec8855c
+            maven { url "${publicArtifactURL}/corda-dependencies-dev" }
         }
     }
 
