--- conflicted
+++ resolved
@@ -2,40 +2,17 @@
     ext.artifactory_contextUrl = 'https://software.r3.com/artifactory'
 
     repositories {
-        // Use system environment to activate caching with Artifactory,
-        // because it is actually easier to pass that during parallel build.
-        // NOTE: it has to be a name of a virtual repository with all
-        // required remote or local repositories!
-        if (System.getenv("CORDA_USE_CACHE")) {
-            maven {
-                name "R3 Maven remote repositories"
-                url "${artifactory_contextUrl}/${System.getenv("CORDA_USE_CACHE")}"
-                authentication {
-                    basic(BasicAuthentication)
-                }
-                credentials {
-                    username = System.getenv('CORDA_ARTIFACTORY_USERNAME')
-                    password = System.getenv('CORDA_ARTIFACTORY_PASSWORD')
-                }
-            }
-        } else {
-            mavenLocal()
-            gradlePluginPortal()
-            maven { url "${artifactory_contextUrl}/corda-dependencies" }
-        }
+        mavenLocal()
+        gradlePluginPortal()
+        maven { url "$artifactory_contextUrl/corda-dependencies" }
     }
 }
 // The project is named 'corda-project' and not 'corda' because if this is named the same as the
 // output JAR from the capsule then the buildCordaJAR task goes into an infinite loop.
 rootProject.name = 'corda-project'
 include 'business-networks'
-<<<<<<< HEAD
 include 'business-networks:contracts'
 include 'business-networks:workflows'
-=======
-include 'business-networks:business-networks-contracts'
-include 'business-networks:business-networks-workflows'
->>>>>>> 29d0076d
 include 'confidential-identities'
 include 'finance:contracts'
 include 'finance:workflows'
