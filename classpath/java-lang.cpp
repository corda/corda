--- conflicted
+++ resolved
@@ -281,14 +281,11 @@
   return exitCode;
 }
 
-<<<<<<< HEAD
-=======
 extern "C" JNIEXPORT void JNICALL
 Java_java_lang_Runtime_kill(JNIEnv*, jclass, jlong pid) {
   TerminateProcess(reinterpret_cast<HANDLE>(pid), 1);
 }
 
->>>>>>> 2b2a2e94
 Locale getLocale() {
   const char* lang = "";
   const char* reg = "";
@@ -476,14 +473,11 @@
   return exitCode;
 }
 
-<<<<<<< HEAD
-=======
 extern "C" JNIEXPORT void JNICALL
 Java_java_lang_Runtime_kill(JNIEnv*, jclass, jlong pid) {
   kill((pid_t)pid, SIGTERM);
 }
 
->>>>>>> 2b2a2e94
 Locale getLocale() {
   Locale fallback;
 
