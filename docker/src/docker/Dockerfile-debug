--- conflicted
+++ resolved
@@ -1,8 +1,4 @@
-<<<<<<< HEAD
-FROM azul/zulu-openjdk:8u392
-=======
 FROM azul/zulu-openjdk:17.0.8.1
->>>>>>> dfbc5302
 
 ## Add packages, clean cache, create dirs, create corda user and change ownership
 RUN apt-get update && \
