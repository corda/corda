<<<<<<< HEAD
FROM amazoncorretto:8u422-al2
=======
FROM amazoncorretto:17.0.9
>>>>>>> 80ff76c5

## Add packages, clean cache, create dirs, create corda user and change ownership
RUN yum -y install bash && \
    yum -y install curl && \
    yum -y install unzip && \
    yum -y install shadow-utils.x86_64 && \
    yum clean all && \
    rm -rf /var/cache/yum && \
    mkdir -p /opt/corda/cordapps && \
    mkdir -p /opt/corda/persistence && \
    mkdir -p /opt/corda/artemis && \
    mkdir -p /opt/corda/certificates && \
    mkdir -p /opt/corda/drivers && \
    mkdir -p /opt/corda/logs && \
    mkdir -p /opt/corda/bin && \
    mkdir -p /opt/corda/additional-node-infos && \
    mkdir -p /etc/corda && \
    groupadd corda && \
    useradd corda -g corda -m -d /opt/corda && \
    chown -R corda:corda /opt/corda && \
    chown -R corda:corda /etc/corda

ENV CORDAPPS_FOLDER="/opt/corda/cordapps" \
    PERSISTENCE_FOLDER="/opt/corda/persistence" \
    ARTEMIS_FOLDER="/opt/corda/artemis" \
    CERTIFICATES_FOLDER="/opt/corda/certificates" \
    DRIVERS_FOLDER="/opt/corda/drivers" \
    CONFIG_FOLDER="/etc/corda" \
    MY_P2P_PORT=10200 \
    MY_RPC_PORT=10201 \
    MY_RPC_ADMIN_PORT=10202 \
    PATH=$PATH:/opt/corda/bin \
    JVM_ARGS="-XX:+UnlockExperimentalVMOptions " \
    CORDA_ARGS=""

##CORDAPPS FOLDER
VOLUME ["/opt/corda/cordapps"]
##PERSISTENCE FOLDER
VOLUME ["/opt/corda/persistence"]
##ARTEMIS FOLDER
VOLUME ["/opt/corda/artemis"]
##CERTS FOLDER
VOLUME ["/opt/corda/certificates"]
##OPTIONAL JDBC DRIVERS FOLDER
VOLUME ["/opt/corda/drivers"]
##LOG FOLDER
VOLUME ["/opt/corda/logs"]
##ADDITIONAL NODE INFOS FOLDER
VOLUME ["/opt/corda/additional-node-infos"]
##CONFIG LOCATION
VOLUME ["/etc/corda"]

##CORDA JAR
COPY --chown=corda:corda corda.jar /opt/corda/bin/corda.jar
##CONFIG MANIPULATOR JAR
COPY --chown=corda:corda config-exporter.jar /opt/corda/config-exporter.jar
##CONFIG GENERATOR SHELL SCRIPT
COPY --chown=corda:corda generate-config.sh /opt/corda/bin/config-generator
##CORDA RUN SCRIPT
COPY --chown=corda:corda run-corda.sh /opt/corda/bin/run-corda
##BASE CONFIG FOR GENERATOR
COPY --chown=corda:corda starting-node.conf /opt/corda/starting-node.conf

USER "corda"
EXPOSE ${MY_P2P_PORT} ${MY_RPC_PORT} ${MY_RPC_ADMIN_PORT}
WORKDIR /opt/corda
CMD ["run-corda"]<|MERGE_RESOLUTION|>--- conflicted
+++ resolved
@@ -1,8 +1,4 @@
-<<<<<<< HEAD
-FROM amazoncorretto:8u422-al2
-=======
 FROM amazoncorretto:17.0.9
->>>>>>> 80ff76c5
 
 ## Add packages, clean cache, create dirs, create corda user and change ownership
 RUN yum -y install bash && \
