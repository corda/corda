--- conflicted
+++ resolved
@@ -1,8 +1,4 @@
-<<<<<<< HEAD
-FROM amazoncorretto:8u342-al2
-=======
 FROM amazoncorretto:8u382-al2
->>>>>>> 66a49ea4
 
 ## Add packages, clean cache, create dirs, create corda user and change ownership
 RUN yum -y install bash && \
