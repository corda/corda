package net.corda.client.rpc.internal

import com.esotericsoftware.kryo.Kryo
import com.esotericsoftware.kryo.Serializer
import com.esotericsoftware.kryo.io.Input
import com.esotericsoftware.kryo.io.Output
import com.google.common.cache.Cache
import com.google.common.cache.CacheBuilder
import com.google.common.cache.RemovalCause
import com.google.common.cache.RemovalListener
import com.google.common.util.concurrent.SettableFuture
import com.google.common.util.concurrent.ThreadFactoryBuilder
import net.corda.core.ThreadBox
import net.corda.core.crypto.random63BitValue
import net.corda.core.internal.LazyPool
import net.corda.core.internal.LazyStickyPool
import net.corda.core.internal.LifeCycle
import net.corda.core.messaging.RPCOps
import net.corda.core.serialization.SerializationContext
import net.corda.core.utilities.*
import net.corda.nodeapi.*
import org.apache.activemq.artemis.api.core.SimpleString
import org.apache.activemq.artemis.api.core.client.ActiveMQClient.DEFAULT_ACK_BATCH_SIZE
import org.apache.activemq.artemis.api.core.client.ClientMessage
import org.apache.activemq.artemis.api.core.client.ServerLocator
import rx.Notification
import rx.Observable
import rx.subjects.UnicastSubject
import java.lang.reflect.InvocationHandler
import java.lang.reflect.Method
import java.util.*
import java.util.concurrent.*
import java.util.concurrent.atomic.AtomicInteger
import kotlin.reflect.jvm.javaMethod

/**
 * This class provides a proxy implementation of an RPC interface for RPC clients. It translates API calls to lower-level
 * RPC protocol messages. For this protocol see [RPCApi].
 *
 * When a method is called on the interface the arguments are serialised and the request is forwarded to the server. The
 * server then executes the code that implements the RPC and sends a reply.
 *
 * An RPC reply may contain [Observable]s, which are serialised simply as unique IDs. On the client side we create a
 * [UnicastSubject] for each such ID. Subsequently the server may send observations attached to this ID, which are
 * forwarded to the [UnicastSubject]. Note that the observations themselves may contain further [Observable]s, which are
 * handled in the same way.
 *
 * To do the above we take advantage of Kryo's datastructure traversal. When the client is deserialising a message from
 * the server that may contain Observables it is supplied with an [ObservableContext] that exposes the map used to demux
 * the observations. When an [Observable] is encountered during traversal a new [UnicastSubject] is added to the map and
 * we carry on. Each observation later contains the corresponding Observable ID, and we just forward that to the
 * associated [UnicastSubject].
 *
 * The client may signal that it no longer consumes a particular [Observable]. This may be done explicitly by
 * unsubscribing from the [Observable], or if the [Observable] is garbage collected the client will eventually
 * automatically signal the server. This is done using a cache that holds weak references to the [UnicastSubject]s.
 * The cleanup happens in batches using a dedicated reaper, scheduled on [reaperExecutor].
 */
class RPCClientProxyHandler(
        private val rpcConfiguration: RPCClientConfiguration,
        private val rpcUsername: String,
        private val rpcPassword: String,
        private val serverLocator: ServerLocator,
        private val clientAddress: SimpleString,
        private val rpcOpsClass: Class<out RPCOps>,
        serializationContext: SerializationContext
) : InvocationHandler {

    private enum class State {
        UNSTARTED,
        SERVER_VERSION_NOT_SET,
        STARTED,
        FINISHED
    }
    private val lifeCycle = LifeCycle(State.UNSTARTED)

    private companion object {
        val log = loggerFor<RPCClientProxyHandler>()
        // To check whether toString() is being invoked
        val toStringMethod: Method = Object::toString.javaMethod!!
    }

    // Used for reaping
    private var reaperExecutor: ScheduledExecutorService? = null

    // A sticky pool for running Observable.onNext()s. We need the stickiness to preserve the observation ordering.
    private val observationExecutorThreadFactory = ThreadFactoryBuilder().setNameFormat("rpc-client-observation-pool-%d").build()
    private val observationExecutorPool = LazyStickyPool(rpcConfiguration.observationExecutorPoolSize) {
        Executors.newFixedThreadPool(1, observationExecutorThreadFactory)
    }

    // Holds the RPC reply futures.
    private val rpcReplyMap = RpcReplyMap()
    // Optionally holds RPC call site stack traces to be shown on errors/warnings.
    private val callSiteMap = if (rpcConfiguration.trackRpcCallSites) CallSiteMap() else null
    // Holds the Observables and a reference store to keep Observables alive when subscribed to.
    private val observableContext = ObservableContext(
            callSiteMap = callSiteMap,
            observableMap = createRpcObservableMap(),
            hardReferenceStore = Collections.synchronizedSet(mutableSetOf<Observable<*>>())
    )
    // Holds a reference to the scheduled reaper.
    private var reaperScheduledFuture: ScheduledFuture<*>? = null
    // The protocol version of the server, to be initialised to the value of [RPCOps.protocolVersion]
    private var serverProtocolVersion: Int? = null

    // Stores the Observable IDs that are already removed from the map but are not yet sent to the server.
    private val observablesToReap = ThreadBox(object {
        var observables = ArrayList<RPCApi.ObservableId>()
    })
    private val serializationContextWithObservableContext = RpcClientObservableSerializer.createContext(serializationContext, observableContext)

    private fun createRpcObservableMap(): RpcObservableMap {
        val onObservableRemove = RemovalListener<RPCApi.ObservableId, UnicastSubject<Notification<*>>> {
            val rpcCallSite = callSiteMap?.remove(it.key.toLong)
            if (it.cause == RemovalCause.COLLECTED) {
                log.warn(listOf(
                        "A hot observable returned from an RPC was never subscribed to.",
                        "This wastes server-side resources because it was queueing observations for retrieval.",
                        "It is being closed now, but please adjust your code to call .notUsed() on the observable",
                        "to close it explicitly. (Java users: subscribe to it then unsubscribe). This warning",
                        "will appear less frequently in future versions of the platform and you can ignore it",
                        "if you want to.").joinToString(" "), rpcCallSite)
            }
            observablesToReap.locked { observables.add(it.key) }
        }
        return CacheBuilder.newBuilder().
                weakValues().
                removalListener(onObservableRemove).
                concurrencyLevel(rpcConfiguration.cacheConcurrencyLevel).
                build()
    }

    // We cannot pool consumers as we need to preserve the original muxed message order.
    // TODO We may need to pool these somehow anyway, otherwise if the server sends many big messages in parallel a
    // single consumer may be starved for flow control credits. Recheck this once Artemis's large message streaming is
    // integrated properly.
    private var sessionAndConsumer: ArtemisConsumer? = null
    // Pool producers to reduce contention on the client side.
    private val sessionAndProducerPool = LazyPool(bound = rpcConfiguration.producerPoolBound) {
        // Note how we create new sessions *and* session factories per producer.
        // We cannot simply pool producers on one session because sessions are single threaded.
        // We cannot simply pool sessions on one session factory because flow control credits are tied to factories, so
        // sessions tend to starve each other when used concurrently.
        val sessionFactory = serverLocator.createSessionFactory()
        val session = sessionFactory.createSession(rpcUsername, rpcPassword, false, true, true, false, DEFAULT_ACK_BATCH_SIZE)
        session.start()
        ArtemisProducer(sessionFactory, session, session.createProducer(RPCApi.RPC_SERVER_QUEUE_NAME))
    }

    /**
     * Start the client. This creates the per-client queue, starts the consumer session and the reaper.
     */
    fun start() {
        lifeCycle.requireState(State.UNSTARTED)
        reaperExecutor = Executors.newScheduledThreadPool(
                1,
                ThreadFactoryBuilder().setNameFormat("rpc-client-reaper-%d").setDaemon(true).build()
        )
        reaperScheduledFuture = reaperExecutor!!.scheduleAtFixedRate(
                this::reapObservables,
                rpcConfiguration.reapInterval.toMillis(),
                rpcConfiguration.reapInterval.toMillis(),
                TimeUnit.MILLISECONDS
        )
        sessionAndProducerPool.run {
            it.session.createTemporaryQueue(clientAddress, clientAddress)
        }
        val sessionFactory = serverLocator.createSessionFactory()
        val session = sessionFactory.createSession(rpcUsername, rpcPassword, false, true, true, false, DEFAULT_ACK_BATCH_SIZE)
        val consumer = session.createConsumer(clientAddress)
        consumer.setMessageHandler(this@RPCClientProxyHandler::artemisMessageHandler)
        sessionAndConsumer = ArtemisConsumer(sessionFactory, session, consumer)
        lifeCycle.transition(State.UNSTARTED, State.SERVER_VERSION_NOT_SET)
        session.start()
    }

    // This is the general function that transforms a client side RPC to internal Artemis messages.
    override fun invoke(proxy: Any, method: Method, arguments: Array<out Any?>?): Any? {
        lifeCycle.requireState { it == State.STARTED || it == State.SERVER_VERSION_NOT_SET }
        checkProtocolVersion(method)
        if (method == toStringMethod) {
            return "Client RPC proxy for $rpcOpsClass"
        }
        if (sessionAndConsumer!!.session.isClosed) {
            throw RPCException("RPC Proxy is closed")
        }
        val rpcId = RPCApi.RpcRequestId(random63BitValue())
        callSiteMap?.set(rpcId.toLong, Throwable("<Call site of root RPC '${method.name}'>"))
        try {
            val request = RPCApi.ClientToServer.RpcRequest(clientAddress, rpcId, method.name, arguments?.toList() ?: emptyList())
            val replyFuture = SettableFuture.create<Any>()
            sessionAndProducerPool.run {
                val message = it.session.createMessage(false)
                request.writeToClientMessage(serializationContextWithObservableContext, message)

                log.debug {
                    val argumentsString = arguments?.joinToString() ?: ""
                    "-> RPC($rpcId) -> ${method.name}($argumentsString): ${method.returnType}"
                }

                require(rpcReplyMap.put(rpcId, replyFuture) == null) {
                    "Generated several RPC requests with same ID $rpcId"
                }
                it.producer.send(message)
                it.session.commit()
            }
            return replyFuture.getOrThrow()
        } catch (e: RuntimeException) {
            // Already an unchecked exception, so just rethrow it
            throw e
        } catch (e: Exception) {
            // This must be a checked exception, so wrap it
            throw RPCException(e.message ?: "", e)
        } finally {
            callSiteMap?.remove(rpcId.toLong)
        }
    }

    // The handler for Artemis messages.
    private fun artemisMessageHandler(message: ClientMessage) {
        val serverToClient = RPCApi.ServerToClient.fromClientMessage(serializationContextWithObservableContext, message)
        log.debug { "Got message from RPC server $serverToClient" }
        when (serverToClient) {
            is RPCApi.ServerToClient.RpcReply -> {
                val replyFuture = rpcReplyMap.remove(serverToClient.id)
                if (replyFuture == null) {
                    log.error("RPC reply arrived to unknown RPC ID ${serverToClient.id}, this indicates an internal RPC error.")
                } else {
                    val result = serverToClient.result
                    when (result) {
                        is Try.Success -> replyFuture.set(result.value)
                        is Try.Failure -> {
                            val rpcCallSite = callSiteMap?.get(serverToClient.id.toLong)
                            if (rpcCallSite != null) addRpcCallSiteToThrowable(result.exception, rpcCallSite)
                            replyFuture.setException(result.exception)
                        }
                    }
                }
            }
            is RPCApi.ServerToClient.Observation -> {
                val observable = observableContext.observableMap.getIfPresent(serverToClient.id)
                if (observable == null) {
                    log.debug("Observation ${serverToClient.content} arrived to unknown Observable with ID ${serverToClient.id}. " +
                            "This may be due to an observation arriving before the server was " +
                            "notified of observable shutdown")
                } else {
                    // We schedule the onNext() on an executor sticky-pooled based on the Observable ID.
                    observationExecutorPool.run(serverToClient.id) { executor ->
                        executor.submit {
                            val content = serverToClient.content
                            if (content.isOnCompleted || content.isOnError) {
                                observableContext.observableMap.invalidate(serverToClient.id)
                            }
                            // Add call site information on error
                            if (content.isOnError) {
                                val rpcCallSite = callSiteMap?.get(serverToClient.id.toLong)
                                if (rpcCallSite != null) addRpcCallSiteToThrowable(content.throwable, rpcCallSite)
                            }
                            observable.onNext(content)
                        }
                    }
                }
            }
        }
        message.acknowledge()
    }

    /**
     * Closes the RPC proxy. Reaps all observables, shuts down the reaper, closes all sessions and executors.
     */
    fun close() {
        sessionAndConsumer?.sessionFactory?.close()
        reaperScheduledFuture?.cancel(false)
        observableContext.observableMap.invalidateAll()
        reapObservables()
        reaperExecutor?.shutdownNow()
        sessionAndProducerPool.close().forEach {
            it.sessionFactory.close()
        }
        // Note the ordering is important, we shut down the consumer *before* the observation executor, otherwise we may
        // leak borrowed executors.
        val observationExecutors = observationExecutorPool.close()
        observationExecutors.forEach { it.shutdownNow() }
        lifeCycle.justTransition(State.FINISHED)
    }

    /**
     * Check the [RPCSinceVersion] of the passed in [calledMethod] against the server's protocol version.
     */
    private fun checkProtocolVersion(calledMethod: Method) {
        val serverProtocolVersion = serverProtocolVersion
        if (serverProtocolVersion == null) {
            lifeCycle.requireState(State.SERVER_VERSION_NOT_SET)
        } else {
            lifeCycle.requireState(State.STARTED)
            val sinceVersion = calledMethod.getAnnotation(RPCSinceVersion::class.java)?.version ?: 0
            if (sinceVersion > serverProtocolVersion) {
                throw UnsupportedOperationException("Method $calledMethod was added in RPC protocol version $sinceVersion but the server is running $serverProtocolVersion")
            }
        }
    }

    /**
     * Set the server's protocol version. Note that before doing so the client is not considered fully started, although
     * RPCs already may be called with it.
     */
    internal fun setServerProtocolVersion(version: Int) {
        if (serverProtocolVersion == null) {
            serverProtocolVersion = version
        } else {
            throw IllegalStateException("setServerProtocolVersion called, but the protocol version was already set!")
        }
        lifeCycle.transition(State.SERVER_VERSION_NOT_SET, State.STARTED)
    }

    private fun reapObservables() {
        observableContext.observableMap.cleanUp()
        val observableIds = observablesToReap.locked {
            if (observables.isNotEmpty()) {
                val temporary = observables
                observables = ArrayList()
                temporary
            } else {
                null
            }
        }
        if (observableIds != null) {
            log.debug { "Reaping ${observableIds.size} observables" }
            sessionAndProducerPool.run {
                val message = it.session.createMessage(false)
                RPCApi.ClientToServer.ObservablesClosed(observableIds).writeToClientMessage(message)
                it.producer.send(message)
            }
        }
    }
}

private typealias RpcObservableMap = Cache<RPCApi.ObservableId, UnicastSubject<Notification<*>>>
private typealias RpcReplyMap = ConcurrentHashMap<RPCApi.RpcRequestId, SettableFuture<Any?>>
private typealias CallSiteMap = ConcurrentHashMap<Long, Throwable?>

/**
 * Holds a context available during Kryo deserialisation of messages that are expected to contain Observables.
 *
 * @param observableMap holds the Observables that are ultimately exposed to the user.
 * @param hardReferenceStore holds references to Observables we want to keep alive while they are subscribed to.
 */
data class ObservableContext(
        val callSiteMap: CallSiteMap?,
        val observableMap: RpcObservableMap,
        val hardReferenceStore: MutableSet<Observable<*>>
)

/**
 * A [Serializer] to deserialise Observables once the corresponding Kryo instance has been provided with an [ObservableContext].
 */
<<<<<<< HEAD
private object RpcClientObservableSerializer : Serializer<Observable<*>>() {
=======
object RpcClientObservableSerializer : Serializer<Observable<Any>>() {
>>>>>>> fe9db6f1
    private object RpcObservableContextKey

    fun createContext(serializationContext: SerializationContext, observableContext: ObservableContext): SerializationContext {
        return serializationContext.withProperty(RpcObservableContextKey, observableContext)
    }

    override fun read(kryo: Kryo, input: Input, type: Class<Observable<*>>): Observable<Any> {
        val observableContext = kryo.context[RpcObservableContextKey] as ObservableContext
        val observableId = RPCApi.ObservableId(input.readLong(true))
        val observable = UnicastSubject.create<Notification<*>>()
        require(observableContext.observableMap.getIfPresent(observableId) == null) {
            "Multiple Observables arrived with the same ID $observableId"
        }
        val rpcCallSite = getRpcCallSite(kryo, observableContext)
        observableContext.observableMap.put(observableId, observable)
        observableContext.callSiteMap?.put(observableId.toLong, rpcCallSite)
        // We pin all Observables into a hard reference store (rooted in the RPC proxy) on subscription so that users
        // don't need to store a reference to the Observables themselves.
        return observable.pinInSubscriptions(observableContext.hardReferenceStore).doOnUnsubscribe {
            // This causes Future completions to give warnings because the corresponding OnComplete sent from the server
            // will arrive after the client unsubscribes from the observable and consequently invalidates the mapping.
            // The unsubscribe is due to [ObservableToFuture]'s use of first().
            observableContext.observableMap.invalidate(observableId)
        }.dematerialize()
    }

    override fun write(kryo: Kryo, output: Output, observable: Observable<*>) {
        throw UnsupportedOperationException("Cannot serialise Observables on the client side")
    }

    private fun getRpcCallSite(kryo: Kryo, observableContext: ObservableContext): Throwable? {
        val rpcRequestOrObservableId = kryo.context[RPCApi.RpcRequestOrObservableIdKey] as Long
        return observableContext.callSiteMap?.get(rpcRequestOrObservableId)
    }
}

private fun addRpcCallSiteToThrowable(throwable: Throwable, callSite: Throwable) {
    var currentThrowable = throwable
    while (true) {
        val cause = currentThrowable.cause
        if (cause == null) {
            currentThrowable.initCause(callSite)
            break
        } else {
            currentThrowable = cause
        }
    }
}

private fun <T> Observable<T>.pinInSubscriptions(hardReferenceStore: MutableSet<Observable<*>>): Observable<T> {
    val refCount = AtomicInteger(0)
    return this.doOnSubscribe {
        if (refCount.getAndIncrement() == 0) {
            require(hardReferenceStore.add(this)) { "Reference store already contained reference $this on add" }
        }
    }.doOnUnsubscribe {
        if (refCount.decrementAndGet() == 0) {
            require(hardReferenceStore.remove(this)) { "Reference store did not contain reference $this on remove" }
        }
    }
}<|MERGE_RESOLUTION|>--- conflicted
+++ resolved
@@ -355,11 +355,7 @@
 /**
  * A [Serializer] to deserialise Observables once the corresponding Kryo instance has been provided with an [ObservableContext].
  */
-<<<<<<< HEAD
-private object RpcClientObservableSerializer : Serializer<Observable<*>>() {
-=======
-object RpcClientObservableSerializer : Serializer<Observable<Any>>() {
->>>>>>> fe9db6f1
+object RpcClientObservableSerializer : Serializer<Observable<*>>() {
     private object RpcObservableContextKey
 
     fun createContext(serializationContext: SerializationContext, observableContext: ObservableContext): SerializationContext {
