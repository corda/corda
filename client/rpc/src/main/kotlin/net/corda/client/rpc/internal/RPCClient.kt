package net.corda.client.rpc.internal

import net.corda.client.rpc.CordaRPCClientConfiguration
import net.corda.client.rpc.RPCConnection
import net.corda.client.rpc.RPCException
import net.corda.core.context.Actor
import net.corda.core.context.Trace
import net.corda.core.crypto.random63BitValue
import net.corda.core.internal.logElapsedTime
import net.corda.core.internal.uncheckedCast
import net.corda.core.messaging.RPCOps
import net.corda.core.serialization.SerializationContext
import net.corda.core.serialization.SerializationDefaults
import net.corda.core.serialization.internal.nodeSerializationEnv
import net.corda.core.utilities.*
import net.corda.nodeapi.ArtemisTcpTransport.Companion.tcpTransport
import net.corda.nodeapi.ConnectionDirection
import net.corda.nodeapi.RPCApi
import net.corda.nodeapi.internal.config.SSLConfiguration
import org.apache.activemq.artemis.api.core.SimpleString
import org.apache.activemq.artemis.api.core.TransportConfiguration
import org.apache.activemq.artemis.api.core.client.ActiveMQClient
import java.lang.reflect.Proxy
import java.time.Duration

/**
 * This configuration may be used to tweak the internals of the RPC client.
 */
<<<<<<< HEAD
data class CordaRPCClientConfigurationImpl(
        override val minimumServerProtocolVersion: Int,
        override val trackRpcCallSites: Boolean,
        override val reapInterval: Duration,
        override val observationExecutorPoolSize: Int,
        override val cacheConcurrencyLevel: Int,
        override val connectionRetryInterval: Duration,
        override val connectionRetryIntervalMultiplier: Double,
        override val connectionMaxRetryInterval: Duration,
        override val maxReconnectAttempts: Int,
        override val maxFileSize: Int,
        override val deduplicationCacheExpiry: Duration
) : CordaRPCClientConfiguration {
=======
data class RPCClientConfiguration(
        /** The minimum protocol version required from the server */
        val minimumServerProtocolVersion: Int,
        /**
         * If set to true the client will track RPC call sites. If an error occurs subsequently during the RPC or in a
         * returned Observable stream the stack trace of the originating RPC will be shown as well. Note that
         * constructing call stacks is a moderately expensive operation.
         */
        val trackRpcCallSites: Boolean,
        /**
         * The interval of unused observable reaping. Leaked Observables (unused ones) are detected using weak references
         * and are cleaned up in batches in this interval. If set too large it will waste server side resources for this
         * duration. If set too low it wastes client side cycles.
         */
        val reapInterval: Duration,
        /** The number of threads to use for observations (for executing [Observable.onNext]) */
        val observationExecutorPoolSize: Int,
        /** The retry interval of artemis connections in milliseconds */
        val connectionRetryInterval: Duration,
        /** The retry interval multiplier for exponential backoff */
        val connectionRetryIntervalMultiplier: Double,
        /** Maximum retry interval */
        val connectionMaxRetryInterval: Duration,
        /** Maximum reconnect attempts on failover */
        val maxReconnectAttempts: Int,
        /** Maximum file size */
        val maxFileSize: Int,
        /** The cache expiry of a deduplication watermark per client. */
        val deduplicationCacheExpiry: Duration
) {
>>>>>>> 22008327
    companion object {
        private const val unlimitedReconnectAttempts = -1
        @JvmStatic
        val default = CordaRPCClientConfigurationImpl(
                minimumServerProtocolVersion = 0,
                trackRpcCallSites = false,
                reapInterval = 1.seconds,
                observationExecutorPoolSize = 4,
                connectionRetryInterval = 5.seconds,
                connectionRetryIntervalMultiplier = 1.5,
                connectionMaxRetryInterval = 3.minutes,
                maxReconnectAttempts = unlimitedReconnectAttempts,
                /** 10 MiB maximum allowed file size for attachments, including message headers. TODO: acquire this value from Network Map when supported. */
                maxFileSize = 10485760,
                deduplicationCacheExpiry = 1.days
        )
    }
}

class RPCClient<I : RPCOps>(
        val transport: TransportConfiguration,
        val rpcConfiguration: CordaRPCClientConfiguration = CordaRPCClientConfigurationImpl.default,
        val serializationContext: SerializationContext = SerializationDefaults.RPC_CLIENT_CONTEXT
) {
    constructor(
            hostAndPort: NetworkHostAndPort,
            sslConfiguration: SSLConfiguration? = null,
            configuration: CordaRPCClientConfiguration = CordaRPCClientConfigurationImpl.default,
            serializationContext: SerializationContext = SerializationDefaults.RPC_CLIENT_CONTEXT
    ) : this(tcpTransport(ConnectionDirection.Outbound(), hostAndPort, sslConfiguration), configuration, serializationContext)

    companion object {
        private val log = contextLogger()
    }

    fun start(
            rpcOpsClass: Class<I>,
            username: String,
            password: String,
            externalTrace: Trace? = null,
            impersonatedActor: Actor? = null
    ): RPCConnection<I> {
        return log.logElapsedTime("Startup") {
            val clientAddress = SimpleString("${RPCApi.RPC_CLIENT_QUEUE_NAME_PREFIX}.$username.${random63BitValue()}")

            val serverLocator = ActiveMQClient.createServerLocatorWithoutHA(transport).apply {
                retryInterval = rpcConfiguration.connectionRetryInterval.toMillis()
                retryIntervalMultiplier = rpcConfiguration.connectionRetryIntervalMultiplier
                maxRetryInterval = rpcConfiguration.connectionMaxRetryInterval.toMillis()
                reconnectAttempts = rpcConfiguration.maxReconnectAttempts
                minLargeMessageSize = rpcConfiguration.maxFileSize
                isUseGlobalPools = nodeSerializationEnv != null
            }
            val sessionId = Trace.SessionId.newInstance()
            val proxyHandler = RPCClientProxyHandler(rpcConfiguration, username, password, serverLocator, clientAddress, rpcOpsClass, serializationContext, sessionId, externalTrace, impersonatedActor)
            try {
                proxyHandler.start()
                val ops: I = uncheckedCast(Proxy.newProxyInstance(rpcOpsClass.classLoader, arrayOf(rpcOpsClass), proxyHandler))
                val serverProtocolVersion = ops.protocolVersion
                if (serverProtocolVersion < rpcConfiguration.minimumServerProtocolVersion) {
                    throw RPCException("Requested minimum protocol version (${rpcConfiguration.minimumServerProtocolVersion}) is higher" +
                            " than the server's supported protocol version ($serverProtocolVersion)")
                }
                proxyHandler.setServerProtocolVersion(serverProtocolVersion)

                log.debug("RPC connected, returning proxy")
                object : RPCConnection<I> {
                    override val proxy = ops
                    override val serverProtocolVersion = serverProtocolVersion

                    private fun close(notify: Boolean) {
                        if (notify) {
                            proxyHandler.notifyServerAndClose()
                        } else {
                            proxyHandler.forceClose()
                        }
                        serverLocator.close()
                    }

                    override fun notifyServerAndClose() {
                        close(true)
                    }

                    override fun forceClose() {
                        close(false)
                    }

                    override fun close() {
                        close(true)
                    }
                }
            } catch (exception: Throwable) {
                proxyHandler.notifyServerAndClose()
                serverLocator.close()
                throw exception
            }
        }
    }
}<|MERGE_RESOLUTION|>--- conflicted
+++ resolved
@@ -26,13 +26,11 @@
 /**
  * This configuration may be used to tweak the internals of the RPC client.
  */
-<<<<<<< HEAD
 data class CordaRPCClientConfigurationImpl(
         override val minimumServerProtocolVersion: Int,
         override val trackRpcCallSites: Boolean,
         override val reapInterval: Duration,
         override val observationExecutorPoolSize: Int,
-        override val cacheConcurrencyLevel: Int,
         override val connectionRetryInterval: Duration,
         override val connectionRetryIntervalMultiplier: Double,
         override val connectionMaxRetryInterval: Duration,
@@ -40,38 +38,6 @@
         override val maxFileSize: Int,
         override val deduplicationCacheExpiry: Duration
 ) : CordaRPCClientConfiguration {
-=======
-data class RPCClientConfiguration(
-        /** The minimum protocol version required from the server */
-        val minimumServerProtocolVersion: Int,
-        /**
-         * If set to true the client will track RPC call sites. If an error occurs subsequently during the RPC or in a
-         * returned Observable stream the stack trace of the originating RPC will be shown as well. Note that
-         * constructing call stacks is a moderately expensive operation.
-         */
-        val trackRpcCallSites: Boolean,
-        /**
-         * The interval of unused observable reaping. Leaked Observables (unused ones) are detected using weak references
-         * and are cleaned up in batches in this interval. If set too large it will waste server side resources for this
-         * duration. If set too low it wastes client side cycles.
-         */
-        val reapInterval: Duration,
-        /** The number of threads to use for observations (for executing [Observable.onNext]) */
-        val observationExecutorPoolSize: Int,
-        /** The retry interval of artemis connections in milliseconds */
-        val connectionRetryInterval: Duration,
-        /** The retry interval multiplier for exponential backoff */
-        val connectionRetryIntervalMultiplier: Double,
-        /** Maximum retry interval */
-        val connectionMaxRetryInterval: Duration,
-        /** Maximum reconnect attempts on failover */
-        val maxReconnectAttempts: Int,
-        /** Maximum file size */
-        val maxFileSize: Int,
-        /** The cache expiry of a deduplication watermark per client. */
-        val deduplicationCacheExpiry: Duration
-) {
->>>>>>> 22008327
     companion object {
         private const val unlimitedReconnectAttempts = -1
         @JvmStatic
