package net.corda.client.rpc.internal

import com.esotericsoftware.kryo.pool.KryoPool
import net.corda.core.serialization.SerializationContext
import net.corda.nodeapi.internal.serialization.CordaSerializationMagic
import net.corda.core.serialization.internal.SerializationEnvironment
import net.corda.core.serialization.internal.SerializationEnvironmentImpl
import net.corda.core.serialization.internal.nodeSerializationEnv
import net.corda.nodeapi.internal.serialization.AMQP_P2P_CONTEXT
import net.corda.nodeapi.internal.serialization.KRYO_RPC_CLIENT_CONTEXT
import net.corda.nodeapi.internal.serialization.SerializationFactoryImpl
import net.corda.nodeapi.internal.serialization.amqp.AMQPClientSerializationScheme
import net.corda.nodeapi.internal.serialization.kryo.AbstractKryoSerializationScheme
import net.corda.nodeapi.internal.serialization.kryo.DefaultKryoCustomizer
import net.corda.nodeapi.internal.serialization.kryo.kryoMagic
import net.corda.nodeapi.internal.serialization.kryo.RPCKryo

class KryoClientSerializationScheme : AbstractKryoSerializationScheme() {
    override fun canDeserializeVersion(magic: CordaSerializationMagic, target: SerializationContext.UseCase): Boolean {
        return magic == kryoMagic && (target == SerializationContext.UseCase.RPCClient || target == SerializationContext.UseCase.P2P)
    }

    override fun rpcClientKryoPool(context: SerializationContext): KryoPool {
        return KryoPool.Builder {
            DefaultKryoCustomizer.customize(RPCKryo(RpcClientObservableSerializer, context), publicKeySerializer).apply {
                classLoader = context.deserializationClassLoader
            }
        }.build()
    }

    // We're on the client and don't have access to server classes.
    override fun rpcServerKryoPool(context: SerializationContext): KryoPool = throw UnsupportedOperationException()

    companion object {
        /** Call from main only. */
        fun initialiseSerialization(classLoader: ClassLoader? = null) {
            nodeSerializationEnv = createSerializationEnv(classLoader)
        }

        fun createSerializationEnv(classLoader: ClassLoader? = null): SerializationEnvironment {
            return SerializationEnvironmentImpl(
                    SerializationFactoryImpl().apply {
                        registerScheme(KryoClientSerializationScheme())
                        registerScheme(AMQPClientSerializationScheme(emptyList()))
                    },
<<<<<<< HEAD
                    if (classLoader != null) KRYO_P2P_CONTEXT.withClassLoader(classLoader) else KRYO_P2P_CONTEXT,
                    rpcClientContext = if (classLoader != null) KRYO_RPC_CLIENT_CONTEXT.withClassLoader(classLoader) else KRYO_RPC_CLIENT_CONTEXT)

=======
                    AMQP_P2P_CONTEXT,
                    rpcClientContext = KRYO_RPC_CLIENT_CONTEXT)
>>>>>>> 6479d7d8
        }
    }
}<|MERGE_RESOLUTION|>--- conflicted
+++ resolved
@@ -43,14 +43,9 @@
                         registerScheme(KryoClientSerializationScheme())
                         registerScheme(AMQPClientSerializationScheme(emptyList()))
                     },
-<<<<<<< HEAD
-                    if (classLoader != null) KRYO_P2P_CONTEXT.withClassLoader(classLoader) else KRYO_P2P_CONTEXT,
+                    if (classLoader != null) AMQP_P2P_CONTEXT.withClassLoader(classLoader) else KRYO_P2P_CONTEXT,
                     rpcClientContext = if (classLoader != null) KRYO_RPC_CLIENT_CONTEXT.withClassLoader(classLoader) else KRYO_RPC_CLIENT_CONTEXT)
 
-=======
-                    AMQP_P2P_CONTEXT,
-                    rpcClientContext = KRYO_RPC_CLIENT_CONTEXT)
->>>>>>> 6479d7d8
         }
     }
 }