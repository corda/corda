--- conflicted
+++ resolved
@@ -95,14 +95,9 @@
  */
 class CordaRPCClient private constructor(
         hostAndPort: NetworkHostAndPort,
-<<<<<<< HEAD
         configuration: CordaRPCClientConfiguration = CordaRPCClientConfigurationImpl.default,
-        sslConfiguration: SSLConfiguration? = null
-=======
-        configuration: CordaRPCClientConfiguration = CordaRPCClientConfiguration.DEFAULT,
         sslConfiguration: SSLConfiguration? = null,
         classLoader: ClassLoader? = null
->>>>>>> 2d31247d
 ) {
     @JvmOverloads
     constructor(hostAndPort: NetworkHostAndPort, configuration: CordaRPCClientConfiguration = CordaRPCClientConfigurationImpl.default) : this(hostAndPort, configuration, null)
@@ -140,13 +135,8 @@
 
     private val rpcClient = RPCClient<CordaRPCOps>(
             tcpTransport(ConnectionDirection.Outbound(), hostAndPort, config = sslConfiguration),
-<<<<<<< HEAD
             configuration,
-            KRYO_RPC_CLIENT_CONTEXT
-=======
-            configuration.toRpcClientConfiguration(),
             if (classLoader != null) KRYO_RPC_CLIENT_CONTEXT.withClassLoader(classLoader) else KRYO_RPC_CLIENT_CONTEXT
->>>>>>> 2d31247d
     )
 
     /**
