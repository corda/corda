package net.corda.client.rpc;

import net.corda.client.rpc.internal.RPCClient;
import net.corda.core.concurrent.CordaFuture;
import net.corda.core.contracts.Amount;
import net.corda.core.messaging.CordaRPCOps;
import net.corda.core.messaging.FlowHandle;
import net.corda.core.node.services.ServiceInfo;
import net.corda.core.utilities.OpaqueBytes;
import net.corda.finance.flows.AbstractCashFlow;
import net.corda.finance.flows.CashIssueFlow;
import net.corda.finance.flows.CashPaymentFlow;
import net.corda.finance.schemas.*;
import net.corda.node.internal.Node;
import net.corda.node.internal.StartedNode;
import net.corda.node.services.transactions.ValidatingNotaryService;
import net.corda.nodeapi.User;
import net.corda.testing.node.NodeBasedTest;
import org.junit.After;
import org.junit.Before;
import org.junit.Test;

import java.io.IOException;
import java.util.*;
import java.util.concurrent.ExecutionException;

import static java.util.Collections.emptyMap;
import static java.util.Collections.singletonList;
import static java.util.Objects.requireNonNull;
import static kotlin.test.AssertionsKt.assertEquals;
import static net.corda.client.rpc.CordaRPCClientConfiguration.getDefault;
import static net.corda.finance.CurrencyUtils.DOLLARS;
import static net.corda.finance.contracts.GetBalances.getCashBalance;
import static net.corda.node.services.FlowPermissions.startFlowPermission;
import static net.corda.testing.TestConstants.getALICE;

public class CordaRPCJavaClientTest extends NodeBasedTest {
    private List<String> perms = Arrays.asList(startFlowPermission(CashPaymentFlow.class), startFlowPermission(CashIssueFlow.class));
    private Set<String> permSet = new HashSet<>(perms);
    private User rpcUser = new User("user1", "test", permSet);

    private StartedNode<Node> node;
    private CordaRPCClient client;
    private RPCClient.RPCConnection<CordaRPCOps> connection = null;
    private CordaRPCOps rpcProxy;

    private void login(String username, String password) {
        connection = client.start(username, password);
        rpcProxy = connection.getProxy();
    }

    @Before
    public void setUp() throws ExecutionException, InterruptedException {
        Set<ServiceInfo> services = new HashSet<>(singletonList(new ServiceInfo(ValidatingNotaryService.Companion.getType(), null)));
        CordaFuture<StartedNode<Node>> nodeFuture = startNode(getALICE().getName(), 1, services, singletonList(rpcUser), emptyMap());
        node = nodeFuture.get();
<<<<<<< HEAD
        client = new CordaRPCClient(requireNonNull(node.getNode().getConfiguration().getRpcAddress()), null, getDefault(), false);
=======
        node.registerCustomSchemas(Collections.singleton(CashSchemaV1.INSTANCE));
        client = new CordaRPCClient(requireNonNull(node.getConfiguration().getRpcAddress()), null, getDefault(), false);
>>>>>>> 5504493c
    }

    @After
    public void done() throws IOException {
        connection.close();
    }

    @Test
    public void testLogin() {
        login(rpcUser.getUsername(), rpcUser.getPassword());
    }

    @Test
    public void testCashBalances() throws NoSuchFieldException, ExecutionException, InterruptedException {
        login(rpcUser.getUsername(), rpcUser.getPassword());

        FlowHandle<AbstractCashFlow.Result> flowHandle = rpcProxy.startFlowDynamic(CashIssueFlow.class,
                DOLLARS(123), OpaqueBytes.of("1".getBytes()),
                node.getInfo().getLegalIdentity());
        System.out.println("Started issuing cash, waiting on result");
        flowHandle.getReturnValue().get();

        Amount<Currency> balance = getCashBalance(rpcProxy, Currency.getInstance("USD"));
        System.out.print("Balance: " + balance + "\n");

        assertEquals(DOLLARS(123), balance, "matching");
    }
}<|MERGE_RESOLUTION|>--- conflicted
+++ resolved
@@ -54,12 +54,8 @@
         Set<ServiceInfo> services = new HashSet<>(singletonList(new ServiceInfo(ValidatingNotaryService.Companion.getType(), null)));
         CordaFuture<StartedNode<Node>> nodeFuture = startNode(getALICE().getName(), 1, services, singletonList(rpcUser), emptyMap());
         node = nodeFuture.get();
-<<<<<<< HEAD
+        node.getNode().registerCustomSchemas(Collections.singleton(CashSchemaV1.INSTANCE));
         client = new CordaRPCClient(requireNonNull(node.getNode().getConfiguration().getRpcAddress()), null, getDefault(), false);
-=======
-        node.registerCustomSchemas(Collections.singleton(CashSchemaV1.INSTANCE));
-        client = new CordaRPCClient(requireNonNull(node.getConfiguration().getRpcAddress()), null, getDefault(), false);
->>>>>>> 5504493c
     }
 
     @After
