--- conflicted
+++ resolved
@@ -238,16 +238,12 @@
     implementation "com.palominolabs.metrics:metrics-new-relic:${metrics_new_relic_version}"
 
     // Adding native SSL library to allow using native SSL with Artemis and AMQP
-<<<<<<< HEAD
     compile "io.netty:netty-tcnative-boringssl-static:$tcnative_version:linux-x86_64"
     compile "io.netty:netty-tcnative-boringssl-static:$tcnative_version:linux-aarch_64"
     compile "io.netty:netty-tcnative-boringssl-static:$tcnative_version:osx-x86_64"
     compile "io.netty:netty-tcnative-boringssl-static:$tcnative_version:osx-aarch_64"
     compile "io.netty:netty-tcnative-boringssl-static:$tcnative_version:windows-x86_64"
     compile "io.netty:netty-tcnative-classes:$tcnative_version"
-=======
-    implementation "io.netty:netty-tcnative-boringssl-static:$tcnative_version"
->>>>>>> 73fce5fa
 
     // Byteman for runtime (termination) rules injection on the running node
     // Submission tool allowing to install rules on running nodes
