--- conflicted
+++ resolved
@@ -293,17 +293,7 @@
     maxParallelForks = (System.env.CORDA_NODE_TESTING_FORKS == null) ? 1 : "$System.env.CORDA_NODE_TESTING_FORKS".toInteger()
 }
 
-<<<<<<< HEAD
-task dockerTest(type: DockerTest, dependsOn: []) {
-=======
-task printIt(type: JavaExec) {
-    classpath = sourceSets.test.runtimeClasspath
-    main = 'net.corda.JunitPrinter'
-    args buildDir.absolutePath, "$corda_revision"
-}
-
 task dockerTest(type: KubesTest, dependsOn: []) {
->>>>>>> edc3182c
     dockerTag = "6f59dd3432ca"
 }
 
