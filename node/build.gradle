apply plugin: 'kotlin'
// Java Persistence API support: create no-arg constructor
// see: http://stackoverflow.com/questions/32038177/kotlin-with-jpa-default-constructor-hell
apply plugin: 'kotlin-jpa'
apply plugin: 'java'
apply plugin: 'net.corda.plugins.quasar-utils'
apply plugin: 'net.corda.plugins.publish-utils'
apply plugin: 'com.jfrog.artifactory'

description 'Corda node modules'

//noinspection GroovyAssignabilityCheck
configurations {
    compile {
        // We don't need these because we already include netty-all.
        exclude group: 'io.netty', module: 'netty-transport'
        exclude group: 'io.netty', module: 'netty-handler'
    }

    integrationTestCompile.extendsFrom testCompile
    integrationTestRuntime.extendsFrom testRuntime
}

sourceSets {
    integrationTest {
        kotlin {
            compileClasspath += main.output + test.output
            runtimeClasspath += main.output + test.output
            srcDir file('src/integration-test/kotlin')
        }
        java {
            compileClasspath += main.output + test.output
            runtimeClasspath += main.output + test.output
            srcDir file('src/integration-test/java')
        }
        resources {
            srcDir file('src/integration-test/resources')
        }
    }
}

// Use manual resource copying of log4j2.xml rather than source sets.
// This prevents problems in IntelliJ with regard to duplicate source roots.
processResources {
    from file("$rootDir/config/dev/log4j2.xml")
}

// To find potential version conflicts, run "gradle htmlDependencyReport" and then look in
// build/reports/project/dependencies/index.html for green highlighted parts of the tree.

dependencies {
    compile project(':node-api')
    compile project(":confidential-identities")
    compile project(':client:rpc')
    compile "net.corda.plugins:cordform-common:$gradle_plugins_version"

    // Log4J: logging framework (with SLF4J bindings)
    compile "org.apache.logging.log4j:log4j-slf4j-impl:${log4j_version}"
    compile "org.apache.logging.log4j:log4j-web:${log4j_version}"
    compile "org.slf4j:jul-to-slf4j:$slf4j_version"

    compile "org.jetbrains.kotlin:kotlin-stdlib-jre8:$kotlin_version"
    compile "org.jetbrains.kotlin:kotlin-reflect:$kotlin_version"
    testCompile "org.jetbrains.kotlin:kotlin-test:$kotlin_version"

    compile "com.google.guava:guava:$guava_version"

    // JOpt: for command line flags.
    compile "net.sf.jopt-simple:jopt-simple:$jopt_simple_version"

    // Artemis: for reliable p2p message queues.
    // TODO: remove the forced update of commons-collections and beanutils when artemis updates them
    compile "org.apache.commons:commons-collections4:${commons_collections_version}"
    compile "commons-beanutils:commons-beanutils:${beanutils_version}"
    compile "org.apache.activemq:artemis-server:${artemis_version}"
    compile "org.apache.activemq:artemis-core-client:${artemis_version}"
    runtime ("org.apache.activemq:artemis-amqp-protocol:${artemis_version}") {
        // Gains our proton-j version from core module.
        exclude group: 'org.apache.qpid', module: 'proton-j'
    }

    // JAnsi: for drawing things to the terminal in nicely coloured ways.
    compile "org.fusesource.jansi:jansi:$jansi_version"

    // Manifests: for reading stuff from the manifest file
    compile "com.jcabi:jcabi-manifests:1.1"

    compile("com.intellij:forms_rt:7.0.3") {
        exclude group: "asm"
    }

    // Jackson support: serialisation to/from JSON, YAML, etc
    compile project(':client:jackson')

    // Coda Hale's Metrics: for monitoring of key statistics
    compile "io.dropwizard.metrics:metrics-core:3.1.2"

    // JimFS: in memory java.nio filesystem. Used for test and simulation utilities.
    compile "com.google.jimfs:jimfs:1.1"

    // TypeSafe Config: for simple and human friendly config files.
    compile "com.typesafe:config:$typesafe_config_version"

    // Unit testing helpers.
    testCompile "junit:junit:$junit_version"
    testCompile "org.assertj:assertj-core:${assertj_version}"
    testCompile project(':test-utils')
    testCompile project(':client:jfx')
    testCompile project(':finance')

    // sample test schemas
    testCompile project(path: ':finance', configuration: 'testArtifacts')

    // For H2 database support in persistence
    compile "com.h2database:h2:$h2_version"

    // For Postgres database support in persistence
    compile "org.postgresql:postgresql:$postgresql_version"

    // SQL connection pooling library
    compile "com.zaxxer:HikariCP:2.5.1"

    // Hibernate: an object relational mapper for writing state objects to the database automatically.
    compile "org.hibernate:hibernate-core:$hibernate_version"
    compile "org.hibernate:hibernate-java8:$hibernate_version"

    // Capsule is a library for building independently executable fat JARs.
    // We only need this dependency to compile our Caplet against.
    compileOnly "co.paralleluniverse:capsule:$capsule_version"

    // Java Atomix: RAFT library
    compile 'io.atomix.copycat:copycat-client:1.2.3'
    compile 'io.atomix.copycat:copycat-server:1.2.3'
    compile 'io.atomix.catalyst:catalyst-netty:1.1.2'

    // Netty: All of it.
    compile "io.netty:netty-all:$netty_version"

    // CRaSH: An embeddable monitoring and admin shell with support for adding new commands written in Groovy.
    compile("com.github.corda.crash:crash.shell:$crash_version") {
        exclude group: "org.slf4j", module: "slf4j-jdk14"
        exclude group: "org.bouncycastle"
    }

    compile("com.github.corda.crash:crash.connectors.ssh:$crash_version") {
        exclude group: "org.slf4j", module: "slf4j-jdk14"
        exclude group: "org.bouncycastle"
    }

    // OkHTTP: Simple HTTP library.
    compile "com.squareup.okhttp3:okhttp:$okhttp_version"

    // BFT-SMaRt
    compile 'commons-codec:commons-codec:1.10'
    compile 'com.github.bft-smart:library:master-v1.1-beta-g6215ec8-87'

    // FastClasspathScanner: classpath scanning
    compile 'io.github.lukehutch:fast-classpath-scanner:2.0.21'

<<<<<<< HEAD
    // Apache Shiro: authentication, authorization, and session management framework
=======
    // Apache Shiro: authentication, authorization and session management.
>>>>>>> 21bacd02
    compile "org.apache.shiro:shiro-core:${shiro_version}"

    // Integration test helpers
    integrationTestCompile "junit:junit:$junit_version"
    integrationTestCompile "org.assertj:assertj-core:${assertj_version}"

    // Jsh: Testing SSH server
    integrationTestCompile group: 'com.jcraft', name: 'jsch', version: '0.1.54'

    // Jetty dependencies for NetworkMapClient test.
    // Web stuff: for HTTP[S] servlets
    testCompile "org.eclipse.jetty:jetty-servlet:${jetty_version}"
    testCompile "org.eclipse.jetty:jetty-webapp:${jetty_version}"
    testCompile "javax.servlet:javax.servlet-api:3.1.0"

    // Jersey for JAX-RS implementation for use in Jetty
    testCompile "org.glassfish.jersey.core:jersey-server:${jersey_version}"
    testCompile "org.glassfish.jersey.containers:jersey-container-servlet-core:${jersey_version}"
    testCompile "org.glassfish.jersey.containers:jersey-container-jetty-http:${jersey_version}"

    testCompile "com.microsoft.sqlserver:mssql-jdbc:6.2.1.jre8"
}

task integrationTest(type: Test) {
    testClassesDirs = sourceSets.integrationTest.output.classesDirs
    classpath = sourceSets.integrationTest.runtimeClasspath
}

jar {
    baseName 'corda-node'
}

publish {
    name jar.baseName
}<|MERGE_RESOLUTION|>--- conflicted
+++ resolved
@@ -157,11 +157,7 @@
     // FastClasspathScanner: classpath scanning
     compile 'io.github.lukehutch:fast-classpath-scanner:2.0.21'
 
-<<<<<<< HEAD
-    // Apache Shiro: authentication, authorization, and session management framework
-=======
     // Apache Shiro: authentication, authorization and session management.
->>>>>>> 21bacd02
     compile "org.apache.shiro:shiro-core:${shiro_version}"
 
     // Integration test helpers
@@ -181,8 +177,6 @@
     testCompile "org.glassfish.jersey.core:jersey-server:${jersey_version}"
     testCompile "org.glassfish.jersey.containers:jersey-container-servlet-core:${jersey_version}"
     testCompile "org.glassfish.jersey.containers:jersey-container-jetty-http:${jersey_version}"
-
-    testCompile "com.microsoft.sqlserver:mssql-jdbc:6.2.1.jre8"
 }
 
 task integrationTest(type: Test) {
