--- conflicted
+++ resolved
@@ -72,19 +72,11 @@
         List<String> cordappPackages = Arrays.asList("net.corda.testing.contracts", "net.corda.finance.contracts.asset", CashSchemaV1.class.getPackage().getName());
         IdentityServiceInternal identitySvc = makeTestIdentityService(Arrays.asList(MEGA_CORP.getIdentity(), DUMMY_CASH_ISSUER_INFO.getIdentity(), DUMMY_NOTARY.getIdentity()));
         Pair<CordaPersistence, MockServices> databaseAndServices = makeTestDatabaseAndMockServices(
-<<<<<<< HEAD
                 cordappPackages,
                 identitySvc,
                 MEGA_CORP,
-                DUMMY_NOTARY.getKey());
-        issuerServices = new MockServices(cordappPackages, rigorousMock(IdentityServiceInternal.class), DUMMY_CASH_ISSUER_INFO, BOC.getKey());
-=======
-                Arrays.asList(MEGA_CORP.getKeyPair(), DUMMY_NOTARY.getKeyPair()),
-                identitySvc,
-                cordappPackages,
-                MEGA_CORP.getName());
+                DUMMY_NOTARY.getKeyPair());
         issuerServices = new MockServices(cordappPackages, rigorousMock(IdentityServiceInternal.class), DUMMY_CASH_ISSUER_INFO, BOC.getKeyPair());
->>>>>>> 2319bf39
         database = databaseAndServices.getFirst();
         MockServices services = databaseAndServices.getSecond();
         vaultFiller = new VaultFiller(services, DUMMY_NOTARY);
