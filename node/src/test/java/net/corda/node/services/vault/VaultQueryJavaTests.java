--- conflicted
+++ resolved
@@ -27,7 +27,6 @@
 import net.corda.testing.internal.vault.DummyLinearContract;
 import net.corda.testing.internal.vault.VaultFiller;
 import net.corda.testing.node.MockServices;
-import net.corda.testing.schemas.DummyLinearStateSchemaV1;
 import org.junit.After;
 import org.junit.Before;
 import org.junit.Rule;
@@ -70,17 +69,12 @@
 
     @Before
     public void setUp() throws CertificateException, InvalidAlgorithmParameterException {
-<<<<<<< HEAD
         List<String> cordappPackages = Arrays.asList(
-                "net.corda.testing.contracts",
+                "net.corda.testing.internal.vault",
                 "net.corda.finance.contracts.asset",
                 CashSchemaV1.class.getPackage().getName(),
                 DummyLinearStateSchemaV1.class.getPackage().getName());
-        IdentityServiceInternal identitySvc = makeTestIdentityService(Arrays.asList(MEGA_CORP.getIdentity(), DUMMY_CASH_ISSUER_INFO.getIdentity(), DUMMY_NOTARY.getIdentity()));
-=======
-        List<String> cordappPackages = Arrays.asList("net.corda.testing.internal.vault", "net.corda.finance.contracts.asset", CashSchemaV1.class.getPackage().getName());
         IdentityServiceInternal identitySvc = makeTestIdentityService(MEGA_CORP.getIdentity(), DUMMY_CASH_ISSUER_INFO.getIdentity(), DUMMY_NOTARY.getIdentity());
->>>>>>> 00a5e3db
         Pair<CordaPersistence, MockServices> databaseAndServices = makeTestDatabaseAndMockServices(
                 cordappPackages,
                 identitySvc,
