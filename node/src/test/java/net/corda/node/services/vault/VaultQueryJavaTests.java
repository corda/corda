--- conflicted
+++ resolved
@@ -63,23 +63,14 @@
     @Before
     public void setUp() throws CertificateException, InvalidAlgorithmParameterException {
         List<String> cordappPackages = Arrays.asList("net.corda.testing.contracts", "net.corda.finance.contracts.asset", CashSchemaV1.class.getPackage().getName());
-<<<<<<< HEAD
         IdentityService identitySvc = new InMemoryIdentityService(
                 Arrays.asList(getMEGA_CORP_IDENTITY(), getDUMMY_CASH_ISSUER_IDENTITY(), getDUMMY_NOTARY_IDENTITY()),
                 Collections.emptySet(),
                 getDEV_TRUST_ROOT());
         Pair<CordaPersistence, MockServices> databaseAndServices = makeTestDatabaseAndMockServices(
                 Arrays.asList(getMEGA_CORP_KEY(), getDUMMY_NOTARY_KEY()),
-                () -> identitySvc,
+                identitySvc,
                 cordappPackages);
-=======
-        ArrayList<KeyPair> keys = new ArrayList<>();
-        keys.add(getMEGA_CORP_KEY());
-        keys.add(getDUMMY_NOTARY_KEY());
-        IdentityService identitySvc = makeTestIdentityService();
-        @SuppressWarnings("unchecked")
-        Pair<CordaPersistence, MockServices> databaseAndServices = makeTestDatabaseAndMockServices(keys, identitySvc, cordappPackages);
->>>>>>> 449155ce
         issuerServices = new MockServices(cordappPackages, getDUMMY_CASH_ISSUER_NAME(), getDUMMY_CASH_ISSUER_KEY(), getBOC_KEY());
         database = databaseAndServices.getFirst();
         services = databaseAndServices.getSecond();
