--- conflicted
+++ resolved
@@ -21,11 +21,7 @@
     val toBeClosed = mutableListOf<Closeable>()
 
     fun createDatabase(): CordaPersistence {
-<<<<<<< HEAD
-        val database = configureDatabase(makeTestDataSourceProperties(), makeTestDatabaseProperties(), ::rigorousMock)
-=======
         val database = configureDatabase(makeTestDataSourceProperties(), makeTestDatabaseProperties(), rigorousMock())
->>>>>>> 449155ce
         toBeClosed += database
         return database
     }
