--- conflicted
+++ resolved
@@ -260,17 +260,7 @@
 
             // ... bring the node back up ... the act of constructing the SMM will re-register the message handlers
             // that Bob was waiting on before the reboot occurred.
-<<<<<<< HEAD
             bobNode = mockNet.createNode(MockNodeParameters(bobAddr.id, BOB_NAME))
-=======
-            bobNode = mockNet.createNode(bobAddr.id, object : MockNetwork.Factory<MockNetwork.MockNode> {
-                override fun create(config: NodeConfiguration, network: MockNetwork,
-                                    id: Int, notaryIdentity: Pair<ServiceInfo, KeyPair>?, entropyRoot: BigInteger): MockNetwork.MockNode {
-                    return MockNetwork.MockNode(config, network, bobAddr.id, notaryIdentity, entropyRoot)
-                }
-            }, BOB_NAME)
-
->>>>>>> 70a7eb8b
             // Find the future representing the result of this state machine again.
             val bobFuture = bobNode.smm.findStateMachines(BuyerAcceptor::class.java).single().second
 
@@ -304,18 +294,9 @@
     // of gets and puts.
     private fun makeNodeWithTracking(name: CordaX500Name): StartedNode<MockNetwork.MockNode> {
         // Create a node in the mock network ...
-<<<<<<< HEAD
         return mockNet.createNode(MockNodeParameters(legalName = name), nodeFactory = object : MockNetwork.Factory<MockNetwork.MockNode> {
             override fun create(args: MockNodeArgs): MockNetwork.MockNode {
                 return object : MockNetwork.MockNode(args) {
-=======
-        return mockNet.createNode(nodeFactory = object : MockNetwork.Factory<MockNetwork.MockNode> {
-            override fun create(config: NodeConfiguration,
-                                network: MockNetwork,
-                                id: Int, notaryIdentity: Pair<ServiceInfo, KeyPair>?,
-                                entropyRoot: BigInteger): MockNetwork.MockNode {
-                return object : MockNetwork.MockNode(config, network, id, notaryIdentity, entropyRoot) {
->>>>>>> 70a7eb8b
                     // That constructs a recording tx storage
                     override fun makeTransactionStorage(): WritableTransactionStorage {
                         return RecordingTransactionStorage(database, super.makeTransactionStorage())
