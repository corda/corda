package net.corda.node.messaging

import io.requery.Persistable
import io.requery.sql.KotlinEntityDataStore
import net.corda.core.contracts.Attachment
import net.corda.core.crypto.SecureHash
import net.corda.core.crypto.sha256
import net.corda.core.getOrThrow
import net.corda.core.messaging.SingleMessageRecipient
import net.corda.core.node.services.ServiceInfo
import net.corda.flows.FetchAttachmentsFlow
import net.corda.flows.FetchDataFlow
import net.corda.node.services.RequeryConfiguration
import net.corda.node.services.config.NodeConfiguration
import net.corda.node.services.database.RequeryConfiguration
import net.corda.node.services.network.NetworkMapService
<<<<<<< HEAD
import net.corda.node.services.persistence.AttachmentEntity
import net.corda.node.services.persistence.NodeRqAttachmentService
import net.corda.node.services.transactions.SimpleNotaryService
import net.corda.testing.node.MockNetwork
import net.corda.node.utilities.databaseTransaction
import net.corda.testing.node.makeTestDataSourceProperties
import org.jetbrains.exposed.sql.Database
=======
import net.corda.node.services.persistence.AttachmentTable
import net.corda.node.services.persistence.NodeRqAttachmentService
import net.corda.node.services.transactions.SimpleNotaryService
import net.corda.testing.node.MockNetwork
import net.corda.node.utilities.configureDatabase
import net.corda.node.utilities.databaseTransaction
import net.corda.testing.node.makeTestDataSourceProperties
import org.jetbrains.exposed.sql.Database
import org.jetbrains.exposed.sql.transactions.TransactionManager
import org.junit.After
>>>>>>> e33ba3b1
import org.junit.Before
import org.junit.Test
import java.io.ByteArrayInputStream
import java.io.ByteArrayOutputStream
import java.io.Closeable
import java.math.BigInteger
import java.security.KeyPair
import java.util.jar.JarOutputStream
import java.util.zip.ZipEntry
import kotlin.test.assertEquals
import kotlin.test.assertFailsWith

class AttachmentTests {
    lateinit var network: MockNetwork
    lateinit var dataSource: Closeable
    lateinit var database: Database

    lateinit var configuration: RequeryConfiguration

    @Before
    fun setUp() {
        network = MockNetwork()

        val dataSourceProperties = makeTestDataSourceProperties()

        configuration = RequeryConfiguration(dataSourceProperties)
    }

    fun fakeAttachment(): ByteArray {
        val bs = ByteArrayOutputStream()
        val js = JarOutputStream(bs)
        js.putNextEntry(ZipEntry("file1.txt"))
        js.writer().apply { append("Some useful content"); flush() }
        js.closeEntry()
        js.close()
        return bs.toByteArray()
    }

    @Test
    fun `download and store`() {
        val (n0, n1) = network.createTwoNodes()


        // Insert an attachment into node zero's store directly.
        val id = databaseTransaction(n0.database) {
            n0.storage.attachments.importAttachment(ByteArrayInputStream(fakeAttachment()))
        }

        // Get node one to run a flow to fetch it and insert it.
        network.runNetwork()
        val f1 = n1.services.startFlow(FetchAttachmentsFlow(setOf(id), n0.info.legalIdentity))
        network.runNetwork()
        assertEquals(0, f1.resultFuture.getOrThrow().fromDisk.size)

        // Verify it was inserted into node one's store.
        val attachment = databaseTransaction(n1.database) {
            n1.storage.attachments.openAttachment(id)!!
        }

        assertEquals(id, attachment.open().readBytes().sha256())

        // Shut down node zero and ensure node one can still resolve the attachment.
        n0.stop()

        val response: FetchDataFlow.Result<Attachment> = n1.services.startFlow(FetchAttachmentsFlow(setOf(id), n0.info.legalIdentity)).resultFuture.getOrThrow()
        assertEquals(attachment, response.fromDisk[0])

    }

    @Test
    fun `missing`() {
        val (n0, n1) = network.createTwoNodes()

        // Get node one to fetch a non-existent attachment.
        val hash = SecureHash.randomSHA256()
        network.runNetwork()
        val f1 = n1.services.startFlow(FetchAttachmentsFlow(setOf(hash), n0.info.legalIdentity))
        network.runNetwork()
        val e = assertFailsWith<FetchDataFlow.HashNotFound> { f1.resultFuture.getOrThrow() }
        assertEquals(hash, e.requested)
    }

    @Test
    fun `malicious response`() {
        // Make a node that doesn't do sanity checking at load time.
        val n0 = network.createNode(null, -1, object : MockNetwork.Factory {
            override fun create(config: NodeConfiguration, network: MockNetwork, networkMapAddr: SingleMessageRecipient?,
                                advertisedServices: Set<ServiceInfo>, id: Int,
                                overrideServices: Map<ServiceInfo, KeyPair>?,
                                entropyRoot: BigInteger): MockNetwork.MockNode {
                return object : MockNetwork.MockNode(config, network, networkMapAddr, advertisedServices, id, overrideServices, entropyRoot) {
                    override fun start(): MockNetwork.MockNode {
                        super.start()
                        (storage.attachments as NodeRqAttachmentService).checkAttachmentsOnLoad = false
                        return this
                    }
                }
            }
        }, true, null, null, ServiceInfo(NetworkMapService.type), ServiceInfo(SimpleNotaryService.type))
        val n1 = network.createNode(n0.info.address)

        val attachment = fakeAttachment()
        // Insert an attachment into node zero's store directly.
        val id = databaseTransaction(n0.database)
        {
            n0.storage.attachments.importAttachment(ByteArrayInputStream(attachment))
        }

        // Corrupt its store.
<<<<<<< HEAD
        val corruptBytes = "arggghhhh".toByteArray()
        System.arraycopy(corruptBytes, 0, attachment, 0, corruptBytes.size)

        val corruptAttachment = AttachmentEntity()
        corruptAttachment.attId = id
        corruptAttachment.content = attachment
        databaseTransaction(n0.database) {
            (n0.storage.attachments as NodeRqAttachmentService).session.update(corruptAttachment)
=======
        val y = "arggghhhh".toByteArray()
        System.arraycopy(y, 0, attachment, 0, y.size)

        val corrupt = AttachmentTable()
        corrupt.attId = id
        corrupt.content = attachment
        databaseTransaction(n0.database) {
            (n0.storage.attachments as NodeRqAttachmentService).session.update(corrupt)
>>>>>>> e33ba3b1
        }


        // Get n1 to fetch the attachment. Should receive corrupted bytes.
        network.runNetwork()
        val f1 = n1.services.startFlow(FetchAttachmentsFlow(setOf(id), n0.info.legalIdentity))
        network.runNetwork()
        assertFailsWith<FetchDataFlow.DownloadedVsRequestedDataMismatch> { f1.resultFuture.getOrThrow() }
    }
}<|MERGE_RESOLUTION|>--- conflicted
+++ resolved
@@ -1,7 +1,5 @@
 package net.corda.node.messaging
 
-import io.requery.Persistable
-import io.requery.sql.KotlinEntityDataStore
 import net.corda.core.contracts.Attachment
 import net.corda.core.crypto.SecureHash
 import net.corda.core.crypto.sha256
@@ -10,30 +8,16 @@
 import net.corda.core.node.services.ServiceInfo
 import net.corda.flows.FetchAttachmentsFlow
 import net.corda.flows.FetchDataFlow
-import net.corda.node.services.RequeryConfiguration
 import net.corda.node.services.config.NodeConfiguration
 import net.corda.node.services.database.RequeryConfiguration
 import net.corda.node.services.network.NetworkMapService
-<<<<<<< HEAD
-import net.corda.node.services.persistence.AttachmentEntity
 import net.corda.node.services.persistence.NodeRqAttachmentService
+import net.corda.node.services.persistence.schemas.AttachmentEntity
 import net.corda.node.services.transactions.SimpleNotaryService
 import net.corda.testing.node.MockNetwork
 import net.corda.node.utilities.databaseTransaction
 import net.corda.testing.node.makeTestDataSourceProperties
 import org.jetbrains.exposed.sql.Database
-=======
-import net.corda.node.services.persistence.AttachmentTable
-import net.corda.node.services.persistence.NodeRqAttachmentService
-import net.corda.node.services.transactions.SimpleNotaryService
-import net.corda.testing.node.MockNetwork
-import net.corda.node.utilities.configureDatabase
-import net.corda.node.utilities.databaseTransaction
-import net.corda.testing.node.makeTestDataSourceProperties
-import org.jetbrains.exposed.sql.Database
-import org.jetbrains.exposed.sql.transactions.TransactionManager
-import org.junit.After
->>>>>>> e33ba3b1
 import org.junit.Before
 import org.junit.Test
 import java.io.ByteArrayInputStream
@@ -143,7 +127,6 @@
         }
 
         // Corrupt its store.
-<<<<<<< HEAD
         val corruptBytes = "arggghhhh".toByteArray()
         System.arraycopy(corruptBytes, 0, attachment, 0, corruptBytes.size)
 
@@ -152,16 +135,6 @@
         corruptAttachment.content = attachment
         databaseTransaction(n0.database) {
             (n0.storage.attachments as NodeRqAttachmentService).session.update(corruptAttachment)
-=======
-        val y = "arggghhhh".toByteArray()
-        System.arraycopy(y, 0, attachment, 0, y.size)
-
-        val corrupt = AttachmentTable()
-        corrupt.attId = id
-        corrupt.content = attachment
-        databaseTransaction(n0.database) {
-            (n0.storage.attachments as NodeRqAttachmentService).session.update(corrupt)
->>>>>>> e33ba3b1
         }
 
 
