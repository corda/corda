package net.corda.node.services.statemachine

import co.paralleluniverse.fibers.Fiber
import co.paralleluniverse.fibers.Suspendable
import co.paralleluniverse.strands.concurrent.Semaphore
import net.corda.core.concurrent.CordaFuture
import net.corda.core.contracts.ContractState
import net.corda.core.contracts.StateAndRef
import net.corda.core.crypto.generateKeyPair
import net.corda.core.crypto.random63BitValue
import net.corda.core.flows.*
import net.corda.core.identity.CordaX500Name
import net.corda.core.identity.Party
import net.corda.core.internal.concurrent.flatMap
import net.corda.core.internal.concurrent.map
import net.corda.core.messaging.MessageRecipients
import net.corda.core.node.services.PartyInfo
import net.corda.core.node.services.queryBy
import net.corda.core.serialization.deserialize
import net.corda.core.serialization.serialize
import net.corda.core.toFuture
import net.corda.core.transactions.SignedTransaction
import net.corda.core.transactions.TransactionBuilder
import net.corda.core.utilities.OpaqueBytes
import net.corda.core.utilities.ProgressTracker
import net.corda.core.utilities.ProgressTracker.Change
import net.corda.core.utilities.getOrThrow
import net.corda.core.utilities.unwrap
import net.corda.finance.DOLLARS
import net.corda.finance.flows.CashIssueFlow
import net.corda.finance.flows.CashPaymentFlow
import net.corda.finance.flows.CashReceiveFlow
import net.corda.node.internal.InitiatedFlowFactory
import net.corda.node.internal.StartedNode
import net.corda.nodeapi.ServiceInfo
import net.corda.node.services.network.NetworkMapService
import net.corda.node.services.persistence.checkpoints
import net.corda.node.services.transactions.ValidatingNotaryService
import net.corda.testing.*
import net.corda.testing.contracts.DUMMY_PROGRAM_ID
import net.corda.testing.contracts.DummyState
import net.corda.testing.node.InMemoryMessagingNetwork
import net.corda.testing.node.InMemoryMessagingNetwork.MessageTransfer
import net.corda.testing.node.InMemoryMessagingNetwork.ServicePeerAllocationStrategy.RoundRobin
import net.corda.testing.node.MockNetwork
import net.corda.testing.node.MockNetwork.MockNode
import net.corda.testing.node.pumpReceive
import org.assertj.core.api.Assertions.assertThat
import org.assertj.core.api.Assertions.assertThatThrownBy
import org.assertj.core.api.AssertionsForClassTypes.assertThatExceptionOfType
import org.junit.After
import org.junit.Before
import org.junit.Test
import rx.Notification
import rx.Observable
import java.time.Instant
import java.util.*
import kotlin.reflect.KClass
import kotlin.test.assertEquals
import kotlin.test.assertFailsWith
import kotlin.test.assertTrue

class FlowFrameworkTests {
    companion object {
        init {
            LogHelper.setLevel("+net.corda.flow")
        }
    }

    private val mockNet = MockNetwork(servicePeerAllocationStrategy = RoundRobin())
    private val receivedSessionMessages = ArrayList<SessionTransfer>()
    private lateinit var node1: StartedNode<MockNode>
    private lateinit var node2: StartedNode<MockNode>
    private lateinit var notary1: StartedNode<MockNode>
    private lateinit var notary2: StartedNode<MockNode>
    private lateinit var notary1Identity: Party
    private lateinit var notary2Identity: Party

    @Before
    fun start() {
        node1 = mockNet.createNode(advertisedServices = ServiceInfo(NetworkMapService.type))
        node2 = mockNet.createNode(networkMapAddress = node1.network.myAddress)

        mockNet.runNetwork()
        node1.internals.ensureRegistered()

        // We intentionally create our own notary and ignore the one provided by the network
        val notaryKeyPair = generateKeyPair()
        val notaryService = ServiceInfo(ValidatingNotaryService.type, CordaX500Name(organisation = "Notary service 2000", locality = "London", country = "GB"))
        val overrideServices = mapOf(Pair(notaryService, notaryKeyPair))
        // Note that these notaries don't operate correctly as they don't share their state. They are only used for testing
        // service addressing.
        notary1 = mockNet.createNotaryNode(networkMapAddress = node1.network.myAddress, overrideServices = overrideServices, serviceName = notaryService.name)
        notary2 = mockNet.createNotaryNode(networkMapAddress = node1.network.myAddress, overrideServices = overrideServices, serviceName = notaryService.name)

        receivedSessionMessagesObservable().forEach { receivedSessionMessages += it }
        mockNet.runNetwork()

        // We don't create a network map, so manually handle registrations
        mockNet.registerIdentities()
        notary1Identity = notary1.services.myInfo.legalIdentities[1]
        notary2Identity = notary2.services.myInfo.legalIdentities[1]
    }

    @After
    fun cleanUp() {
        mockNet.stopNodes()
        receivedSessionMessages.clear()
    }

    @Test
    fun `newly added flow is preserved on restart`() {
        node1.services.startFlow(NoOpFlow(nonTerminating = true))
        node1.internals.acceptableLiveFiberCountOnStop = 1
        val restoredFlow = node1.restartAndGetRestoredFlow<NoOpFlow>()
        assertThat(restoredFlow.flowStarted).isTrue()
    }

    @Test
    fun `flow can lazily use the serviceHub in its constructor`() {
        val flow = LazyServiceHubAccessFlow()
        node1.services.startFlow(flow)
        assertThat(flow.lazyTime).isNotNull()
    }

    @Test
    fun `exception while fiber suspended`() {
        node2.registerFlowFactory(ReceiveFlow::class) { InitiatedSendFlow("Hello", it) }
        val flow = ReceiveFlow(node2.info.chooseIdentity())
        val fiber = node1.services.startFlow(flow) as FlowStateMachineImpl
        // Before the flow runs change the suspend action to throw an exception
        val exceptionDuringSuspend = Exception("Thrown during suspend")
        fiber.actionOnSuspend = {
            throw exceptionDuringSuspend
        }
        mockNet.runNetwork()
        assertThatThrownBy {
            fiber.resultFuture.getOrThrow()
        }.isSameAs(exceptionDuringSuspend)
        assertThat(node1.smm.allStateMachines).isEmpty()
        // Make sure the fiber does actually terminate
        assertThat(fiber.isTerminated).isTrue()
    }

    @Test
    fun `flow restarted just after receiving payload`() {
        node2.registerFlowFactory(SendFlow::class) { InitiatedReceiveFlow(it).nonTerminating() }
        node1.services.startFlow(SendFlow("Hello", node2.info.chooseIdentity()))

        // We push through just enough messages to get only the payload sent
        node2.pumpReceive()
        node2.internals.disableDBCloseOnStop()
        node2.internals.acceptableLiveFiberCountOnStop = 1
        node2.dispose()
        mockNet.runNetwork()
        val restoredFlow = node2.restartAndGetRestoredFlow<InitiatedReceiveFlow>(node1)
        assertThat(restoredFlow.receivedPayloads[0]).isEqualTo("Hello")
    }

    @Test
    fun `flow added before network map does run after init`() {
        val node3 = mockNet.createNode(node1.network.myAddress) //create vanilla node
        val flow = NoOpFlow()
        node3.services.startFlow(flow)
        assertEquals(false, flow.flowStarted) // Not started yet as no network activity has been allowed yet
        mockNet.runNetwork() // Allow network map messages to flow
        assertEquals(true, flow.flowStarted) // Now we should have run the flow
    }

    @Test
    fun `flow added before network map will be init checkpointed`() {
        var node3 = mockNet.createNode(node1.network.myAddress) //create vanilla node
        val flow = NoOpFlow()
        node3.services.startFlow(flow)
        assertEquals(false, flow.flowStarted) // Not started yet as no network activity has been allowed yet
        node3.internals.disableDBCloseOnStop()
        node3.services.networkMapCache.clearNetworkMapCache() // zap persisted NetworkMapCache to force use of network.
        node3.dispose()

        node3 = mockNet.createNode(node1.network.myAddress, node3.internals.id)
        val restoredFlow = node3.getSingleFlow<NoOpFlow>().first
        assertEquals(false, restoredFlow.flowStarted) // Not started yet as no network activity has been allowed yet
        mockNet.runNetwork() // Allow network map messages to flow
        node3.smm.executor.flush()
        assertEquals(true, restoredFlow.flowStarted) // Now we should have run the flow and hopefully cleared the init checkpoint
        node3.internals.disableDBCloseOnStop()
        node3.services.networkMapCache.clearNetworkMapCache() // zap persisted NetworkMapCache to force use of network.
        node3.dispose()

        // Now it is completed the flow should leave no Checkpoint.
        node3 = mockNet.createNode(node1.network.myAddress, node3.internals.id)
        mockNet.runNetwork() // Allow network map messages to flow
        node3.smm.executor.flush()
        assertTrue(node3.smm.findStateMachines(NoOpFlow::class.java).isEmpty())
    }

    @Test
    fun `flow loaded from checkpoint will respond to messages from before start`() {
        node1.registerFlowFactory(ReceiveFlow::class) { InitiatedSendFlow("Hello", it) }
        node2.services.startFlow(ReceiveFlow(node1.info.chooseIdentity()).nonTerminating()) // Prepare checkpointed receive flow
        // Make sure the add() has finished initial processing.
        node2.smm.executor.flush()
        node2.internals.disableDBCloseOnStop()
        node2.dispose() // kill receiver
        val restoredFlow = node2.restartAndGetRestoredFlow<ReceiveFlow>(node1)
        assertThat(restoredFlow.receivedPayloads[0]).isEqualTo("Hello")
    }

    @Test
    fun `flow with send will resend on interrupted restart`() {
        val payload = random63BitValue()
        val payload2 = random63BitValue()

        var sentCount = 0
        mockNet.messagingNetwork.sentMessages.toSessionTransfers().filter { it.isPayloadTransfer }.forEach { sentCount++ }

        val node3 = mockNet.createNode(node1.network.myAddress)
        val secondFlow = node3.registerFlowFactory(PingPongFlow::class) { PingPongFlow(it, payload2) }
        mockNet.runNetwork()

        // Kick off first send and receive
        node2.services.startFlow(PingPongFlow(node3.info.chooseIdentity(), payload))
        node2.database.transaction {
            assertEquals(1, node2.checkpointStorage.checkpoints().size)
        }
        // Make sure the add() has finished initial processing.
        node2.smm.executor.flush()
        node2.internals.disableDBCloseOnStop()
        // Restart node and thus reload the checkpoint and resend the message with same UUID
        node2.dispose()
        node2.database.transaction {
            assertEquals(1, node2.checkpointStorage.checkpoints().size) // confirm checkpoint
            node2.services.networkMapCache.clearNetworkMapCache()
        }
        val node2b = mockNet.createNode(node1.network.myAddress, node2.internals.id, advertisedServices = *node2.internals.advertisedServices.toTypedArray())
        node2.internals.manuallyCloseDB()
        val (firstAgain, fut1) = node2b.getSingleFlow<PingPongFlow>()
        // Run the network which will also fire up the second flow. First message should get deduped. So message data stays in sync.
        mockNet.runNetwork()
        node2b.smm.executor.flush()
        fut1.getOrThrow()

        val receivedCount = receivedSessionMessages.count { it.isPayloadTransfer }
        // Check flows completed cleanly and didn't get out of phase
        assertEquals(4, receivedCount, "Flow should have exchanged 4 unique messages")// Two messages each way
        // can't give a precise value as every addMessageHandler re-runs the undelivered messages
        assertTrue(sentCount > receivedCount, "Node restart should have retransmitted messages")
        node2b.database.transaction {
            assertEquals(0, node2b.checkpointStorage.checkpoints().size, "Checkpoints left after restored flow should have ended")
        }
        node3.database.transaction {
            assertEquals(0, node3.checkpointStorage.checkpoints().size, "Checkpoints left after restored flow should have ended")
        }
        assertEquals(payload2, firstAgain.receivedPayload, "Received payload does not match the first value on Node 3")
        assertEquals(payload2 + 1, firstAgain.receivedPayload2, "Received payload does not match the expected second value on Node 3")
        assertEquals(payload, secondFlow.getOrThrow().receivedPayload, "Received payload does not match the (restarted) first value on Node 2")
        assertEquals(payload + 1, secondFlow.getOrThrow().receivedPayload2, "Received payload does not match the expected second value on Node 2")
    }

    @Test
    fun `sending to multiple parties`() {
        val node3 = mockNet.createNode(node1.network.myAddress)
        mockNet.runNetwork()
        node2.registerFlowFactory(SendFlow::class) { InitiatedReceiveFlow(it).nonTerminating() }
        node3.registerFlowFactory(SendFlow::class) { InitiatedReceiveFlow(it).nonTerminating() }
        val payload = "Hello World"
        node1.services.startFlow(SendFlow(payload, node2.info.chooseIdentity(), node3.info.chooseIdentity()))
        mockNet.runNetwork()
        val node2Flow = node2.getSingleFlow<InitiatedReceiveFlow>().first
        val node3Flow = node3.getSingleFlow<InitiatedReceiveFlow>().first
        assertThat(node2Flow.receivedPayloads[0]).isEqualTo(payload)
        assertThat(node3Flow.receivedPayloads[0]).isEqualTo(payload)

        assertSessionTransfers(node2,
                node1 sent sessionInit(SendFlow::class, payload = payload) to node2,
                node2 sent sessionConfirm() to node1,
                node1 sent normalEnd to node2
                //There's no session end from the other flows as they're manually suspended
        )

        assertSessionTransfers(node3,
                node1 sent sessionInit(SendFlow::class, payload = payload) to node3,
                node3 sent sessionConfirm() to node1,
                node1 sent normalEnd to node3
                //There's no session end from the other flows as they're manually suspended
        )

        node2.internals.acceptableLiveFiberCountOnStop = 1
        node3.internals.acceptableLiveFiberCountOnStop = 1
    }

    @Test
    fun `receiving from multiple parties`() {
        val node3 = mockNet.createNode(node1.network.myAddress)
        mockNet.runNetwork()
        val node2Payload = "Test 1"
        val node3Payload = "Test 2"
        node2.registerFlowFactory(ReceiveFlow::class) { InitiatedSendFlow(node2Payload, it) }
        node3.registerFlowFactory(ReceiveFlow::class) { InitiatedSendFlow(node3Payload, it) }
        val multiReceiveFlow = ReceiveFlow(node2.info.chooseIdentity(), node3.info.chooseIdentity()).nonTerminating()
        node1.services.startFlow(multiReceiveFlow)
        node1.internals.acceptableLiveFiberCountOnStop = 1
        mockNet.runNetwork()
        assertThat(multiReceiveFlow.receivedPayloads[0]).isEqualTo(node2Payload)
        assertThat(multiReceiveFlow.receivedPayloads[1]).isEqualTo(node3Payload)

        assertSessionTransfers(node2,
                node1 sent sessionInit(ReceiveFlow::class) to node2,
                node2 sent sessionConfirm() to node1,
                node2 sent sessionData(node2Payload) to node1,
                node2 sent normalEnd to node1
        )

        assertSessionTransfers(node3,
                node1 sent sessionInit(ReceiveFlow::class) to node3,
                node3 sent sessionConfirm() to node1,
                node3 sent sessionData(node3Payload) to node1,
                node3 sent normalEnd to node1
        )
    }

    @Test
    fun `both sides do a send as their first IO request`() {
        node2.registerFlowFactory(PingPongFlow::class) { PingPongFlow(it, 20L) }
        node1.services.startFlow(PingPongFlow(node2.info.chooseIdentity(), 10L))
        mockNet.runNetwork()

        assertSessionTransfers(
                node1 sent sessionInit(PingPongFlow::class, payload = 10L) to node2,
                node2 sent sessionConfirm() to node1,
                node2 sent sessionData(20L) to node1,
                node1 sent sessionData(11L) to node2,
                node2 sent sessionData(21L) to node1,
                node1 sent normalEnd to node2,
                node2 sent normalEnd to node1
        )
    }

    @Test
    fun `different notaries are picked when addressing shared notary identity`() {
<<<<<<< HEAD
        node2.registerInitiatedFlow(CashReceiveFlow::class.java)
        assertEquals(notary1.info.notaryIdentity, notary2.info.notaryIdentity)
=======
        assertEquals(notary1Identity, notary2Identity)
        assertThat(node1.services.networkMapCache.notaryIdentities.size == 1)
>>>>>>> fd57cf1c
        node1.services.startFlow(CashIssueFlow(
                2000.DOLLARS,
                OpaqueBytes.of(0x01),
                notary1Identity)).resultFuture.getOrThrow()
        // We pay a couple of times, the notary picking should go round robin
        for (i in 1..3) {
            val flow = node1.services.startFlow(CashPaymentFlow(500.DOLLARS, node2.info.chooseIdentity()))
            mockNet.runNetwork()
            flow.resultFuture.getOrThrow()
        }
        val endpoint = mockNet.messagingNetwork.endpoint(notary1.network.myAddress as InMemoryMessagingNetwork.PeerHandle)!!
        val party1Info = notary1.services.networkMapCache.getPartyInfo(notary1Identity)!!
        assertTrue(party1Info is PartyInfo.DistributedNode)
        val notary1Address: MessageRecipients = endpoint.getAddressOfParty(notary1.services.networkMapCache.getPartyInfo(notary1Identity)!!)
        assertThat(notary1Address).isInstanceOf(InMemoryMessagingNetwork.ServiceHandle::class.java)
        assertEquals(notary1Address, endpoint.getAddressOfParty(notary2.services.networkMapCache.getPartyInfo(notary2Identity)!!))
        receivedSessionMessages.expectEvents(isStrict = false) {
            sequence(
                    // First Pay
                    expect(match = { it.message is SessionInit && it.message.initiatingFlowClass == NotaryFlow.Client::class.java.name }) {
                        it.message as SessionInit
                        assertEquals(node1.internals.id, it.from)
                        assertEquals(notary1Address, it.to)
                    },
                    expect(match = { it.message is SessionConfirm }) {
                        it.message as SessionConfirm
                        assertEquals(notary1.internals.id, it.from)
                    },
                    // Second pay
                    expect(match = { it.message is SessionInit && it.message.initiatingFlowClass == NotaryFlow.Client::class.java.name }) {
                        it.message as SessionInit
                        assertEquals(node1.internals.id, it.from)
                        assertEquals(notary1Address, it.to)
                    },
                    expect(match = { it.message is SessionConfirm }) {
                        it.message as SessionConfirm
                        assertEquals(notary2.internals.id, it.from)
                    },
                    // Third pay
                    expect(match = { it.message is SessionInit && it.message.initiatingFlowClass == NotaryFlow.Client::class.java.name }) {
                        it.message as SessionInit
                        assertEquals(node1.internals.id, it.from)
                        assertEquals(notary1Address, it.to)
                    },
                    expect(match = { it.message is SessionConfirm }) {
                        it.message as SessionConfirm
                        assertEquals(it.from, notary1.internals.id)
                    }
            )
        }
    }

    @Test
    fun `other side ends before doing expected send`() {
        node2.registerFlowFactory(ReceiveFlow::class) { NoOpFlow() }
        val resultFuture = node1.services.startFlow(ReceiveFlow(node2.info.chooseIdentity())).resultFuture
        mockNet.runNetwork()
        assertThatExceptionOfType(UnexpectedFlowEndException::class.java).isThrownBy {
            resultFuture.getOrThrow()
        }.withMessageContaining(String::class.java.name)  // Make sure the exception message mentions the type the flow was expecting to receive
    }

    @Test
    fun `receiving unexpected session end before entering sendAndReceive`() {
        node2.registerFlowFactory(WaitForOtherSideEndBeforeSendAndReceive::class) { NoOpFlow() }
        val sessionEndReceived = Semaphore(0)
        receivedSessionMessagesObservable().filter { it.message is SessionEnd }.subscribe { sessionEndReceived.release() }
        val resultFuture = node1.services.startFlow(
                WaitForOtherSideEndBeforeSendAndReceive(node2.info.chooseIdentity(), sessionEndReceived)).resultFuture
        mockNet.runNetwork()
        assertThatExceptionOfType(UnexpectedFlowEndException::class.java).isThrownBy {
            resultFuture.getOrThrow()
        }
    }

    @InitiatingFlow
    private class WaitForOtherSideEndBeforeSendAndReceive(val otherParty: Party,
                                                          @Transient val receivedOtherFlowEnd: Semaphore) : FlowLogic<Unit>() {
        @Suspendable
        override fun call() {
            // Kick off the flow on the other side ...
            val session = initiateFlow(otherParty)
            session.send(1)
            // ... then pause this one until it's received the session-end message from the other side
            receivedOtherFlowEnd.acquire()
            session.sendAndReceive<Int>(2)
        }
    }

    @Test
    fun `non-FlowException thrown on other side`() {
        val erroringFlowFuture = node2.registerFlowFactory(ReceiveFlow::class) {
            ExceptionFlow { Exception("evil bug!") }
        }
        val erroringFlowSteps = erroringFlowFuture.flatMap { it.progressSteps }

        val receiveFlow = ReceiveFlow(node2.info.chooseIdentity())
        val receiveFlowSteps = receiveFlow.progressSteps
        val receiveFlowResult = node1.services.startFlow(receiveFlow).resultFuture

        mockNet.runNetwork()

        assertThat(erroringFlowSteps.get()).containsExactly(
                Notification.createOnNext(ExceptionFlow.START_STEP),
                Notification.createOnError(erroringFlowFuture.get().exceptionThrown)
        )

        val receiveFlowException = assertFailsWith(UnexpectedFlowEndException::class) {
            receiveFlowResult.getOrThrow()
        }
        assertThat(receiveFlowException.message).doesNotContain("evil bug!")
        assertThat(receiveFlowSteps.get()).containsExactly(
                Notification.createOnNext(ReceiveFlow.START_STEP),
                Notification.createOnError(receiveFlowException)
        )

        assertSessionTransfers(
                node1 sent sessionInit(ReceiveFlow::class) to node2,
                node2 sent sessionConfirm() to node1,
                node2 sent erroredEnd() to node1
        )
    }

    @Test
    fun `FlowException thrown on other side`() {
        val erroringFlow = node2.registerFlowFactory(ReceiveFlow::class) {
            ExceptionFlow { MyFlowException("Nothing useful") }
        }
        val erroringFlowSteps = erroringFlow.flatMap { it.progressSteps }

        val receivingFiber = node1.services.startFlow(ReceiveFlow(node2.info.chooseIdentity())) as FlowStateMachineImpl

        mockNet.runNetwork()

        assertThatExceptionOfType(MyFlowException::class.java)
                .isThrownBy { receivingFiber.resultFuture.getOrThrow() }
                .withMessage("Nothing useful")
                .withStackTraceContaining(ReceiveFlow::class.java.name)  // Make sure the stack trace is that of the receiving flow
        node2.database.transaction {
            assertThat(node2.checkpointStorage.checkpoints()).isEmpty()
        }

        assertThat(receivingFiber.isTerminated).isTrue()
        assertThat((erroringFlow.get().stateMachine as FlowStateMachineImpl).isTerminated).isTrue()
        assertThat(erroringFlowSteps.get()).containsExactly(
                Notification.createOnNext(ExceptionFlow.START_STEP),
                Notification.createOnError(erroringFlow.get().exceptionThrown)
        )

        assertSessionTransfers(
                node1 sent sessionInit(ReceiveFlow::class) to node2,
                node2 sent sessionConfirm() to node1,
                node2 sent erroredEnd(erroringFlow.get().exceptionThrown) to node1
        )
        // Make sure the original stack trace isn't sent down the wire
        assertThat((receivedSessionMessages.last().message as ErrorSessionEnd).errorResponse!!.stackTrace).isEmpty()
    }

    @Test
    fun `FlowException propagated in invocation chain`() {
        val node3 = mockNet.createNode(node1.network.myAddress)
        mockNet.runNetwork()

        node3.registerFlowFactory(ReceiveFlow::class) { ExceptionFlow { MyFlowException("Chain") } }
        node2.registerFlowFactory(ReceiveFlow::class) { ReceiveFlow(node3.info.chooseIdentity()) }
        val receivingFiber = node1.services.startFlow(ReceiveFlow(node2.info.chooseIdentity()))
        mockNet.runNetwork()
        assertThatExceptionOfType(MyFlowException::class.java)
                .isThrownBy { receivingFiber.resultFuture.getOrThrow() }
                .withMessage("Chain")
    }

    @Test
    fun `FlowException thrown and there is a 3rd unrelated party flow`() {
        val node3 = mockNet.createNode(node1.network.myAddress)
        mockNet.runNetwork()

        // Node 2 will send its payload and then block waiting for the receive from node 1. Meanwhile node 1 will move
        // onto node 3 which will throw the exception
        val node2Fiber = node2
                .registerFlowFactory(ReceiveFlow::class) { SendAndReceiveFlow(it, "Hello") }
                .map { it.stateMachine }
        node3.registerFlowFactory(ReceiveFlow::class) { ExceptionFlow { MyFlowException("Nothing useful") } }

        val node1Fiber = node1.services.startFlow(ReceiveFlow(node2.info.chooseIdentity(), node3.info.chooseIdentity())) as FlowStateMachineImpl
        mockNet.runNetwork()

        // Node 1 will terminate with the error it received from node 3 but it won't propagate that to node 2 (as it's
        // not relevant to it) but it will end its session with it
        assertThatExceptionOfType(MyFlowException::class.java).isThrownBy {
            node1Fiber.resultFuture.getOrThrow()
        }
        val node2ResultFuture = node2Fiber.getOrThrow().resultFuture
        assertThatExceptionOfType(UnexpectedFlowEndException::class.java).isThrownBy {
            node2ResultFuture.getOrThrow()
        }

        assertSessionTransfers(node2,
                node1 sent sessionInit(ReceiveFlow::class) to node2,
                node2 sent sessionConfirm() to node1,
                node2 sent sessionData("Hello") to node1,
                node1 sent erroredEnd() to node2
        )
    }

    private class ConditionalExceptionFlow(val otherPartySession: FlowSession, val sendPayload: Any) : FlowLogic<Unit>() {
        @Suspendable
        override fun call() {
            val throwException = otherPartySession.receive<Boolean>().unwrap { it }
            if (throwException) {
                throw MyFlowException("Throwing exception as requested")
            }
            otherPartySession.send(sendPayload)
        }
    }

    @Test
    fun `retry subFlow due to receiving FlowException`() {
        @InitiatingFlow
        class AskForExceptionFlow(val otherParty: Party, val throwException: Boolean) : FlowLogic<String>() {
            @Suspendable
            override fun call(): String = initiateFlow(otherParty).sendAndReceive<String>(throwException).unwrap { it }
        }

        class RetryOnExceptionFlow(val otherParty: Party) : FlowLogic<String>() {
            @Suspendable
            override fun call(): String {
                return try {
                    subFlow(AskForExceptionFlow(otherParty, throwException = true))
                } catch (e: MyFlowException) {
                    subFlow(AskForExceptionFlow(otherParty, throwException = false))
                }
            }
        }

        node2.registerFlowFactory(AskForExceptionFlow::class) { ConditionalExceptionFlow(it, "Hello") }
        val resultFuture = node1.services.startFlow(RetryOnExceptionFlow(node2.info.chooseIdentity())).resultFuture
        mockNet.runNetwork()
        assertThat(resultFuture.getOrThrow()).isEqualTo("Hello")
    }

    @Test
    fun `serialisation issue in counterparty`() {
        node2.registerFlowFactory(ReceiveFlow::class) { InitiatedSendFlow(NonSerialisableData(1), it) }
        val result = node1.services.startFlow(ReceiveFlow(node2.info.chooseIdentity())).resultFuture
        mockNet.runNetwork()
        assertThatExceptionOfType(UnexpectedFlowEndException::class.java).isThrownBy {
            result.getOrThrow()
        }
    }

    @Test
    fun `FlowException has non-serialisable object`() {
        node2.registerFlowFactory(ReceiveFlow::class) {
            ExceptionFlow { NonSerialisableFlowException(NonSerialisableData(1)) }
        }
        val result = node1.services.startFlow(ReceiveFlow(node2.info.chooseIdentity())).resultFuture
        mockNet.runNetwork()
        assertThatExceptionOfType(FlowException::class.java).isThrownBy {
            result.getOrThrow()
        }
    }

    @Test
    fun `wait for transaction`() {
        val ptx = TransactionBuilder(notary = notary1Identity)
                .addOutputState(DummyState(), DUMMY_PROGRAM_ID)
                .addCommand(dummyCommand(node1.info.chooseIdentity().owningKey))
        val stx = node1.services.signInitialTransaction(ptx)

        val committerFiber = node1.registerFlowFactory(WaitingFlows.Receiver::class) {
            WaitingFlows.Committer(it)
        }.map { it.stateMachine }
        val waiterStx = node2.services.startFlow(WaitingFlows.Waiter(stx)).resultFuture
        val receiverStx = node2.services.startFlow(WaitingFlows.Receiver(stx, node1.info.chooseIdentity())).resultFuture
        mockNet.runNetwork()
        assertThat(waiterStx.getOrThrow()).isEqualTo(committerFiber.getOrThrow().resultFuture.getOrThrow())
        assertThat(waiterStx.getOrThrow()).isEqualTo(receiverStx.getOrThrow())
    }

    @Test
    fun `committer throws exception before calling the finality flow`() {
        val ptx = TransactionBuilder(notary = notary1Identity)
                .addOutputState(DummyState(), DUMMY_PROGRAM_ID)
                .addCommand(dummyCommand())
        val stx = node1.services.signInitialTransaction(ptx)

        node1.registerFlowFactory(WaitingFlows.Waiter::class) {
            WaitingFlows.Committer(it) { throw Exception("Error") }
        }
        val waiter = node2.services.startFlow(WaitingFlows.Receiver(stx, node1.info.chooseIdentity())).resultFuture
        mockNet.runNetwork()
        assertThatExceptionOfType(UnexpectedFlowEndException::class.java).isThrownBy {
            waiter.getOrThrow()
        }
    }

    @Test
    fun `verify vault query service is tokenizable by force checkpointing within a flow`() {
        val ptx = TransactionBuilder(notary = notary1Identity)
                .addOutputState(DummyState(), DUMMY_PROGRAM_ID)
                .addCommand(dummyCommand(node1.info.chooseIdentity().owningKey))
        val stx = node1.services.signInitialTransaction(ptx)

        node1.registerFlowFactory(VaultQueryFlow::class) {
            WaitingFlows.Committer(it)
        }
        val result = node2.services.startFlow(VaultQueryFlow(stx, node1.info.chooseIdentity())).resultFuture

        mockNet.runNetwork()
        assertThat(result.getOrThrow()).isEmpty()
    }

    @Test
    fun `customised client flow`() {
        val receiveFlowFuture = node2.registerFlowFactory(SendFlow::class) { InitiatedReceiveFlow(it) }
        node1.services.startFlow(CustomSendFlow("Hello", node2.info.chooseIdentity())).resultFuture
        mockNet.runNetwork()
        assertThat(receiveFlowFuture.getOrThrow().receivedPayloads).containsOnly("Hello")
    }

    @Test
    fun `customised client flow which has annotated @InitiatingFlow again`() {
        val result = node1.services.startFlow(IncorrectCustomSendFlow("Hello", node2.info.chooseIdentity())).resultFuture
        mockNet.runNetwork()
        assertThatExceptionOfType(IllegalArgumentException::class.java).isThrownBy {
            result.getOrThrow()
        }.withMessageContaining(InitiatingFlow::class.java.simpleName)
    }

    @Test
    fun `upgraded initiating flow`() {
        node2.registerFlowFactory(UpgradedFlow::class, initiatedFlowVersion = 1) { InitiatedSendFlow("Old initiated", it) }
        val result = node1.services.startFlow(UpgradedFlow(node2.info.chooseIdentity())).resultFuture
        mockNet.runNetwork()
        assertThat(receivedSessionMessages).startsWith(
                node1 sent sessionInit(UpgradedFlow::class, flowVersion = 2) to node2,
                node2 sent sessionConfirm(flowVersion = 1) to node1
        )
        val (receivedPayload, node2FlowVersion) = result.getOrThrow()
        assertThat(receivedPayload).isEqualTo("Old initiated")
        assertThat(node2FlowVersion).isEqualTo(1)
    }

    @Test
    fun `upgraded initiated flow`() {
        node2.registerFlowFactory(SendFlow::class, initiatedFlowVersion = 2) { UpgradedFlow(it) }
        val initiatingFlow = SendFlow("Old initiating", node2.info.chooseIdentity())
        val flowInfo = node1.services.startFlow(initiatingFlow).resultFuture
        mockNet.runNetwork()
        assertThat(receivedSessionMessages).startsWith(
                node1 sent sessionInit(SendFlow::class, flowVersion = 1, payload = "Old initiating") to node2,
                node2 sent sessionConfirm(flowVersion = 2) to node1
        )
        assertThat(flowInfo.get().flowVersion).isEqualTo(2)
    }

    @Test
    fun `unregistered flow`() {
        val future = node1.services.startFlow(SendFlow("Hello", node2.info.chooseIdentity())).resultFuture
        mockNet.runNetwork()
        assertThatExceptionOfType(UnexpectedFlowEndException::class.java)
                .isThrownBy { future.getOrThrow() }
                .withMessageEndingWith("${SendFlow::class.java.name} is not registered")
    }

    @Test
    fun `unknown class in session init`() {
        node1.sendSessionMessage(SessionInit(random63BitValue(), "not.a.real.Class", 1, "version", null), node2)
        mockNet.runNetwork()
        assertThat(receivedSessionMessages).hasSize(2) // Only the session-init and session-reject are expected
        val reject = receivedSessionMessages.last().message as SessionReject
        assertThat(reject.errorMessage).isEqualTo("Don't know not.a.real.Class")
    }

    @Test
    fun `non-flow class in session init`() {
        node1.sendSessionMessage(SessionInit(random63BitValue(), String::class.java.name, 1, "version", null), node2)
        mockNet.runNetwork()
        assertThat(receivedSessionMessages).hasSize(2) // Only the session-init and session-reject are expected
        val reject = receivedSessionMessages.last().message as SessionReject
        assertThat(reject.errorMessage).isEqualTo("${String::class.java.name} is not a flow")
    }

    @Test
    fun `single inlined sub-flow`() {
        node2.registerFlowFactory(SendAndReceiveFlow::class) { SingleInlinedSubFlow(it) }
        val result = node1.services.startFlow(SendAndReceiveFlow(node2.info.chooseIdentity(), "Hello")).resultFuture
        mockNet.runNetwork()
        assertThat(result.getOrThrow()).isEqualTo("HelloHello")
    }

    @Test
    fun `double inlined sub-flow`() {
        node2.registerFlowFactory(SendAndReceiveFlow::class) { DoubleInlinedSubFlow(it) }
        val result = node1.services.startFlow(SendAndReceiveFlow(node2.info.chooseIdentity(), "Hello")).resultFuture
        mockNet.runNetwork()
        assertThat(result.getOrThrow()).isEqualTo("HelloHello")
    }

    @Test
    fun `double initiateFlow throws`() {
        val future = node1.services.startFlow(DoubleInitiatingFlow()).resultFuture
        mockNet.runNetwork()
        assertThatExceptionOfType(IllegalStateException::class.java)
                .isThrownBy { future.getOrThrow() }
                .withMessageContaining("Attempted to initiateFlow() twice")
    }

    @InitiatingFlow
    private class DoubleInitiatingFlow : FlowLogic<Unit>() {
        @Suspendable
        override fun call() {
            initiateFlow(serviceHub.myInfo.chooseIdentity())
            initiateFlow(serviceHub.myInfo.chooseIdentity())
        }
    }

    ////////////////////////////////////////////////////////////////////////////////////////////////////////////
    //region Helpers

    private inline fun <reified P : FlowLogic<*>> StartedNode<MockNode>.restartAndGetRestoredFlow(networkMapNode: StartedNode<*>? = null) = internals.run {
        disableDBCloseOnStop() // Handover DB to new node copy
        stop()
        val newNode = mockNet.createNode(networkMapNode?.network?.myAddress, id, advertisedServices = *advertisedServices.toTypedArray())
        newNode.internals.acceptableLiveFiberCountOnStop = 1
        manuallyCloseDB()
        mockNet.runNetwork() // allow NetworkMapService messages to stabilise and thus start the state machine
        newNode.getSingleFlow<P>().first
    }

    private inline fun <reified P : FlowLogic<*>> StartedNode<*>.getSingleFlow(): Pair<P, CordaFuture<*>> {
        return smm.findStateMachines(P::class.java).single()
    }

    private inline fun <reified P : FlowLogic<*>> StartedNode<*>.registerFlowFactory(
            initiatingFlowClass: KClass<out FlowLogic<*>>,
            initiatedFlowVersion: Int = 1,
            noinline flowFactory: (FlowSession) -> P): CordaFuture<P>
    {
        val observable = internals.internalRegisterFlowFactory(
                initiatingFlowClass.java,
                InitiatedFlowFactory.CorDapp(initiatedFlowVersion, "", flowFactory),
                P::class.java,
                track = true)
        return observable.toFuture()
    }

    private fun sessionInit(clientFlowClass: KClass<out FlowLogic<*>>, flowVersion: Int = 1, payload: Any? = null): SessionInit {
        return SessionInit(0, clientFlowClass.java.name, flowVersion, "", payload)
    }
    private fun sessionConfirm(flowVersion: Int = 1) = SessionConfirm(0, 0, flowVersion, "")
    private fun sessionData(payload: Any) = SessionData(0, payload)
    private val normalEnd = NormalSessionEnd(0)
    private fun erroredEnd(errorResponse: FlowException? = null) = ErrorSessionEnd(0, errorResponse)

    private fun StartedNode<*>.sendSessionMessage(message: SessionMessage, destination: StartedNode<*>) {
        services.networkService.apply {
            val address = getAddressOfParty(PartyInfo.SingleNode(destination.info.chooseIdentity(), emptyList()))
            send(createMessage(StateMachineManager.sessionTopic, message.serialize().bytes), address)
        }
    }

    private fun assertSessionTransfers(vararg expected: SessionTransfer) {
        assertThat(receivedSessionMessages).containsExactly(*expected)
    }

    private fun assertSessionTransfers(node: StartedNode<MockNode>, vararg expected: SessionTransfer): List<SessionTransfer> {
        val actualForNode = receivedSessionMessages.filter { it.from == node.internals.id || it.to == node.network.myAddress }
        assertThat(actualForNode).containsExactly(*expected)
        return actualForNode
    }

    private data class SessionTransfer(val from: Int, val message: SessionMessage, val to: MessageRecipients) {
        val isPayloadTransfer: Boolean get() = message is SessionData || message is SessionInit && message.firstPayload != null
        override fun toString(): String = "$from sent $message to $to"
    }

    private fun receivedSessionMessagesObservable(): Observable<SessionTransfer> {
        return mockNet.messagingNetwork.receivedMessages.toSessionTransfers()
    }

    private fun Observable<MessageTransfer>.toSessionTransfers(): Observable<SessionTransfer> {
        return filter { it.message.topicSession == StateMachineManager.sessionTopic }.map {
            val from = it.sender.id
            val message = it.message.data.deserialize<SessionMessage>()
            SessionTransfer(from, sanitise(message), it.recipients)
        }
    }

    private fun sanitise(message: SessionMessage) = when (message) {
        is SessionData -> message.copy(recipientSessionId = 0)
        is SessionInit -> message.copy(initiatorSessionId = 0, appName = "")
        is SessionConfirm -> message.copy(initiatorSessionId = 0, initiatedSessionId = 0, appName = "")
        is NormalSessionEnd -> message.copy(recipientSessionId = 0)
        is ErrorSessionEnd -> message.copy(recipientSessionId = 0)
        else -> message
    }

    private infix fun StartedNode<MockNode>.sent(message: SessionMessage): Pair<Int, SessionMessage> = Pair(internals.id, message)
    private infix fun Pair<Int, SessionMessage>.to(node: StartedNode<*>): SessionTransfer = SessionTransfer(first, second, node.network.myAddress)

    private val FlowLogic<*>.progressSteps: CordaFuture<List<Notification<ProgressTracker.Step>>> get() {
        return progressTracker!!.changes
                .ofType(Change.Position::class.java)
                .map { it.newStep }
                .materialize()
                .toList()
                .toFuture()
    }

    private class LazyServiceHubAccessFlow : FlowLogic<Unit>() {
        val lazyTime: Instant by lazy { serviceHub.clock.instant() }
        @Suspendable
        override fun call() = Unit
    }

    private class NoOpFlow(val nonTerminating: Boolean = false) : FlowLogic<Unit>() {
        @Transient var flowStarted = false

        @Suspendable
        override fun call() {
            flowStarted = true
            if (nonTerminating) {
                Fiber.park()
            }
        }
    }

    @InitiatingFlow
    private open class SendFlow(val payload: Any, vararg val otherParties: Party) : FlowLogic<FlowInfo>() {
        init {
            require(otherParties.isNotEmpty())
        }

        @Suspendable
        override fun call(): FlowInfo {
            val flowInfos = otherParties.map {
                val session = initiateFlow(it)
                session.send(payload)
                session.getCounterpartyFlowInfo()
            }.toList()
            return flowInfos.first()
        }
    }

    private open class InitiatedSendFlow(val payload: Any, val otherPartySession: FlowSession) : FlowLogic<Unit>() {
        @Suspendable
        override fun call() = otherPartySession.send(payload)
    }

    private interface CustomInterface

    private class CustomSendFlow(payload: String, otherParty: Party) : CustomInterface, SendFlow(payload, otherParty)

    @InitiatingFlow
    private class IncorrectCustomSendFlow(payload: String, otherParty: Party) : CustomInterface, SendFlow(payload, otherParty)

    @InitiatingFlow
    private class ReceiveFlow(vararg val otherParties: Party) : FlowLogic<Unit>() {
        object START_STEP : ProgressTracker.Step("Starting")
        object RECEIVED_STEP : ProgressTracker.Step("Received")

        init {
            require(otherParties.isNotEmpty())
        }

        override val progressTracker: ProgressTracker = ProgressTracker(START_STEP, RECEIVED_STEP)
        private var nonTerminating: Boolean = false
        @Transient var receivedPayloads: List<String> = emptyList()

        @Suspendable
        override fun call() {
            progressTracker.currentStep = START_STEP
            receivedPayloads = otherParties.map { initiateFlow(it).receive<String>().unwrap { it } }
            progressTracker.currentStep = RECEIVED_STEP
            if (nonTerminating) {
                Fiber.park()
            }
        }

        fun nonTerminating(): ReceiveFlow {
            nonTerminating = true
            return this
        }
    }

    private class InitiatedReceiveFlow(val otherPartySession: FlowSession) : FlowLogic<Unit>() {
        object START_STEP : ProgressTracker.Step("Starting")
        object RECEIVED_STEP : ProgressTracker.Step("Received")

        override val progressTracker: ProgressTracker = ProgressTracker(START_STEP, RECEIVED_STEP)
        private var nonTerminating: Boolean = false
        @Transient
        var receivedPayloads: List<String> = emptyList()

        @Suspendable
        override fun call() {
            progressTracker.currentStep = START_STEP
            receivedPayloads = listOf(otherPartySession.receive<String>().unwrap { it })
            progressTracker.currentStep = RECEIVED_STEP
            if (nonTerminating) {
                Fiber.park()
            }
        }

        fun nonTerminating(): InitiatedReceiveFlow {
            nonTerminating = true
            return this
        }
    }

    @InitiatingFlow
    private class SendAndReceiveFlow(val otherParty: Party, val payload: Any, val otherPartySession: FlowSession? = null) : FlowLogic<Any>() {
        constructor(otherPartySession: FlowSession, payload: Any) : this(otherPartySession.counterparty, payload, otherPartySession)
        @Suspendable
        override fun call(): Any = (otherPartySession ?: initiateFlow(otherParty)).sendAndReceive<Any>(payload).unwrap { it }
    }

    private class InlinedSendFlow(val payload: String, val otherPartySession: FlowSession) : FlowLogic<Unit>() {
        @Suspendable
        override fun call() = otherPartySession.send(payload)
    }

    @InitiatingFlow
    private class PingPongFlow(val otherParty: Party, val payload: Long, val otherPartySession: FlowSession? = null) : FlowLogic<Unit>() {
        constructor(otherPartySession: FlowSession, payload: Long) : this(otherPartySession.counterparty, payload, otherPartySession)
        @Transient var receivedPayload: Long? = null
        @Transient var receivedPayload2: Long? = null

        @Suspendable
        override fun call() {
            val session = otherPartySession ?: initiateFlow(otherParty)
            receivedPayload = session.sendAndReceive<Long>(payload).unwrap { it }
            receivedPayload2 = session.sendAndReceive<Long>(payload + 1).unwrap { it }
        }
    }

    private class ExceptionFlow<E : Exception>(val exception: () -> E) : FlowLogic<Nothing>() {
        object START_STEP : ProgressTracker.Step("Starting")

        override val progressTracker: ProgressTracker = ProgressTracker(START_STEP)
        lateinit var exceptionThrown: E

        @Suspendable
        override fun call(): Nothing {
            progressTracker.currentStep = START_STEP
            exceptionThrown = exception()
            throw exceptionThrown
        }
    }

    private class MyFlowException(override val message: String) : FlowException() {
        override fun equals(other: Any?): Boolean = other is MyFlowException && other.message == this.message
        override fun hashCode(): Int = message.hashCode()
    }

    private object WaitingFlows {
        class Waiter(val stx: SignedTransaction) : FlowLogic<SignedTransaction>() {
            @Suspendable
            override fun call(): SignedTransaction = waitForLedgerCommit(stx.id)
        }

        @InitiatingFlow
        class Receiver(val stx: SignedTransaction, val otherParty: Party) : FlowLogic<SignedTransaction>() {
            @Suspendable
            override fun call(): SignedTransaction {
                val otherPartySession = initiateFlow(otherParty)
                otherPartySession.send(stx)
                return subFlow(ReceiveTransactionFlow(otherPartySession))
            }
        }

        class Committer(val otherPartySession: FlowSession, val throwException: (() -> Exception)? = null) : FlowLogic<SignedTransaction>() {
            @Suspendable
            override fun call(): SignedTransaction {
                val stx = otherPartySession.receive<SignedTransaction>().unwrap { it }
                if (throwException != null) throw throwException.invoke()
                return subFlow(FinalityFlow(stx, otherPartySession))
            }
        }
    }

    @InitiatingFlow
    private class VaultQueryFlow(val stx: SignedTransaction, val otherParty: Party) : FlowLogic<List<StateAndRef<ContractState>>>() {
        @Suspendable
        override fun call(): List<StateAndRef<ContractState>> {
            val otherPartySession = initiateFlow(otherParty)
            otherPartySession.send(stx)
            // hold onto reference here to force checkpoint of vaultQueryService and thus
            // prove it is registered as a tokenizableService in the node
            val vaultQuerySvc = serviceHub.vaultQueryService
            subFlow(ReceiveTransactionFlow(otherPartySession))
            return vaultQuerySvc.queryBy<ContractState>().states
        }
    }

    @InitiatingFlow(version = 2)
    private class UpgradedFlow(val otherParty: Party, val otherPartySession: FlowSession? = null) : FlowLogic<Pair<Any, Int>>() {
        constructor(otherPartySession: FlowSession) : this(otherPartySession.counterparty, otherPartySession)
        @Suspendable
        override fun call(): Pair<Any, Int> {
            val otherPartySession = this.otherPartySession ?: initiateFlow(otherParty)
            val received = otherPartySession.receive<Any>().unwrap { it }
            val otherFlowVersion = otherPartySession.getCounterpartyFlowInfo().flowVersion
            return Pair(received, otherFlowVersion)
        }
    }

    private class SingleInlinedSubFlow(val otherPartySession: FlowSession) : FlowLogic<Unit>() {
        @Suspendable
        override fun call() {
            val payload = otherPartySession.receive<String>().unwrap { it }
            subFlow(InlinedSendFlow(payload + payload, otherPartySession))
        }
    }

    private class DoubleInlinedSubFlow(val otherPartySession: FlowSession) : FlowLogic<Unit>() {
        @Suspendable
        override fun call() {
            subFlow(SingleInlinedSubFlow(otherPartySession))
        }
    }

    private data class NonSerialisableData(val a: Int)
    private class NonSerialisableFlowException(@Suppress("unused") val data: NonSerialisableData) : FlowException()

    //endregion Helpers
}<|MERGE_RESOLUTION|>--- conflicted
+++ resolved
@@ -338,13 +338,9 @@
 
     @Test
     fun `different notaries are picked when addressing shared notary identity`() {
-<<<<<<< HEAD
         node2.registerInitiatedFlow(CashReceiveFlow::class.java)
-        assertEquals(notary1.info.notaryIdentity, notary2.info.notaryIdentity)
-=======
         assertEquals(notary1Identity, notary2Identity)
         assertThat(node1.services.networkMapCache.notaryIdentities.size == 1)
->>>>>>> fd57cf1c
         node1.services.startFlow(CashIssueFlow(
                 2000.DOLLARS,
                 OpaqueBytes.of(0x01),
