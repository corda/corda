package net.corda.node.services.network

import net.corda.core.concurrent.CordaFuture
import net.corda.core.identity.CordaX500Name
import net.corda.core.messaging.SingleMessageRecipient
import net.corda.core.node.NodeInfo
import net.corda.core.schemas.MappedSchema
import net.corda.core.serialization.deserialize
import net.corda.core.utilities.getOrThrow
import net.corda.node.internal.StartedNode
import net.corda.node.services.api.NetworkMapCacheInternal
import net.corda.node.services.config.NodeConfiguration
import net.corda.node.services.messaging.MessagingService
import net.corda.node.services.messaging.send
import net.corda.node.services.messaging.sendRequest
import net.corda.node.services.network.AbstractNetworkMapServiceTest.Changed.Added
import net.corda.node.services.network.AbstractNetworkMapServiceTest.Changed.Removed
import net.corda.node.services.network.NetworkMapService.*
import net.corda.node.services.network.NetworkMapService.Companion.FETCH_TOPIC
import net.corda.node.services.network.NetworkMapService.Companion.PUSH_ACK_TOPIC
import net.corda.node.services.network.NetworkMapService.Companion.PUSH_TOPIC
import net.corda.node.services.network.NetworkMapService.Companion.QUERY_TOPIC
import net.corda.node.services.network.NetworkMapService.Companion.REGISTER_TOPIC
import net.corda.node.services.network.NetworkMapService.Companion.SUBSCRIPTION_TOPIC
import net.corda.node.utilities.AddOrRemove
import net.corda.node.utilities.AddOrRemove.ADD
import net.corda.node.utilities.AddOrRemove.REMOVE
import net.corda.nodeapi.internal.ServiceInfo
import net.corda.testing.*
import net.corda.testing.node.MockNetwork
import net.corda.testing.node.MockNetwork.MockNode
import org.assertj.core.api.Assertions.assertThat
import org.junit.After
import org.junit.Before
import org.junit.Test
import java.math.BigInteger
import java.security.KeyPair
import java.time.Instant
import java.util.*
import java.util.concurrent.LinkedBlockingQueue

abstract class AbstractNetworkMapServiceTest<out S : AbstractNetworkMapService> {
    lateinit var mockNet: MockNetwork
    lateinit var mapServiceNode: StartedNode<MockNode>
    lateinit var alice: StartedNode<MockNode>

    companion object {
        val subscriberLegalName = CordaX500Name(organisation = "Subscriber", locality = "New York", country = "US")
    }

    @Before
    fun setup() {
        mockNet = MockNetwork(defaultFactory = nodeFactory)
        mapServiceNode = mockNet.networkMapNode
        alice = mockNet.createNode(nodeFactory = nodeFactory, legalName = ALICE.name)
        mockNet.runNetwork()
        lastSerial = System.currentTimeMillis()
    }

    @After
    fun tearDown() {
        mockNet.stopNodes()
    }

    protected abstract val nodeFactory: MockNetwork.Factory<*>

    protected abstract val networkMapService: S

    // For persistent service, switch out the implementation for a newly instantiated one so we can check the state is preserved.
    protected abstract fun swizzle()

    @Test
    fun `all nodes register themselves`() {
        // setup has run the network and so we immediately expect the network map service to be correctly populated
        assertThat(alice.fetchMap()).containsOnly(Added(mapServiceNode), Added(alice))
        assertThat(alice.identityQuery()).isEqualTo(alice.info)
        assertThat(mapServiceNode.identityQuery()).isEqualTo(mapServiceNode.info)
    }

    @Test
    fun `re-register the same node`() {
        val response = alice.registration(ADD)
        swizzle()
        assertThat(response.getOrThrow().error).isNull()
        assertThat(alice.fetchMap()).containsOnly(Added(mapServiceNode), Added(alice))  // Confirm it's a no-op
    }

    @Test
    fun `re-register with smaller serial value`() {
        val response = alice.registration(ADD, serial = 1)
        swizzle()
        assertThat(response.getOrThrow().error).isNotNull()  // Make sure send error message is sent back
        assertThat(alice.fetchMap()).containsOnly(Added(mapServiceNode), Added(alice))  // Confirm it's a no-op
    }

    @Test
    fun `de-register node`() {
        val response = alice.registration(REMOVE)
        swizzle()
        assertThat(response.getOrThrow().error).isNull()
        assertThat(alice.fetchMap()).containsOnly(Added(mapServiceNode), Removed(alice))
        swizzle()
        assertThat(alice.identityQuery()).isNull()
        assertThat(mapServiceNode.identityQuery()).isEqualTo(mapServiceNode.info)
    }

    @Test
    fun `de-register same node again`() {
        alice.registration(REMOVE)
        val response = alice.registration(REMOVE)
        swizzle()
        assertThat(response.getOrThrow().error).isNotNull()  // Make sure send error message is sent back
        assertThat(alice.fetchMap()).containsOnly(Added(mapServiceNode), Removed(alice))
    }

    @Test
    fun `de-register unknown node`() {
        val bob = newNodeSeparateFromNetworkMap(BOB.name)
        val response = bob.registration(REMOVE)
        swizzle()
        assertThat(response.getOrThrow().error).isNotNull()  // Make sure send error message is sent back
        assertThat(alice.fetchMap()).containsOnly(Added(mapServiceNode), Added(alice))
    }

    @Test
    fun `subscribed while new node registers`() {
        val updates = alice.subscribe()
        swizzle()
        val bob = addNewNodeToNetworkMap(BOB.name)
        swizzle()
        val update = updates.single()
        assertThat(update.mapVersion).isEqualTo(networkMapService.mapVersion)
        assertThat(update.wireReg.verified().toChanged()).isEqualTo(Added(bob.info))
    }

    @Test
    fun `subscribed while node de-registers`() {
        val bob = addNewNodeToNetworkMap(BOB.name)
        val updates = alice.subscribe()
        bob.registration(REMOVE)
        swizzle()
        assertThat(updates.map { it.wireReg.verified().toChanged() }).containsOnly(Removed(bob.info))
    }

    @Test
    fun unsubscribe() {
        val updates = alice.subscribe()
        val bob = addNewNodeToNetworkMap(BOB.name)
        alice.unsubscribe()
        addNewNodeToNetworkMap(CHARLIE.name)
        swizzle()
        assertThat(updates.map { it.wireReg.verified().toChanged() }).containsOnly(Added(bob.info))
    }

    @Test
    fun `surpass unacknowledged update limit`() {
        val subscriber = newNodeSeparateFromNetworkMap(subscriberLegalName)
        val updates = subscriber.subscribe()
        val bob = addNewNodeToNetworkMap(BOB.name)
        var serial = updates.first().wireReg.verified().serial
        repeat(networkMapService.maxUnacknowledgedUpdates) {
            bob.registration(ADD, serial = ++serial)
            swizzle()
        }
        // We sent maxUnacknowledgedUpdates + 1 updates - the last one will be missed
        assertThat(updates).hasSize(networkMapService.maxUnacknowledgedUpdates)
    }

    @Test
    fun `delay sending update ack until just before unacknowledged update limit`() {
        val subscriber = newNodeSeparateFromNetworkMap(subscriberLegalName)
        val updates = subscriber.subscribe()
        val bob = addNewNodeToNetworkMap(BOB.name)
        var serial = updates.first().wireReg.verified().serial
        repeat(networkMapService.maxUnacknowledgedUpdates - 1) {
            bob.registration(ADD, serial = ++serial)
            swizzle()
        }
        // Subscriber will receive maxUnacknowledgedUpdates updates before sending ack
        subscriber.ackUpdate(updates.last().mapVersion)
        swizzle()
        bob.registration(ADD, serial = ++serial)
        assertThat(updates).hasSize(networkMapService.maxUnacknowledgedUpdates + 1)
        assertThat(updates.last().wireReg.verified().serial).isEqualTo(serial)
    }

    private fun StartedNode<*>.fetchMap(subscribe: Boolean = false, ifChangedSinceVersion: Int? = null): List<Changed> {
        val request = FetchMapRequest(subscribe, ifChangedSinceVersion, network.myAddress)
        val response = services.networkService.sendRequest<FetchMapResponse>(FETCH_TOPIC, request, mapServiceNode.network.myAddress)
        mockNet.runNetwork()
        return response.getOrThrow().nodes?.map { it.toChanged() } ?: emptyList()
    }

    private fun NodeRegistration.toChanged(): Changed = when (type) {
        ADD -> Added(node)
        REMOVE -> Removed(node)
    }

    private fun StartedNode<*>.identityQuery(): NodeInfo? {
        val request = QueryIdentityRequest(services.myInfo.chooseIdentityAndCert(), network.myAddress)
        val response = services.networkService.sendRequest<QueryIdentityResponse>(QUERY_TOPIC, request, mapServiceNode.network.myAddress)
        mockNet.runNetwork()
        return response.getOrThrow().node
    }

    private var lastSerial = Long.MIN_VALUE

    private fun StartedNode<*>.registration(addOrRemove: AddOrRemove,
                                            serial: Long? = null): CordaFuture<RegistrationResponse> {
        val distinctSerial = if (serial == null) {
            ++lastSerial
        } else {
            lastSerial = serial
            serial
        }
        val expires = Instant.now() + NetworkMapService.DEFAULT_EXPIRATION_PERIOD
        val nodeRegistration = NodeRegistration(info, distinctSerial, addOrRemove, expires)
        val request = RegistrationRequest(nodeRegistration.toWire(services.keyManagementService, info.chooseIdentity().owningKey), network.myAddress)
        val response = services.networkService.sendRequest<RegistrationResponse>(REGISTER_TOPIC, request, mapServiceNode.network.myAddress)
        mockNet.runNetwork()
        return response
    }

    private fun StartedNode<*>.subscribe(): Queue<Update> {
        val request = SubscribeRequest(true, network.myAddress)
        val updates = LinkedBlockingQueue<Update>()
        services.networkService.addMessageHandler(PUSH_TOPIC) { message, _ ->
            updates += message.data.deserialize<Update>()
        }
        val response = services.networkService.sendRequest<SubscribeResponse>(SUBSCRIPTION_TOPIC, request, mapServiceNode.network.myAddress)
        mockNet.runNetwork()
        assertThat(response.getOrThrow().confirmed).isTrue()
        return updates
    }

    private fun StartedNode<*>.unsubscribe() {
        val request = SubscribeRequest(false, network.myAddress)
        val response = services.networkService.sendRequest<SubscribeResponse>(SUBSCRIPTION_TOPIC, request, mapServiceNode.network.myAddress)
        mockNet.runNetwork()
        assertThat(response.getOrThrow().confirmed).isTrue()
    }

    private fun StartedNode<*>.ackUpdate(mapVersion: Int) {
        val request = UpdateAcknowledge(mapVersion, services.networkService.myAddress)
        services.networkService.send(PUSH_ACK_TOPIC, MessagingService.DEFAULT_SESSION_ID, request, mapServiceNode.network.myAddress)
        mockNet.runNetwork()
    }

    private fun addNewNodeToNetworkMap(legalName: CordaX500Name): StartedNode<MockNode> {
        val node = mockNet.createNode(legalName = legalName)
        mockNet.runNetwork()
        lastSerial = System.currentTimeMillis()
        return node
    }

    private fun newNodeSeparateFromNetworkMap(legalName: CordaX500Name): StartedNode<MockNode> {
        return mockNet.createNode(legalName = legalName, nodeFactory = NoNMSNodeFactory)
    }

    sealed class Changed {
        data class Added(val node: NodeInfo) : Changed() {
            constructor(node: StartedNode<*>) : this(node.info)
        }

        data class Removed(val node: NodeInfo) : Changed() {
            constructor(node: StartedNode<*>) : this(node.info)
        }
    }

    private object NoNMSNodeFactory : MockNetwork.Factory<MockNode> {
        override fun create(config: NodeConfiguration,
                            network: MockNetwork,
                            networkMapAddr: SingleMessageRecipient?,
                            id: Int,
                            notaryIdentity: Pair<ServiceInfo, KeyPair>?,
<<<<<<< HEAD
                            entropyRoot: BigInteger,
                            customSchemas: Set<MappedSchema>): MockNode {
            return object : MockNode(config, network, null, advertisedServices, id, notaryIdentity, entropyRoot, customSchemas) {
=======
                            entropyRoot: BigInteger): MockNode {
            return object : MockNode(config, network, null, id, notaryIdentity, entropyRoot) {
>>>>>>> bd53a22e
                override fun makeNetworkMapService(network: MessagingService, networkMapCache: NetworkMapCacheInternal) = NullNetworkMapService
            }
        }
    }
}<|MERGE_RESOLUTION|>--- conflicted
+++ resolved
@@ -273,14 +273,9 @@
                             networkMapAddr: SingleMessageRecipient?,
                             id: Int,
                             notaryIdentity: Pair<ServiceInfo, KeyPair>?,
-<<<<<<< HEAD
                             entropyRoot: BigInteger,
                             customSchemas: Set<MappedSchema>): MockNode {
-            return object : MockNode(config, network, null, advertisedServices, id, notaryIdentity, entropyRoot, customSchemas) {
-=======
-                            entropyRoot: BigInteger): MockNode {
-            return object : MockNode(config, network, null, id, notaryIdentity, entropyRoot) {
->>>>>>> bd53a22e
+            return object : MockNode(config, network, null, id, notaryIdentity, entropyRoot, customSchemas) {
                 override fun makeNetworkMapService(network: MessagingService, networkMapCache: NetworkMapCacheInternal) = NullNetworkMapService
             }
         }
