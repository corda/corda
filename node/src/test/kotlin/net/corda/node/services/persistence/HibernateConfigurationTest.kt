package net.corda.node.services.persistence

import com.nhaarman.mockito_kotlin.any
import com.nhaarman.mockito_kotlin.doReturn
import com.nhaarman.mockito_kotlin.whenever
import net.corda.core.contracts.StateAndRef
import net.corda.core.contracts.StateRef
import net.corda.core.contracts.TransactionState
import net.corda.core.crypto.SecureHash
import net.corda.core.crypto.generateKeyPair
import net.corda.core.identity.AbstractParty
import net.corda.core.identity.Party
import net.corda.core.node.StatesToRecord
import net.corda.core.node.services.IdentityService
import net.corda.core.node.services.Vault
import net.corda.core.node.services.VaultService
import net.corda.core.schemas.CommonSchemaV1
import net.corda.core.schemas.MappedSchema
import net.corda.core.schemas.PersistentStateRef
import net.corda.core.transactions.SignedTransaction
import net.corda.core.utilities.toBase58String
import net.corda.finance.DOLLARS
import net.corda.finance.POUNDS
import net.corda.finance.SWISS_FRANCS
import net.corda.finance.contracts.asset.*
import net.corda.finance.schemas.CashSchemaV1
import net.corda.finance.schemas.SampleCashSchemaV2
import net.corda.finance.schemas.SampleCashSchemaV3
import net.corda.finance.utils.sumCash
import net.corda.node.services.schema.HibernateObserver
import net.corda.node.services.vault.VaultSchemaV1
import net.corda.node.utilities.CordaPersistence
import net.corda.node.utilities.configureDatabase
import net.corda.testing.*
import net.corda.testing.contracts.consumeCash
import net.corda.testing.contracts.fillWithSomeTestCash
import net.corda.testing.contracts.fillWithSomeTestDeals
import net.corda.testing.contracts.fillWithSomeTestLinearStates
import net.corda.testing.node.MockServices
import net.corda.testing.node.MockServices.Companion.makeTestDataSourceProperties
import net.corda.testing.node.MockServices.Companion.makeTestDatabaseProperties
import net.corda.testing.schemas.DummyLinearStateSchemaV1
import net.corda.testing.schemas.DummyLinearStateSchemaV2
import org.assertj.core.api.Assertions
import org.assertj.core.api.Assertions.assertThat
import org.hibernate.SessionFactory
import org.junit.*
import java.math.BigDecimal
import java.time.Instant
import java.util.*
import javax.persistence.EntityManager
import javax.persistence.Tuple
import javax.persistence.criteria.CriteriaBuilder

class HibernateConfigurationTest {
    @Rule
    @JvmField
    val testSerialization = SerializationEnvironmentRule()
    lateinit var services: MockServices
    lateinit var bankServices: MockServices
    lateinit var issuerServices: MockServices
    lateinit var notaryServices: MockServices
    lateinit var database: CordaPersistence
    val vault: VaultService get() = services.vaultService

    // Hibernate configuration objects
    lateinit var hibernateConfig: HibernateConfiguration
    lateinit var hibernatePersister: HibernateObserver
    lateinit var sessionFactory: SessionFactory
    lateinit var entityManager: EntityManager
    lateinit var criteriaBuilder: CriteriaBuilder

    // Identities used
    private lateinit var identity: Party
    private lateinit var issuer: Party
    private lateinit var notary: Party

    // test States
    lateinit var cashStates: List<StateAndRef<Cash.State>>

    @Before
    fun setUp() {
        val cordappPackages = listOf("net.corda.testing.contracts", "net.corda.finance.contracts.asset")
        bankServices = MockServices(cordappPackages, BOC.name, BOC_KEY)
        issuerServices = MockServices(cordappPackages, DUMMY_CASH_ISSUER_NAME, DUMMY_CASH_ISSUER_KEY)
        notaryServices = MockServices(cordappPackages, DUMMY_NOTARY.name, DUMMY_NOTARY_KEY)
        val dataSourceProps = makeTestDataSourceProperties()
        val defaultDatabaseProperties = makeTestDatabaseProperties()
<<<<<<< HEAD
        val identityService = rigorousMock<IdentityService>().also { mock ->
            doReturn(null).whenever(mock).wellKnownPartyFromAnonymous(any<AbstractParty>())
            listOf(DUMMY_CASH_ISSUER_IDENTITY.party, DUMMY_NOTARY).forEach {
                doReturn(it).whenever(mock).wellKnownPartyFromAnonymous(it)
                doReturn(it).whenever(mock).wellKnownPartyFromX500Name(it.name)
            }
        }
        database = configureDatabase(dataSourceProps, defaultDatabaseProperties, { identityService })
=======
        database = configureDatabase(dataSourceProps, defaultDatabaseProperties, makeTestIdentityService())
>>>>>>> 449155ce
        database.transaction {
            hibernateConfig = database.hibernateConfig
            // `consumeCash` expects we can self-notarise transactions
            services = object : MockServices(cordappPackages, BOB_NAME, generateKeyPair(), DUMMY_NOTARY_KEY) {
                override val vaultService = makeVaultService(database.hibernateConfig)
                override fun recordTransactions(statesToRecord: StatesToRecord, txs: Iterable<SignedTransaction>) {
                    for (stx in txs) {
                        validatedTransactions.addTransaction(stx)
                    }
                    // Refactored to use notifyAll() as we have no other unit test for that method with multiple transactions.
                    vaultService.notifyAll(statesToRecord, txs.map { it.tx })
                }

                override fun jdbcSession() = database.createSession()
            }
            hibernatePersister = services.hibernatePersister
        }

        identity = services.myInfo.singleIdentity()
        issuer = issuerServices.myInfo.singleIdentity()
        notary = notaryServices.myInfo.singleIdentity()

        database.transaction {
            val numStates = 10
            cashStates = services.fillWithSomeTestCash(100.DOLLARS, issuerServices, notary, numStates, numStates, Random(0L), issuedBy = issuer.ref(1))
                    .states.toList()
        }

        sessionFactory = sessionFactoryForSchemas(VaultSchemaV1, CashSchemaV1, SampleCashSchemaV2, SampleCashSchemaV3)
        entityManager = sessionFactory.createEntityManager()
        criteriaBuilder = sessionFactory.criteriaBuilder
    }

    private fun sessionFactoryForSchemas(vararg schemas: MappedSchema) = hibernateConfig.sessionFactoryForSchemas(schemas.toSet())

    @After
    fun cleanUp() {
        database.close()
    }

    @Test
    fun `count rows`() {
        // structure query
        val countQuery = criteriaBuilder.createQuery(Long::class.java)
        countQuery.select(criteriaBuilder.count(countQuery.from(VaultSchemaV1.VaultStates::class.java)))

        // execute query
        val countResult = entityManager.createQuery(countQuery).singleResult

        assertThat(countResult).isEqualTo(10)
    }

    @Test
    fun `consumed states`() {
        database.transaction {
            services.consumeCash(50.DOLLARS, notary = notary)
        }

        // structure query
        val criteriaQuery = criteriaBuilder.createQuery(VaultSchemaV1.VaultStates::class.java)
        val vaultStates = criteriaQuery.from(VaultSchemaV1.VaultStates::class.java)
        criteriaQuery.where(criteriaBuilder.equal(
                vaultStates.get<Vault.StateStatus>("stateStatus"), Vault.StateStatus.CONSUMED))

        // execute query
        val queryResults = entityManager.createQuery(criteriaQuery).resultList
        val coins = queryResults.map {
            (services.loadState(toStateRef(it.stateRef!!)) as TransactionState<Cash.State>).data
        }.sumCash()
        assertThat(coins.toDecimal() >= BigDecimal("50.00"))
    }

    @Test
    fun `select by composite primary key`() {
        val issuedStates =
                database.transaction {
                    services.fillWithSomeTestLinearStates(8)
                    services.fillWithSomeTestLinearStates(2)
                }
        val persistentStateRefs = issuedStates.states.map { PersistentStateRef(it.ref) }.toList()

        // structure query
        val criteriaQuery = criteriaBuilder.createQuery(VaultSchemaV1.VaultStates::class.java)
        val vaultStates = criteriaQuery.from(VaultSchemaV1.VaultStates::class.java)
        val compositeKey = vaultStates.get<PersistentStateRef>("stateRef")
        criteriaQuery.where(criteriaBuilder.and(compositeKey.`in`(persistentStateRefs)))

        // execute query
        val queryResults = entityManager.createQuery(criteriaQuery).resultList

        assertThat(queryResults).hasSize(2)
        assertThat(queryResults.first().stateRef?.txId).isEqualTo(issuedStates.states.first().ref.txhash.toString())
        assertThat(queryResults.first().stateRef?.index).isEqualTo(issuedStates.states.first().ref.index)
        assertThat(queryResults.last().stateRef?.txId).isEqualTo(issuedStates.states.last().ref.txhash.toString())
        assertThat(queryResults.last().stateRef?.index).isEqualTo(issuedStates.states.last().ref.index)
    }

    @Test
    fun `distinct contract types`() {
        database.transaction {
            // add 2 more contract types
            services.fillWithSomeTestLinearStates(10)
            services.fillWithSomeTestDeals(listOf("123", "456", "789"))
        }

        // structure query
        val criteriaQuery = criteriaBuilder.createQuery(String::class.java)
        val vaultStates = criteriaQuery.from(VaultSchemaV1.VaultStates::class.java)
        criteriaQuery.select(vaultStates.get("contractStateClassName")).distinct(true)

        // execute query
        val queryResults = entityManager.createQuery(criteriaQuery).resultList
        Assertions.assertThat(queryResults.size).isEqualTo(3)
    }

    @Test
    fun `with sorting`() {
        // structure query
        val criteriaQuery = criteriaBuilder.createQuery(VaultSchemaV1.VaultStates::class.java)
        val vaultStates = criteriaQuery.from(VaultSchemaV1.VaultStates::class.java)

        // order by DESC
        criteriaQuery.orderBy(criteriaBuilder.desc(vaultStates.get<Instant>("recordedTime")))
        val queryResults = entityManager.createQuery(criteriaQuery).resultList
        queryResults.map { println(it.recordedTime) }

        // order by ASC
        criteriaQuery.orderBy(criteriaBuilder.asc(vaultStates.get<Instant>("recordedTime")))
        val queryResultsAsc = entityManager.createQuery(criteriaQuery).resultList
        queryResultsAsc.map { println(it.recordedTime) }
    }

    @Test
    fun `with sorting by state ref desc and asc`() {
        // generate additional state ref indexes
        database.transaction {
            services.consumeCash(1.DOLLARS, notary = notary)
            services.consumeCash(2.DOLLARS, notary = notary)
            services.consumeCash(3.DOLLARS, notary = notary)
            services.consumeCash(4.DOLLARS, notary = notary)
            services.consumeCash(5.DOLLARS, notary = notary)
        }

        // structure query
        val criteriaQuery = criteriaBuilder.createQuery(VaultSchemaV1.VaultStates::class.java)
        val vaultStates = criteriaQuery.from(VaultSchemaV1.VaultStates::class.java)

        val sortByStateRef = vaultStates.get<PersistentStateRef>("stateRef")

        // order by DESC
        criteriaQuery.orderBy(criteriaBuilder.desc(sortByStateRef))
        val queryResults = entityManager.createQuery(criteriaQuery).resultList
        println("DESC by stateRef")
        queryResults.map { println(it.stateRef) }

        // order by ASC
        criteriaQuery.orderBy(criteriaBuilder.asc(sortByStateRef))
        val queryResultsAsc = entityManager.createQuery(criteriaQuery).resultList
        println("ASC by stateRef")
        queryResultsAsc.map { println(it.stateRef) }
    }

    @Test
    fun `with sorting by state ref index and txId desc and asc`() {
        // generate additional state ref indexes
        database.transaction {
            services.consumeCash(1.DOLLARS, notary = notary)
            services.consumeCash(2.DOLLARS, notary = notary)
            services.consumeCash(3.DOLLARS, notary = notary)
            services.consumeCash(4.DOLLARS, notary = notary)
            services.consumeCash(5.DOLLARS, notary = notary)
        }

        // structure query
        val criteriaQuery = criteriaBuilder.createQuery(VaultSchemaV1.VaultStates::class.java)
        val vaultStates = criteriaQuery.from(VaultSchemaV1.VaultStates::class.java)

        val sortByIndex = vaultStates.get<PersistentStateRef>("stateRef").get<String>("index")
        val sortByTxId = vaultStates.get<PersistentStateRef>("stateRef").get<String>("txId")

        // order by DESC
        criteriaQuery.orderBy(criteriaBuilder.desc(sortByIndex), criteriaBuilder.desc(sortByTxId))
        val queryResults = entityManager.createQuery(criteriaQuery).resultList
        println("DESC by index txId")
        queryResults.map { println(it.stateRef) }

        // order by ASC
        criteriaQuery.orderBy(criteriaBuilder.asc(sortByIndex), criteriaBuilder.asc(sortByTxId))
        val queryResultsAsc = entityManager.createQuery(criteriaQuery).resultList
        println("ASC by index txId")
        queryResultsAsc.map { println(it.stateRef) }
    }

    @Test
    fun `with pagination`() {
        // add 100 additional cash entries
        database.transaction {
            services.fillWithSomeTestCash(1000.POUNDS, issuerServices, notary, 100, 100, Random(0L), issuedBy = issuer.ref(1))
        }

        // structure query
        val criteriaQuery = criteriaBuilder.createQuery(VaultSchemaV1.VaultStates::class.java)
        criteriaQuery.from(VaultSchemaV1.VaultStates::class.java)

        // set pagination
        val query = entityManager.createQuery(criteriaQuery)
        query.firstResult = 10
        query.maxResults = 15

        // execute query
        val queryResults = query.resultList
        Assertions.assertThat(queryResults.size).isEqualTo(15)

        // try towards end
        query.firstResult = 100
        query.maxResults = 15

        val lastQueryResults = query.resultList

        Assertions.assertThat(lastQueryResults.size).isEqualTo(10)
    }

    /**
     *  VaultLinearState is a concrete table, extendible by any Contract extending a LinearState
     */
    @Test
    fun `select by composite primary key on LinearStates`() {
        database.transaction {
            services.fillWithSomeTestLinearStates(10)
        }

        // structure query
        val criteriaQuery = criteriaBuilder.createQuery(VaultSchemaV1.VaultStates::class.java)

        val vaultStates = criteriaQuery.from(VaultSchemaV1.VaultStates::class.java)
        val vaultLinearStates = criteriaQuery.from(VaultSchemaV1.VaultLinearStates::class.java)

        criteriaQuery.select(vaultStates)
        criteriaQuery.where(criteriaBuilder.equal(vaultStates.get<PersistentStateRef>("stateRef"), vaultLinearStates.get<PersistentStateRef>("stateRef")))

        // execute query
        val queryResults = entityManager.createQuery(criteriaQuery).resultList
        assertThat(queryResults).hasSize(10)
    }

    /**
     *  VaultFungibleState is an abstract entity, which should be extended any Contract extending a FungibleAsset
     */

    /**
     *  CashSchemaV1 = original Cash schema (extending PersistentState)
     */
    @Test
    fun `count CashStates`() {
        // structure query
        val countQuery = criteriaBuilder.createQuery(Long::class.java)
        countQuery.select(criteriaBuilder.count(countQuery.from(CashSchemaV1.PersistentCashState::class.java)))

        // execute query
        val countResult = entityManager.createQuery(countQuery).singleResult

        assertThat(countResult).isEqualTo(10)
    }

    @Test
    fun `select by composite primary key on CashStates`() {
        // structure query
        val criteriaQuery = criteriaBuilder.createQuery(VaultSchemaV1.VaultStates::class.java)
        val vaultStates = criteriaQuery.from(VaultSchemaV1.VaultStates::class.java)
        vaultStates.join<VaultSchemaV1.VaultStates, CashSchemaV1.PersistentCashState>("stateRef")

        // execute query
        val queryResults = entityManager.createQuery(criteriaQuery).resultList
        assertThat(queryResults).hasSize(10)
    }

    @Test
    fun `select and join by composite primary key on CashStates`() {
        database.transaction {
            services.fillWithSomeTestLinearStates(5)

            // structure query
            val criteriaQuery = criteriaBuilder.createQuery(VaultSchemaV1.VaultStates::class.java)
            val vaultStates = criteriaQuery.from(VaultSchemaV1.VaultStates::class.java)
            val vaultCashStates = criteriaQuery.from(CashSchemaV1.PersistentCashState::class.java)

            criteriaQuery.select(vaultStates)
            criteriaQuery.where(criteriaBuilder.equal(vaultStates.get<PersistentStateRef>("stateRef"), vaultCashStates.get<PersistentStateRef>("stateRef")))

            // execute query
            val queryResults = entityManager.createQuery(criteriaQuery).resultList
            assertThat(queryResults).hasSize(10)
        }
    }

    @Test
    fun `calculate cash balances`() {
        database.transaction {

            services.fillWithSomeTestCash(100.DOLLARS, issuerServices, notary, 10, issuer.ref(1))        // +$100 = $200
            services.fillWithSomeTestCash(50.POUNDS, issuerServices, notary, 5, issuer.ref(1))            // £50 = £50
            services.fillWithSomeTestCash(25.POUNDS, issuerServices, notary, 5, issuer.ref(1))            // +£25 = £175
            services.fillWithSomeTestCash(500.SWISS_FRANCS, issuerServices, notary, 10, issuer.ref(1))   // CHF500 = CHF500
            services.fillWithSomeTestCash(250.SWISS_FRANCS, issuerServices, notary, 5, issuer.ref(1))     // +CHF250 = CHF750
        }

        // structure query
        val criteriaQuery = criteriaBuilder.createQuery(Tuple::class.java)
        val cashStates = criteriaQuery.from(CashSchemaV1.PersistentCashState::class.java)

        // aggregate function
        criteriaQuery.multiselect(cashStates.get<String>("currency"),
                criteriaBuilder.sum(cashStates.get<Long>("pennies")))
        // group by
        criteriaQuery.groupBy(cashStates.get<String>("currency"))

        // execute query
        val queryResults = entityManager.createQuery(criteriaQuery).resultList

        queryResults.forEach { tuple -> println("${tuple.get(0)} = ${tuple.get(1)}") }

        assertThat(queryResults[0].get(0)).isEqualTo("CHF")
        assertThat(queryResults[0].get(1)).isEqualTo(75000L)
        assertThat(queryResults[1].get(0)).isEqualTo("GBP")
        assertThat(queryResults[1].get(1)).isEqualTo(7500L)
        assertThat(queryResults[2].get(0)).isEqualTo("USD")
        assertThat(queryResults[2].get(1)).isEqualTo(20000L)
    }

    @Test
    fun `calculate cash balance for single currency`() {
        database.transaction {
            services.fillWithSomeTestCash(50.POUNDS, issuerServices, notary, 5, issuer.ref(1))            // £50 = £50
            services.fillWithSomeTestCash(25.POUNDS, issuerServices, notary, 5, issuer.ref(1))            // +£25 = £175
        }

        // structure query
        val criteriaQuery = criteriaBuilder.createQuery(Tuple::class.java)
        val cashStates = criteriaQuery.from(CashSchemaV1.PersistentCashState::class.java)

        // aggregate function
        criteriaQuery.multiselect(cashStates.get<String>("currency"),
                criteriaBuilder.sum(cashStates.get<Long>("pennies")))

        // where
        criteriaQuery.where(criteriaBuilder.equal(cashStates.get<String>("currency"), "GBP"))

        // group by
        criteriaQuery.groupBy(cashStates.get<String>("currency"))

        // execute query
        val queryResults = entityManager.createQuery(criteriaQuery).resultList

        queryResults.forEach { tuple -> println("${tuple.get(0)} = ${tuple.get(1)}") }

        assertThat(queryResults[0].get(0)).isEqualTo("GBP")
        assertThat(queryResults[0].get(1)).isEqualTo(7500L)
    }

    @Test
    fun `calculate and order by cash balance for owner and currency`() {
        database.transaction {
            val bank = bankServices.myInfo.legalIdentities.single()
            services.fillWithSomeTestCash(200.DOLLARS, bankServices, notary, 2, bank.ref(1))
            services.fillWithSomeTestCash(300.POUNDS, issuerServices, notary, 3, issuer.ref(1))
            services.fillWithSomeTestCash(400.POUNDS, bankServices, notary, 4, bank.ref(2))
        }

        // structure query
        val criteriaQuery = criteriaBuilder.createQuery(Tuple::class.java)
        val cashStates = criteriaQuery.from(CashSchemaV1.PersistentCashState::class.java)

        // aggregate function
        criteriaQuery.multiselect(cashStates.get<String>("currency"),
                criteriaBuilder.sum(cashStates.get<Long>("pennies")))

        // group by
        criteriaQuery.groupBy(cashStates.get<String>("issuerPartyHash"), cashStates.get<String>("currency"))

        // order by
        criteriaQuery.orderBy(criteriaBuilder.desc(criteriaBuilder.sum(cashStates.get<Long>("pennies"))))

        // execute query
        val queryResults = entityManager.createQuery(criteriaQuery).resultList

        queryResults.forEach { tuple -> println("${tuple.get(0)} = ${tuple.get(1)}") }

        assertThat(queryResults).hasSize(4)
        assertThat(queryResults[0].get(0)).isEqualTo("GBP")
        assertThat(queryResults[0].get(1)).isEqualTo(40000L)
        assertThat(queryResults[1].get(0)).isEqualTo("GBP")
        assertThat(queryResults[1].get(1)).isEqualTo(30000L)
        assertThat(queryResults[2].get(0)).isEqualTo("USD")
        assertThat(queryResults[2].get(1)).isEqualTo(20000L)
        assertThat(queryResults[3].get(0)).isEqualTo("USD")
        assertThat(queryResults[3].get(1)).isEqualTo(10000L)
    }

    /**
     *  CashSchemaV2 = optimised Cash schema (extending FungibleState)
     */
    @Test
    fun `count CashStates in V2`() {
        database.transaction {
            // persist cash states explicitly with V2 schema
            cashStates.forEach {
                val cashState = it.state.data
                val dummyFungibleState = DummyFungibleContract.State(cashState.amount, cashState.owner)
                hibernatePersister.persistStateWithSchema(dummyFungibleState, it.ref, SampleCashSchemaV2)
            }
        }

        // structure query
        val countQuery = criteriaBuilder.createQuery(Long::class.java)
        countQuery.select(criteriaBuilder.count(countQuery.from(SampleCashSchemaV2.PersistentCashState::class.java)))

        // execute query
        val countResult = entityManager.createQuery(countQuery).singleResult

        assertThat(countResult).isEqualTo(10)
    }

    @Test
    fun `select by composite primary key on CashStates in V2`() {
        database.transaction {
            services.fillWithSomeTestLinearStates(5)

            // persist cash states explicitly with V2 schema
            cashStates.forEach {
                val cashState = it.state.data
                val dummyFungibleState = DummyFungibleContract.State(cashState.amount, cashState.owner)
                hibernatePersister.persistStateWithSchema(dummyFungibleState, it.ref, SampleCashSchemaV2)
            }
        }

        // structure query
        val criteriaQuery = criteriaBuilder.createQuery(VaultSchemaV1.VaultStates::class.java)
        val vaultStates = criteriaQuery.from(VaultSchemaV1.VaultStates::class.java)
        val vaultCashStates = criteriaQuery.from(SampleCashSchemaV2.PersistentCashState::class.java)

        criteriaQuery.select(vaultStates)
        criteriaQuery.where(criteriaBuilder.equal(vaultStates.get<PersistentStateRef>("stateRef"), vaultCashStates.get<PersistentStateRef>("stateRef")))

        // execute query
        val queryResults = entityManager.createQuery(criteriaQuery).resultList
        assertThat(queryResults).hasSize(10)
    }

    /**
     *  Represents a 3-way join between:
     *      - VaultStates
     *      - VaultLinearStates
     *      - a concrete LinearState implementation (eg. DummyLinearState)
     */

    /**
     *  DummyLinearStateV1 = original DummyLinearState schema (extending PersistentState)
     */
    @Test
    fun `select by composite primary between VaultStates, VaultLinearStates and DummyLinearStates`() {
        database.transaction {
            services.fillWithSomeTestLinearStates(8)
            services.fillWithSomeTestDeals(listOf("123", "456", "789"))
            services.fillWithSomeTestLinearStates(2)
        }
        val sessionFactory = sessionFactoryForSchemas(VaultSchemaV1, DummyLinearStateSchemaV1)
        val criteriaBuilder = sessionFactory.criteriaBuilder
        val entityManager = sessionFactory.createEntityManager()

        // structure query
        val criteriaQuery = criteriaBuilder.createQuery(VaultSchemaV1.VaultStates::class.java)
        val vaultStates = criteriaQuery.from(VaultSchemaV1.VaultStates::class.java)
        val vaultLinearStates = criteriaQuery.from(VaultSchemaV1.VaultLinearStates::class.java)
        val dummyLinearStates = criteriaQuery.from(DummyLinearStateSchemaV1.PersistentDummyLinearState::class.java)

        criteriaQuery.select(vaultStates)
        val joinPredicate1 = criteriaBuilder.equal(vaultStates.get<PersistentStateRef>("stateRef"), vaultLinearStates.get<PersistentStateRef>("stateRef"))
        val joinPredicate2 = criteriaBuilder.and(criteriaBuilder.equal(vaultStates.get<PersistentStateRef>("stateRef"), dummyLinearStates.get<PersistentStateRef>("stateRef")))
        criteriaQuery.where(joinPredicate1, joinPredicate2)

        // execute query
        val queryResults = entityManager.createQuery(criteriaQuery).resultList
        assertThat(queryResults).hasSize(10)
    }

    /**
     *  DummyLinearSchemaV2 = optimised DummyLinear schema (extending LinearState)
     */

    @Test
    fun `three way join by composite primary between VaultStates, VaultLinearStates and DummyLinearStates`() {
        database.transaction {
            services.fillWithSomeTestLinearStates(8)
            services.fillWithSomeTestDeals(listOf("123", "456", "789"))
            services.fillWithSomeTestLinearStates(2)
        }
        val sessionFactory = sessionFactoryForSchemas(VaultSchemaV1, DummyLinearStateSchemaV2)
        val criteriaBuilder = sessionFactory.criteriaBuilder
        val entityManager = sessionFactory.createEntityManager()

        // structure query
        val criteriaQuery = criteriaBuilder.createQuery(VaultSchemaV1.VaultStates::class.java)
        val vaultStates = criteriaQuery.from(VaultSchemaV1.VaultStates::class.java)
        val vaultLinearStates = criteriaQuery.from(VaultSchemaV1.VaultLinearStates::class.java)
        val dummyLinearStates = criteriaQuery.from(DummyLinearStateSchemaV2.PersistentDummyLinearState::class.java)

        criteriaQuery.select(vaultStates)
        val joinPredicate1 = criteriaBuilder.equal(vaultStates.get<PersistentStateRef>("stateRef"), vaultLinearStates.get<PersistentStateRef>("stateRef"))
        val joinPredicate2 = criteriaBuilder.and(criteriaBuilder.equal(vaultStates.get<PersistentStateRef>("stateRef"), dummyLinearStates.get<PersistentStateRef>("stateRef")))
        criteriaQuery.where(joinPredicate1, joinPredicate2)

        // execute query
        val queryResults = entityManager.createQuery(criteriaQuery).resultList
        assertThat(queryResults).hasSize(10)
    }

    /**
     *  Test a OneToOne table mapping
     */
    @Test
    fun `select fungible states by owner party`() {
        database.transaction {
            // persist original cash states explicitly with V3 schema
            cashStates.forEach {
                val cashState = it.state.data
                val dummyFungibleState = DummyFungibleContract.State(cashState.amount, cashState.owner)
                hibernatePersister.persistStateWithSchema(dummyFungibleState, it.ref, SampleCashSchemaV3)
            }
        }

        // structure query
        val criteriaQuery = criteriaBuilder.createQuery(SampleCashSchemaV3.PersistentCashState::class.java)
        criteriaQuery.from(SampleCashSchemaV3.PersistentCashState::class.java)

        // execute query
        val queryResults = entityManager.createQuery(criteriaQuery).resultList
        assertThat(queryResults).hasSize(10)
    }

    /**
     *  Test Query by Party (OneToOne table mapping)
     */
    @Test
    fun `query fungible states by owner party`() {
        database.transaction {
            // persist original cash states explicitly with V3 schema
            cashStates.forEach {
                val cashState = it.state.data
                val dummyFungibleState = DummyFungibleContract.State(cashState.amount, cashState.owner)
                hibernatePersister.persistStateWithSchema(dummyFungibleState, it.ref, SampleCashSchemaV3)
            }

            services.fillWithSomeTestCash(100.DOLLARS, issuerServices, notary, 2, 2, Random(0L),
                    issuedBy = issuer.ref(1), owner = ALICE)
            val cashStates = services.fillWithSomeTestCash(100.DOLLARS, services, notary, 2,  identity.ref(0)).states
            // persist additional cash states explicitly with V3 schema
            cashStates.forEach {
                val cashState = it.state.data
                val dummyFungibleState = DummyFungibleContract.State(cashState.amount, cashState.owner)
                hibernatePersister.persistStateWithSchema(dummyFungibleState, it.ref, SampleCashSchemaV3)
            }
        }
        val sessionFactory = sessionFactoryForSchemas(VaultSchemaV1, CommonSchemaV1, SampleCashSchemaV3)
        val criteriaBuilder = sessionFactory.criteriaBuilder
        val entityManager = sessionFactory.createEntityManager()

        // structure query
        val criteriaQuery = criteriaBuilder.createQuery(VaultSchemaV1.VaultStates::class.java)

        // select
        val vaultStates = criteriaQuery.from(VaultSchemaV1.VaultStates::class.java)
        criteriaQuery.select(vaultStates)

        // search predicate
        val cashStatesSchema = criteriaQuery.from(SampleCashSchemaV3.PersistentCashState::class.java)

        val queryOwner = identity.name.toString()
        criteriaQuery.where(criteriaBuilder.equal(cashStatesSchema.get<String>("owner"), queryOwner))

        val joinVaultStatesToCash = criteriaBuilder.equal(vaultStates.get<PersistentStateRef>("stateRef"), cashStatesSchema.get<PersistentStateRef>("stateRef"))
        criteriaQuery.where(joinVaultStatesToCash)

        // execute query
        val queryResults = entityManager.createQuery(criteriaQuery).resultList

        queryResults.forEach {
            val cashState = (services.loadState(toStateRef(it.stateRef!!)) as TransactionState<Cash.State>).data
            println("${it.stateRef} with owner: ${cashState.owner.owningKey.toBase58String()}")
        }

        assertThat(queryResults).hasSize(12)
    }

    /**
     *  Test a OneToMany table mapping
     */
    @Test
    fun `select fungible states by participants`() {
        database.transaction {
            // persist cash states explicitly with V2 schema
            cashStates.forEach {
                val cashState = it.state.data
                val dummyFungibleState = DummyFungibleContract.State(cashState.amount, cashState.owner)
                hibernatePersister.persistStateWithSchema(dummyFungibleState, it.ref, SampleCashSchemaV3)
            }
        }

        // structure query
        val criteriaQuery = criteriaBuilder.createQuery(SampleCashSchemaV3.PersistentCashState::class.java)
        criteriaQuery.from(SampleCashSchemaV3.PersistentCashState::class.java)

        // execute query
        val queryResults = entityManager.createQuery(criteriaQuery).resultList

        assertThat(queryResults).hasSize(10)
    }

    /**
     *  Test Query by participants (OneToMany table mapping)
     */
    @Test
    fun `query fungible states by participants`() {
        val firstCashState =
                database.transaction {
                    // persist original cash states explicitly with V3 schema
                    cashStates.forEach {
                        val cashState = it.state.data
                        val dummyFungibleState = DummyFungibleContract.State(cashState.amount, cashState.owner)
                        hibernatePersister.persistStateWithSchema(dummyFungibleState, it.ref, SampleCashSchemaV3)
                    }

                    val moreCash = services.fillWithSomeTestCash(100.DOLLARS, services, notary, 2, 2, Random(0L),
                            issuedBy = identity.ref(0), owner = identity).states
                    // persist additional cash states explicitly with V3 schema
                    moreCash.forEach {
                        val cashState = it.state.data
                        val dummyFungibleState = DummyFungibleContract.State(cashState.amount, cashState.owner)
                        hibernatePersister.persistStateWithSchema(dummyFungibleState, it.ref, SampleCashSchemaV3)
                    }

                    val cashStates = services.fillWithSomeTestCash(100.DOLLARS, issuerServices, notary, 2, 2, Random(0L), owner = ALICE, issuedBy = issuer.ref(1)).states
                    // persist additional cash states explicitly with V3 schema
                    cashStates.forEach {
                        val cashState = it.state.data
                        val dummyFungibleState = DummyFungibleContract.State(cashState.amount, cashState.owner)
                        hibernatePersister.persistStateWithSchema(dummyFungibleState, it.ref, SampleCashSchemaV3)
                    }
                    cashStates.first()
                }

        // structure query
        val criteriaQuery = criteriaBuilder.createQuery(VaultSchemaV1.VaultStates::class.java)

        // select
        val vaultStates = criteriaQuery.from(VaultSchemaV1.VaultStates::class.java)
        criteriaQuery.select(vaultStates)

        // search predicate
        val cashStatesSchema = criteriaQuery.from(SampleCashSchemaV3.PersistentCashState::class.java)

        val queryParticipants = firstCashState.state.data.participants.map { it.nameOrNull().toString() }
        val joinCashStateToParty = cashStatesSchema.joinSet<SampleCashSchemaV3.PersistentCashState, String>("participants")
        criteriaQuery.where(criteriaBuilder.and(joinCashStateToParty.`in`(queryParticipants)))

        val joinVaultStatesToCash = criteriaBuilder.equal(vaultStates.get<PersistentStateRef>("stateRef"), cashStatesSchema.get<PersistentStateRef>("stateRef"))
        criteriaQuery.where(joinVaultStatesToCash)

        // execute query
        val queryResults = entityManager.createQuery(criteriaQuery).resultList
        queryResults.forEach {
            val cashState = (services.loadState(toStateRef(it.stateRef!!)) as TransactionState<Cash.State>).data
            println("${it.stateRef} with owner ${cashState.owner.owningKey.toBase58String()} and participants ${cashState.participants.map { it.owningKey.toBase58String() }}")
        }

        assertThat(queryResults).hasSize(12)
    }

    /**
     * Query with sorting on Common table attribute
     */
    @Test
    fun `with sorting on attribute from common table`() {

        database.transaction {
            services.fillWithSomeTestLinearStates(1, externalId = "111")
            services.fillWithSomeTestLinearStates(2, externalId = "222")
            services.fillWithSomeTestLinearStates(3, externalId = "333")
        }
        val sessionFactory = sessionFactoryForSchemas(VaultSchemaV1, DummyLinearStateSchemaV2)
        val criteriaBuilder = sessionFactory.criteriaBuilder
        val entityManager = sessionFactory.createEntityManager()

        // structure query
        val criteriaQuery = criteriaBuilder.createQuery(Tuple::class.java)
        val vaultStates = criteriaQuery.from(VaultSchemaV1.VaultStates::class.java)
        val vaultLinearStates = criteriaQuery.from(VaultSchemaV1.VaultLinearStates::class.java)

        // join
        criteriaQuery.multiselect(vaultStates, vaultLinearStates)
        val joinPredicate = criteriaBuilder.equal(vaultStates.get<PersistentStateRef>("stateRef"), vaultLinearStates.get<PersistentStateRef>("stateRef"))
        criteriaQuery.where(joinPredicate)

        // order by DESC
        criteriaQuery.orderBy(criteriaBuilder.desc(vaultLinearStates.get<String>("externalId")))
        criteriaQuery.orderBy(criteriaBuilder.desc(vaultLinearStates.get<UUID>("uuid")))

        // execute query
        val queryResults = entityManager.createQuery(criteriaQuery).resultList
        queryResults.map {
            val vaultState = it[0] as VaultSchemaV1.VaultStates
            val vaultLinearState = it[1] as VaultSchemaV1.VaultLinearStates
            println("${vaultState.stateRef} : ${vaultLinearState.externalId} ${vaultLinearState.uuid}")
        }

        // order by ASC
        criteriaQuery.orderBy(criteriaBuilder.asc(vaultLinearStates.get<String>("externalId")))
        criteriaQuery.orderBy(criteriaBuilder.asc(vaultLinearStates.get<UUID>("uuid")))

        // execute query
        val queryResultsAsc = entityManager.createQuery(criteriaQuery).resultList
        queryResultsAsc.map {
            val vaultState = it[0] as VaultSchemaV1.VaultStates
            val vaultLinearState = it[1] as VaultSchemaV1.VaultLinearStates
            println("${vaultState.stateRef} : ${vaultLinearState.externalId} ${vaultLinearState.uuid}")
        }

        assertThat(queryResults).hasSize(6)
    }

    /**
     * Query with sorting on Custom table attribute
     */
    @Test
    fun `with sorting on attribute from custom table`() {

        database.transaction {
            services.fillWithSomeTestLinearStates(1, externalId = "111")
            services.fillWithSomeTestLinearStates(2, externalId = "222")
            services.fillWithSomeTestLinearStates(3, externalId = "333")
        }
        val sessionFactory = sessionFactoryForSchemas(VaultSchemaV1, DummyLinearStateSchemaV1)
        val criteriaBuilder = sessionFactory.criteriaBuilder
        val entityManager = sessionFactory.createEntityManager()

        // structure query
        val criteriaQuery = criteriaBuilder.createQuery(Tuple::class.java)
        val vaultStates = criteriaQuery.from(VaultSchemaV1.VaultStates::class.java)
        val vaultLinearStates = criteriaQuery.from(VaultSchemaV1.VaultLinearStates::class.java)
        val dummyLinearStates = criteriaQuery.from(DummyLinearStateSchemaV1.PersistentDummyLinearState::class.java)

        // join
        criteriaQuery.multiselect(vaultStates, vaultLinearStates, dummyLinearStates)
        val joinPredicate1 = criteriaBuilder.equal(vaultStates.get<PersistentStateRef>("stateRef"), vaultLinearStates.get<PersistentStateRef>("stateRef"))
        val joinPredicate2 = criteriaBuilder.and(criteriaBuilder.equal(vaultStates.get<PersistentStateRef>("stateRef"), dummyLinearStates.get<PersistentStateRef>("stateRef")))
        criteriaQuery.where(joinPredicate1, joinPredicate2)

        // order by DESC
        criteriaQuery.orderBy(criteriaBuilder.desc(dummyLinearStates.get<String>("externalId")))
        criteriaQuery.orderBy(criteriaBuilder.desc(dummyLinearStates.get<UUID>("uuid")))

        // execute query
        val queryResults = entityManager.createQuery(criteriaQuery).resultList
        queryResults.map {
            val vaultState = it[0] as VaultSchemaV1.VaultStates
            val _vaultLinearStates = it[1] as VaultSchemaV1.VaultLinearStates
            val _dummyLinearStates = it[2] as DummyLinearStateSchemaV1.PersistentDummyLinearState
            println("${vaultState.stateRef} : [${_dummyLinearStates.externalId} ${_dummyLinearStates.uuid}] : [${_vaultLinearStates.externalId} ${_vaultLinearStates.uuid}]")
        }

        // order by ASC
        criteriaQuery.orderBy(criteriaBuilder.asc(dummyLinearStates.get<String>("externalId")))
        criteriaQuery.orderBy(criteriaBuilder.asc(dummyLinearStates.get<UUID>("uuid")))

        // execute query
        val queryResultsAsc = entityManager.createQuery(criteriaQuery).resultList
        queryResultsAsc.map {
            val vaultState = it[0] as VaultSchemaV1.VaultStates
            val _vaultLinearStates = it[1] as VaultSchemaV1.VaultLinearStates
            val _dummyLinearStates = it[2] as DummyLinearStateSchemaV1.PersistentDummyLinearState
            println("${vaultState.stateRef} : [${_dummyLinearStates.externalId} ${_dummyLinearStates.uuid}] : [${_vaultLinearStates.externalId} ${_vaultLinearStates.uuid}]")
        }

        assertThat(queryResults).hasSize(6)
    }

    /**
     *  Test invoking SQL query using JDBC connection (session)
     */
    @Test
    fun `test calling an arbitrary JDBC native query`() {
        // DOCSTART JdbcSession
        val nativeQuery = "SELECT v.transaction_id, v.output_index FROM vault_states v WHERE v.state_status = 0"

        database.transaction {
            val jdbcSession = services.jdbcSession()
            val prepStatement = jdbcSession.prepareStatement(nativeQuery)
            val rs = prepStatement.executeQuery()
            // DOCEND JdbcSession
            var count = 0
            while (rs.next()) {
                val stateRef = StateRef(SecureHash.parse(rs.getString(1)), rs.getInt(2))
                Assert.assertTrue(cashStates.map { it.ref }.contains(stateRef))
                count++
            }
            Assert.assertEquals(cashStates.count(), count)
        }
    }

    private fun toStateRef(pStateRef: PersistentStateRef): StateRef {
        return StateRef(SecureHash.parse(pStateRef.txId!!), pStateRef.index!!)
    }
}<|MERGE_RESOLUTION|>--- conflicted
+++ resolved
@@ -86,7 +86,6 @@
         notaryServices = MockServices(cordappPackages, DUMMY_NOTARY.name, DUMMY_NOTARY_KEY)
         val dataSourceProps = makeTestDataSourceProperties()
         val defaultDatabaseProperties = makeTestDatabaseProperties()
-<<<<<<< HEAD
         val identityService = rigorousMock<IdentityService>().also { mock ->
             doReturn(null).whenever(mock).wellKnownPartyFromAnonymous(any<AbstractParty>())
             listOf(DUMMY_CASH_ISSUER_IDENTITY.party, DUMMY_NOTARY).forEach {
@@ -94,10 +93,7 @@
                 doReturn(it).whenever(mock).wellKnownPartyFromX500Name(it.name)
             }
         }
-        database = configureDatabase(dataSourceProps, defaultDatabaseProperties, { identityService })
-=======
-        database = configureDatabase(dataSourceProps, defaultDatabaseProperties, makeTestIdentityService())
->>>>>>> 449155ce
+        database = configureDatabase(dataSourceProps, defaultDatabaseProperties, identityService)
         database.transaction {
             hibernateConfig = database.hibernateConfig
             // `consumeCash` expects we can self-notarise transactions
