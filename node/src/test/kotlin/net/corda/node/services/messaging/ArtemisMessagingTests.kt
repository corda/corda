package net.corda.node.services.messaging

import net.corda.core.concurrent.CordaFuture
import net.corda.core.crypto.generateKeyPair
import net.corda.core.internal.concurrent.doneFuture
import net.corda.core.internal.concurrent.openFuture
import net.corda.core.utilities.NetworkHostAndPort
import net.corda.node.services.RPCUserService
import net.corda.node.services.RPCUserServiceImpl
import net.corda.node.services.config.NodeConfiguration
import net.corda.node.services.config.configureWithDevSSLCertificate
import net.corda.node.services.network.NetworkMapCacheImpl
import net.corda.node.services.network.PersistentNetworkMapCache
import net.corda.node.services.transactions.PersistentUniquenessProvider
import net.corda.node.utilities.AffinityExecutor.ServiceAffinityExecutor
import net.corda.node.utilities.CordaPersistence
import net.corda.node.utilities.configureDatabase
import net.corda.testing.*
import net.corda.testing.node.MockServices.Companion.MOCK_VERSION_INFO
import net.corda.testing.node.MockServices.Companion.makeTestDataSourceProperties
import net.corda.testing.node.MockServices.Companion.makeTestDatabaseProperties
import org.assertj.core.api.Assertions.assertThat
import org.assertj.core.api.Assertions.assertThatThrownBy
import org.junit.After
import org.junit.Before
import org.junit.Rule
import org.junit.Test
import org.junit.rules.TemporaryFolder
import java.net.ServerSocket
import java.util.concurrent.LinkedBlockingQueue
import java.util.concurrent.TimeUnit.MILLISECONDS
import kotlin.concurrent.thread
import kotlin.test.assertEquals
import kotlin.test.assertNull

//TODO This needs to be merged into P2PMessagingTest as that creates a more realistic environment
class ArtemisMessagingTests {
    companion object {
        const val TOPIC = "platform.self"
    }

    @Rule
    @JvmField
    val testSerialization = SerializationEnvironmentRule()

    @Rule
    @JvmField
    val temporaryFolder = TemporaryFolder()

    private val serverPort = freePort()
    private val rpcPort = freePort()
    private val identity = generateKeyPair()

    private lateinit var config: NodeConfiguration
    private lateinit var database: CordaPersistence
    private lateinit var userService: RPCUserService
    private lateinit var networkMapRegistrationFuture: CordaFuture<Unit>
    private var messagingClient: P2PMessagingClient? = null
    private var messagingServer: ArtemisMessagingServer? = null

    private lateinit var networkMapCache: NetworkMapCacheImpl
    @Before
    fun setUp() {
        val baseDirectory = temporaryFolder.root.toPath()
        userService = RPCUserServiceImpl(emptyList())
        config = testNodeConfiguration(
                baseDirectory = baseDirectory,
                myLegalName = ALICE.name)
        LogHelper.setLevel(PersistentUniquenessProvider::class)
<<<<<<< HEAD
        database = configureDatabase(makeTestDataSourceProperties(), makeTestDatabaseProperties(), ::rigorousMock)
=======
        database = configureDatabase(makeTestDataSourceProperties(), makeTestDatabaseProperties(), rigorousMock())
>>>>>>> 449155ce
        networkMapRegistrationFuture = doneFuture(Unit)
        networkMapCache = NetworkMapCacheImpl(PersistentNetworkMapCache(database), rigorousMock())
    }

    @After
    fun cleanUp() {
        messagingClient?.stop()
        messagingServer?.stop()
        messagingClient = null
        messagingServer = null
        database.close()
        LogHelper.reset(PersistentUniquenessProvider::class)
    }

    @Test
    fun `server starting with the port already bound should throw`() {
        ServerSocket(serverPort).use {
            val messagingServer = createMessagingServer()
            assertThatThrownBy { messagingServer.start() }
        }
    }

    @Test
    fun `client should connect to remote server`() {
        val remoteServerAddress = freeLocalHostAndPort()

        createMessagingServer(remoteServerAddress.port).start()
        createMessagingClient(server = remoteServerAddress)
        startNodeMessagingClient()
    }

    @Test
    fun `client should throw if remote server not found`() {
        val serverAddress = freeLocalHostAndPort()
        val invalidServerAddress = freeLocalHostAndPort()

        createMessagingServer(serverAddress.port).start()

        messagingClient = createMessagingClient(server = invalidServerAddress)
        assertThatThrownBy { startNodeMessagingClient() }
        messagingClient = null
    }

    @Test
    fun `client should connect to local server`() {
        createMessagingServer().start()
        createMessagingClient()
        startNodeMessagingClient()
    }

    @Test
    fun `client should be able to send message to itself`() {
        val receivedMessages = LinkedBlockingQueue<Message>()

        val messagingClient = createAndStartClientAndServer(receivedMessages)
        val message = messagingClient.createMessage(TOPIC, data = "first msg".toByteArray())
        messagingClient.send(message, messagingClient.myAddress)

        val actual: Message = receivedMessages.take()
        assertEquals("first msg", String(actual.data))
        assertNull(receivedMessages.poll(200, MILLISECONDS))
    }

    @Test
    fun `client should be able to send message to itself before network map is available, and receive after`() {
        val settableFuture = openFuture<Unit>()
        networkMapRegistrationFuture = settableFuture

        val receivedMessages = LinkedBlockingQueue<Message>()

        val messagingClient = createAndStartClientAndServer(receivedMessages)
        val message = messagingClient.createMessage(TOPIC, data = "first msg".toByteArray())
        messagingClient.send(message, messagingClient.myAddress)

        settableFuture.set(Unit)
        val firstActual: Message = receivedMessages.take()
        assertEquals("first msg", String(firstActual.data))
        assertNull(receivedMessages.poll(200, MILLISECONDS))
    }

    @Test
    fun `client should be able to send large numbers of messages to itself before network map is available and survive restart, then receive messages`() {
        // Crank the iteration up as high as you want... just takes longer to run.
        val iterations = 100
        networkMapRegistrationFuture = openFuture()

        val receivedMessages = LinkedBlockingQueue<Message>()

        val messagingClient = createAndStartClientAndServer(receivedMessages)
        for (iter in 1..iterations) {
            val message = messagingClient.createMessage(TOPIC, data = "first msg $iter".toByteArray())
            messagingClient.send(message, messagingClient.myAddress)
        }

        // Stop client and server and create afresh.
        messagingClient.stop()
        messagingServer?.stop()

        networkMapRegistrationFuture = doneFuture(Unit)

        createAndStartClientAndServer(receivedMessages)
        for (iter in 1..iterations) {
            val firstActual: Message = receivedMessages.take()
            assertThat(String(firstActual.data)).isEqualTo("first msg $iter")
        }
        assertNull(receivedMessages.poll(200, MILLISECONDS))
    }

    private fun startNodeMessagingClient() {
        messagingClient!!.start()
    }

    private fun createAndStartClientAndServer(receivedMessages: LinkedBlockingQueue<Message>): P2PMessagingClient {
        createMessagingServer().start()

        val messagingClient = createMessagingClient()
        startNodeMessagingClient()
        messagingClient.addMessageHandler(TOPIC) { message, _ ->
            receivedMessages.add(message)
        }
        // Run after the handlers are added, otherwise (some of) the messages get delivered and discarded / dead-lettered.
        thread { messagingClient.run() }
        return messagingClient
    }

    private fun createMessagingClient(server: NetworkHostAndPort = NetworkHostAndPort("localhost", serverPort)): P2PMessagingClient {
        return database.transaction {
            P2PMessagingClient(
                    config,
                    MOCK_VERSION_INFO,
                    server,
                    identity.public,
                    ServiceAffinityExecutor("ArtemisMessagingTests", 1),
                    database).apply {
                config.configureWithDevSSLCertificate()
                messagingClient = this
            }
        }
    }

    private fun createMessagingServer(local: Int = serverPort, rpc: Int = rpcPort): ArtemisMessagingServer {
        return ArtemisMessagingServer(config, local, rpc, networkMapCache, userService).apply {
            config.configureWithDevSSLCertificate()
            messagingServer = this
        }
    }
}<|MERGE_RESOLUTION|>--- conflicted
+++ resolved
@@ -67,11 +67,7 @@
                 baseDirectory = baseDirectory,
                 myLegalName = ALICE.name)
         LogHelper.setLevel(PersistentUniquenessProvider::class)
-<<<<<<< HEAD
-        database = configureDatabase(makeTestDataSourceProperties(), makeTestDatabaseProperties(), ::rigorousMock)
-=======
         database = configureDatabase(makeTestDataSourceProperties(), makeTestDatabaseProperties(), rigorousMock())
->>>>>>> 449155ce
         networkMapRegistrationFuture = doneFuture(Unit)
         networkMapCache = NetworkMapCacheImpl(PersistentNetworkMapCache(database), rigorousMock())
     }
