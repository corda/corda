--- conflicted
+++ resolved
@@ -202,12 +202,7 @@
                     server,
                     identity.public,
                     ServiceAffinityExecutor("ArtemisMessagingTests", 1),
-<<<<<<< HEAD
                     database).apply {
-=======
-                    database,
-                    MetricRegistry()).apply {
->>>>>>> 817748c8
                 config.configureWithDevSSLCertificate()
                 messagingClient = this
             }
