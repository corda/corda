--- conflicted
+++ resolved
@@ -49,7 +49,6 @@
     }
 
     @Test
-<<<<<<< HEAD
     fun `Dev mode is autodetected correctly`() {
         val os = System.getProperty("os.name")
 
@@ -100,14 +99,15 @@
                 configOverrides = overrides
         )
         return cfg
-=======
+    }
+
+    @Test
     fun `validation has error when compatibilityZoneURL is present and devMode is true`() {
         val configuration = testConfiguration.copy(devMode = true, compatibilityZoneURL = URI.create("https://r3.com").toURL())
 
         val errors = configuration.validate()
 
         assertThat(errors).hasOnlyOneElementSatisfying { error -> error.contains("compatibilityZoneURL") && error.contains("devMode") }
->>>>>>> 42452c67
     }
 
     private fun configDebugOptions(devMode: Boolean, devModeOptions: DevModeOptions?): NodeConfiguration {
