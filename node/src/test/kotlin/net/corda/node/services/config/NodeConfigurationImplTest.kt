package net.corda.node.services.config

<<<<<<< HEAD
import com.zaxxer.hikari.HikariConfig
import net.corda.core.utilities.NetworkHostAndPort
import net.corda.nodeapi.internal.persistence.CordaPersistence.DataSourceConfigTag
import net.corda.testing.ALICE_NAME
=======
import net.corda.core.internal.div
import net.corda.core.utilities.NetworkHostAndPort
import net.corda.testing.core.ALICE_NAME
>>>>>>> b8f25fe6
import net.corda.testing.node.MockServices.Companion.makeTestDataSourceProperties
import org.assertj.core.api.Assertions.assertThatThrownBy
import org.junit.Test
import java.nio.file.Paths
import java.util.*
<<<<<<< HEAD
import kotlin.test.assertEquals
=======
>>>>>>> b8f25fe6
import kotlin.test.assertFalse
import kotlin.test.assertNull
import kotlin.test.assertTrue

class NodeConfigurationImplTest {
    @Test
    fun `can't have dev mode options if not in dev mode`() {
        val debugOptions = DevModeOptions()
        configDebugOptions(true, debugOptions)
        configDebugOptions(true, null)
        assertThatThrownBy { configDebugOptions(false, debugOptions) }.hasMessageMatching("Cannot use devModeOptions outside of dev mode")
        configDebugOptions(false, null)
    }

    @Test
    fun `check devModeOptions flag helper`() {
        assertTrue { configDebugOptions(true, null).shouldCheckCheckpoints() }
        assertTrue { configDebugOptions(true, DevModeOptions()).shouldCheckCheckpoints() }
        assertTrue { configDebugOptions(true, DevModeOptions(false)).shouldCheckCheckpoints() }
        assertFalse { configDebugOptions(true, DevModeOptions(true)).shouldCheckCheckpoints() }
    }

<<<<<<< HEAD
    @Test
    fun `check SQLServer unicode check`() {
        val dataSourceProperties = Properties()
        dataSourceProperties[DataSourceConfigTag.DATA_SOURCE_URL] = "jdbc:sqlserver://localhost:10433;databaseName=perftesting;sendStringParametersAsUnicode=false"
        assertEquals("jdbc:sqlserver://localhost:10433;databaseName=perftesting;sendStringParametersAsUnicode=false", testConfiguration(dataSourceProperties).dataSourceProperties.getProperty(DataSourceConfigTag.DATA_SOURCE_URL))

        dataSourceProperties[DataSourceConfigTag.DATA_SOURCE_URL] = "jdbc:sqlserver://localhost:10433;databaseName=perftesting"
        assertEquals("jdbc:sqlserver://localhost:10433;databaseName=perftesting;sendStringParametersAsUnicode=false", testConfiguration(dataSourceProperties).dataSourceProperties.getProperty(DataSourceConfigTag.DATA_SOURCE_URL))

        dataSourceProperties[DataSourceConfigTag.DATA_SOURCE_URL] = "jdbc:sqlserver://localhost:10433;databaseName=perftesting;sendStringParametersAsUnicode=true"
        assertEquals("jdbc:sqlserver://localhost:10433;databaseName=perftesting;sendStringParametersAsUnicode=true", testConfiguration(dataSourceProperties).dataSourceProperties.getProperty(DataSourceConfigTag.DATA_SOURCE_URL))

        dataSourceProperties[DataSourceConfigTag.DATA_SOURCE_URL] = "jdbc:h2:///some/dir/persistence"
        assertEquals("jdbc:h2:///some/dir/persistence", testConfiguration(dataSourceProperties).dataSourceProperties.getProperty(DataSourceConfigTag.DATA_SOURCE_URL))

        assertNull(testConfiguration(Properties()).dataSourceProperties[DataSourceConfigTag.DATA_SOURCE_URL])
    }

    @Test
    fun `create hikari data source config`() {
        val dataSourceProperties = Properties()
        dataSourceProperties[DataSourceConfigTag.DATA_SOURCE_URL] = "jdbc:sqlserver://localhost:10433;databaseName=perftesting"
        val testConf = testConfiguration(dataSourceProperties)
        assertEquals("jdbc:sqlserver://localhost:10433;databaseName=perftesting;sendStringParametersAsUnicode=false", testConf.dataSourceProperties.getProperty(DataSourceConfigTag.DATA_SOURCE_URL))
        HikariConfig(testConf.dataSourceProperties)
    }

    private fun configDebugOptions(devMode: Boolean, devModeOptions: DevModeOptions?) : NodeConfiguration {
=======
    private fun configDebugOptions(devMode: Boolean, devModeOptions: DevModeOptions?): NodeConfiguration {
>>>>>>> b8f25fe6
        return testConfiguration.copy(devMode = devMode, devModeOptions = devModeOptions)
    }

    private fun testConfiguration(dataSourceProperties: Properties): NodeConfigurationImpl {
        return testConfiguration.copy(dataSourceProperties = dataSourceProperties)
    }

<<<<<<< HEAD
    private val testConfiguration = NodeConfigurationImpl(
            baseDirectory = Paths.get("."),
            myLegalName = ALICE_NAME,
            emailAddress = "",
            keyStorePassword = "cordacadevpass",
            trustStorePassword = "trustpass",
            dataSourceProperties = makeTestDataSourceProperties(ALICE_NAME.organisation),
            rpcUsers = emptyList(),
            verifierType = VerifierType.InMemory,
            p2pAddress = NetworkHostAndPort("localhost", 0),
            rpcAddress = NetworkHostAndPort("localhost", 1),
            messagingServerAddress = null,
            notary = null,
            certificateChainCheckPolicies = emptyList(),
            devMode = true,
            activeMQServer = ActiveMqServerConfiguration(BridgeConfiguration(0, 0, 0.0)),
            relay = null,
            enterpriseConfiguration = EnterpriseConfiguration((MutualExclusionConfiguration(false, "", 20000, 40000))))
=======
    private val testConfiguration = testNodeConfiguration()

    private fun testNodeConfiguration(): NodeConfigurationImpl {
        val baseDirectory = Paths.get(".")
        val keyStorePassword = "cordacadevpass"
        val trustStorePassword = "trustpass"
        val rpcSettings = NodeRpcSettings(
                address = NetworkHostAndPort("localhost", 1),
                adminAddress = NetworkHostAndPort("localhost", 2),
                standAloneBroker = false,
                useSsl = false,
                ssl = SslOptions(baseDirectory / "certificates", keyStorePassword, trustStorePassword))
        return NodeConfigurationImpl(
                baseDirectory = baseDirectory,
                myLegalName = ALICE_NAME,
                emailAddress = "",
                keyStorePassword = keyStorePassword,
                trustStorePassword = trustStorePassword,
                dataSourceProperties = makeTestDataSourceProperties(ALICE_NAME.organisation),
                rpcUsers = emptyList(),
                verifierType = VerifierType.InMemory,
                p2pAddress = NetworkHostAndPort("localhost", 0),
                messagingServerAddress = null,
                notary = null,
                certificateChainCheckPolicies = emptyList(),
                devMode = true,
                activeMQServer = ActiveMqServerConfiguration(BridgeConfiguration(0, 0, 0.0)),
                rpcSettings = rpcSettings
        )
    }
>>>>>>> b8f25fe6
}<|MERGE_RESOLUTION|>--- conflicted
+++ resolved
@@ -1,24 +1,17 @@
 package net.corda.node.services.config
 
-<<<<<<< HEAD
 import com.zaxxer.hikari.HikariConfig
+import net.corda.core.internal.div
 import net.corda.core.utilities.NetworkHostAndPort
 import net.corda.nodeapi.internal.persistence.CordaPersistence.DataSourceConfigTag
-import net.corda.testing.ALICE_NAME
-=======
-import net.corda.core.internal.div
-import net.corda.core.utilities.NetworkHostAndPort
 import net.corda.testing.core.ALICE_NAME
->>>>>>> b8f25fe6
 import net.corda.testing.node.MockServices.Companion.makeTestDataSourceProperties
 import org.assertj.core.api.Assertions.assertThatThrownBy
 import org.junit.Test
 import java.nio.file.Paths
 import java.util.*
-<<<<<<< HEAD
 import kotlin.test.assertEquals
-=======
->>>>>>> b8f25fe6
+import java.util.*
 import kotlin.test.assertFalse
 import kotlin.test.assertNull
 import kotlin.test.assertTrue
@@ -41,7 +34,6 @@
         assertFalse { configDebugOptions(true, DevModeOptions(true)).shouldCheckCheckpoints() }
     }
 
-<<<<<<< HEAD
     @Test
     fun `check SQLServer unicode check`() {
         val dataSourceProperties = Properties()
@@ -69,10 +61,7 @@
         HikariConfig(testConf.dataSourceProperties)
     }
 
-    private fun configDebugOptions(devMode: Boolean, devModeOptions: DevModeOptions?) : NodeConfiguration {
-=======
     private fun configDebugOptions(devMode: Boolean, devModeOptions: DevModeOptions?): NodeConfiguration {
->>>>>>> b8f25fe6
         return testConfiguration.copy(devMode = devMode, devModeOptions = devModeOptions)
     }
 
@@ -80,26 +69,6 @@
         return testConfiguration.copy(dataSourceProperties = dataSourceProperties)
     }
 
-<<<<<<< HEAD
-    private val testConfiguration = NodeConfigurationImpl(
-            baseDirectory = Paths.get("."),
-            myLegalName = ALICE_NAME,
-            emailAddress = "",
-            keyStorePassword = "cordacadevpass",
-            trustStorePassword = "trustpass",
-            dataSourceProperties = makeTestDataSourceProperties(ALICE_NAME.organisation),
-            rpcUsers = emptyList(),
-            verifierType = VerifierType.InMemory,
-            p2pAddress = NetworkHostAndPort("localhost", 0),
-            rpcAddress = NetworkHostAndPort("localhost", 1),
-            messagingServerAddress = null,
-            notary = null,
-            certificateChainCheckPolicies = emptyList(),
-            devMode = true,
-            activeMQServer = ActiveMqServerConfiguration(BridgeConfiguration(0, 0, 0.0)),
-            relay = null,
-            enterpriseConfiguration = EnterpriseConfiguration((MutualExclusionConfiguration(false, "", 20000, 40000))))
-=======
     private val testConfiguration = testNodeConfiguration()
 
     private fun testNodeConfiguration(): NodeConfigurationImpl {
@@ -127,8 +96,9 @@
                 certificateChainCheckPolicies = emptyList(),
                 devMode = true,
                 activeMQServer = ActiveMqServerConfiguration(BridgeConfiguration(0, 0, 0.0)),
-                rpcSettings = rpcSettings
+                rpcSettings = rpcSettings,
+                relay = null,
+                enterpriseConfiguration = EnterpriseConfiguration((MutualExclusionConfiguration(false, "", 20000, 40000)))
         )
     }
->>>>>>> b8f25fe6
 }