--- conflicted
+++ resolved
@@ -59,25 +59,18 @@
         override val participants: List<Party> get() = listOf(source, destination)
     }
 
-<<<<<<< HEAD
     @InitiatingFlow
     class InsertInitialStateFlow(private val destination: Party) : FlowLogic<Unit>() {
         @Suspendable
         override fun call() {
-            val scheduledState = ScheduledState(serviceHub.clock.instant(), serviceHub.myInfo.chooseIdentity(), destination)
-=======
-    class InsertInitialStateFlow(private val destination: Party) : FlowLogic<Unit>() {
-        @Suspendable
-        override fun call() {
-            val scheduledState = ScheduledState(serviceHub.clock.instant(), ourIdentity, destination)
->>>>>>> 8e0b8477
+            val scheduledState = ScheduledState(serviceHub.clock.instant(),
+                    ourIdentity, destination)
 
             val notary = serviceHub.networkMapCache.getAnyNotary()
             val builder = TransactionBuilder(notary)
                     .addOutputState(scheduledState, DUMMY_PROGRAM_ID)
                     .addCommand(dummyCommand(ourIdentity.owningKey))
             val tx = serviceHub.signInitialTransaction(builder)
-<<<<<<< HEAD
             subFlow(FinalityFlow(tx, initiateFlow(destination)))
         }
     }
@@ -87,17 +80,11 @@
         @Suspendable
         override fun call() {
             subFlow(ReceiveTransactionFlow(inserter))
-=======
-            subFlow(FinalityFlow(tx, setOf(ourIdentity)))
->>>>>>> 8e0b8477
         }
     }
 
     @SchedulableFlow
-<<<<<<< HEAD
     @InitiatingFlow
-=======
->>>>>>> 8e0b8477
     class ScheduledFlow(private val stateRef: StateRef) : FlowLogic<Unit>() {
         @Suspendable
         override fun call() {
