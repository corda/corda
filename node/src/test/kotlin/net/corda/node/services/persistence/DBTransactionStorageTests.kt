--- conflicted
+++ resolved
@@ -41,11 +41,7 @@
     fun setUp() {
         LogHelper.setLevel(PersistentUniquenessProvider::class)
         val dataSourceProps = makeTestDataSourceProperties()
-<<<<<<< HEAD
-        database = configureDatabase(dataSourceProps, makeTestDatabaseProperties(), ::rigorousMock)
-=======
         database = configureDatabase(dataSourceProps, makeTestDatabaseProperties(), rigorousMock())
->>>>>>> 449155ce
         database.transaction {
             services = object : MockServices(BOB_KEY) {
                 override val vaultService: VaultServiceInternal
