--- conflicted
+++ resolved
@@ -122,13 +122,8 @@
 
             }
             smmExecutor = AffinityExecutor.ServiceAffinityExecutor("test", 1)
-<<<<<<< HEAD
             mockSMM = StateMachineManagerImpl(services, DBCheckpointStorage(), smmExecutor, database, newSecureRandom())
-            scheduler = NodeSchedulerService(testClock, database, FlowStarterImpl(smmExecutor, mockSMM), validatedTransactions, schedulerGatedExecutor, serverThread = smmExecutor)
-=======
-            mockSMM = StateMachineManagerImpl(services, DBCheckpointStorage(), smmExecutor, database)
             scheduler = NodeSchedulerService(testClock, database, FlowStarterImpl(smmExecutor, mockSMM, flowLogicRefFactory), validatedTransactions, schedulerGatedExecutor, serverThread = smmExecutor, flowLogicRefFactory = flowLogicRefFactory)
->>>>>>> 730fec2e
             mockSMM.changes.subscribe { change ->
                 if (change is StateMachineManager.Change.Removed && mockSMM.allStateMachines.isEmpty()) {
                     smmHasRemovedAllFlows.countDown()
