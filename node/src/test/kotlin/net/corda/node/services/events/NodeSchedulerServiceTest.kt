--- conflicted
+++ resolved
@@ -49,14 +49,10 @@
 import kotlin.test.assertTrue
 
 class NodeSchedulerServiceTest : SingletonSerializeAsToken() {
-<<<<<<< HEAD
-=======
     companion object {
         private val DUMMY_IDENTITY_1 = getTestPartyAndCertificate(Party(CordaX500Name("Dummy", "Madrid", "ES"), generateKeyPair().public))
-        private val myInfo = NodeInfo(listOf(MOCK_HOST_AND_PORT), listOf(DUMMY_IDENTITY_1), 1, serial = 1L)
-    }
-
->>>>>>> 75ea23d1
+    }
+
     @Rule
     @JvmField
     val testSerialization = SerializationEnvironmentRule(true)
