--- conflicted
+++ resolved
@@ -91,11 +91,7 @@
         calls = 0
         val dataSourceProps = makeTestDataSourceProperties()
         val databaseProperties = makeTestDatabaseProperties()
-<<<<<<< HEAD
-        database = configureDatabase(dataSourceProps, databaseProperties, ::rigorousMock)
-=======
         database = configureDatabase(dataSourceProps, databaseProperties, rigorousMock())
->>>>>>> 449155ce
         val identityService = InMemoryIdentityService(trustRoot = DEV_TRUST_ROOT)
         kms = MockKeyManagementService(identityService, ALICE_KEY)
         val configuration = testNodeConfiguration(Paths.get("."), CordaX500Name("Alice", "London", "GB"))
