package net.corda.node.services.events

import co.paralleluniverse.fibers.Suspendable
import com.codahale.metrics.MetricRegistry
import com.nhaarman.mockito_kotlin.*
import net.corda.core.contracts.*
import net.corda.core.crypto.generateKeyPair
import net.corda.core.flows.FlowLogic
import net.corda.core.flows.FlowLogicRef
import net.corda.core.flows.FlowLogicRefFactory
import net.corda.core.identity.AbstractParty
import net.corda.core.identity.CordaX500Name
import net.corda.core.identity.Party
import net.corda.core.node.NodeInfo
import net.corda.core.node.ServiceHub
import net.corda.core.serialization.SingletonSerializeAsToken
import net.corda.core.transactions.TransactionBuilder
import net.corda.core.utilities.NetworkHostAndPort
import net.corda.core.utilities.days
import net.corda.node.internal.FlowStarterImpl
import net.corda.node.internal.cordapp.CordappLoader
import net.corda.node.internal.cordapp.CordappProviderImpl
import net.corda.node.services.api.MonitoringService
import net.corda.node.services.api.ServiceHubInternal
import net.corda.node.services.network.NetworkMapCacheImpl
import net.corda.node.services.persistence.DBCheckpointStorage
import net.corda.node.services.statemachine.FlowLogicRefFactoryImpl
import net.corda.node.services.statemachine.StateMachineManager
import net.corda.node.services.statemachine.StateMachineManagerImpl
import net.corda.node.services.vault.NodeVaultService
import net.corda.node.utilities.AffinityExecutor
import net.corda.node.internal.configureDatabase
import net.corda.nodeapi.internal.persistence.CordaPersistence
import net.corda.nodeapi.internal.persistence.DatabaseConfig
import net.corda.testing.*
import net.corda.testing.contracts.DummyContract
import net.corda.testing.node.*
import net.corda.testing.node.MockServices.Companion.makeTestDataSourceProperties
import org.assertj.core.api.Assertions.assertThat
import org.junit.After
import org.junit.Before
import org.junit.Rule
import org.junit.Test
import java.nio.file.Paths
import java.time.Clock
import java.time.Instant
import java.util.concurrent.CountDownLatch
import java.util.concurrent.Executors
import java.util.concurrent.TimeUnit
import kotlin.test.assertTrue

class NodeSchedulerServiceTest : SingletonSerializeAsToken() {
<<<<<<< HEAD
    companion object {
        private val DUMMY_IDENTITY_1 = getTestPartyAndCertificate(Party(CordaX500Name("Dummy", "Madrid", "ES"), generateKeyPair().public))
=======
    private companion object {
        val ALICE_KEY = TestIdentity(ALICE_NAME, 70).key
        val DUMMY_IDENTITY_1 = getTestPartyAndCertificate(Party(CordaX500Name("Dummy", "Madrid", "ES"), generateKeyPair().public))
        val DUMMY_NOTARY = TestIdentity(DUMMY_NOTARY_NAME, 20).party
        val myInfo = NodeInfo(listOf(NetworkHostAndPort("mockHost", 30000)), listOf(DUMMY_IDENTITY_1), 1, serial = 1L)
>>>>>>> 905c8252
    }

    @Rule
    @JvmField
    val testSerialization = SerializationEnvironmentRule(true)
    private val realClock: Clock = Clock.systemUTC()
    private val stoppedClock: Clock = Clock.fixed(realClock.instant(), realClock.zone)
    private val testClock = TestClock(stoppedClock)

    private val schedulerGatedExecutor = AffinityExecutor.Gate(true)

    abstract class Services : ServiceHubInternal, TestReference

    private lateinit var services: Services
    private lateinit var scheduler: NodeSchedulerService
    private lateinit var smmExecutor: AffinityExecutor.ServiceAffinityExecutor
    private lateinit var database: CordaPersistence
    private lateinit var countDown: CountDownLatch
    private lateinit var smmHasRemovedAllFlows: CountDownLatch
    private lateinit var kms: MockKeyManagementService
    private lateinit var mockSMM: StateMachineManager
    var calls: Int = 0

    /**
     * Have a reference to this test added to [ServiceHub] so that when the [FlowLogic] runs it can access the test instance.
     * The [TestState] is serialized and deserialized so attempting to use a transient field won't work, as it just
     * results in NPE.
     */
    interface TestReference {
        val testReference: NodeSchedulerServiceTest
    }

    @Before
    fun setup() {
        countDown = CountDownLatch(1)
        smmHasRemovedAllFlows = CountDownLatch(1)
        calls = 0
        val dataSourceProps = makeTestDataSourceProperties()
        database = configureDatabase(dataSourceProps, DatabaseConfig(), rigorousMock())
        val identityService = makeTestIdentityService()
        kms = MockKeyManagementService(identityService, ALICE_KEY)
        val configuration = testNodeConfiguration(Paths.get("."), CordaX500Name("Alice", "London", "GB"))
        val validatedTransactions = MockTransactionStorage()
        database.transaction {
            services = rigorousMock<Services>().also {
                doReturn(configuration).whenever(it).configuration
                doReturn(MonitoringService(MetricRegistry())).whenever(it).monitoringService
                doReturn(validatedTransactions).whenever(it).validatedTransactions
                doReturn(NetworkMapCacheImpl(MockNetworkMapCache(database), identityService)).whenever(it).networkMapCache
                doReturn(rigorousMock<NodeInfo>().also {
                    doReturn(1).whenever(it).platformVersion
                    doReturn(listOf(DUMMY_IDENTITY_1)).whenever(it).legalIdentitiesAndCerts
                }).whenever(it).myInfo
                doReturn(kms).whenever(it).keyManagementService
                doReturn(CordappProviderImpl(CordappLoader.createWithTestPackages(listOf("net.corda.testing.contracts")), MockAttachmentStorage())).whenever(it).cordappProvider
                doReturn(NodeVaultService(testClock, kms, validatedTransactions, database.hibernateConfig)).whenever(it).vaultService
                doReturn(this@NodeSchedulerServiceTest).whenever(it).testReference

            }
            smmExecutor = AffinityExecutor.ServiceAffinityExecutor("test", 1)
            mockSMM = StateMachineManagerImpl(services, DBCheckpointStorage(), smmExecutor, database)
            scheduler = NodeSchedulerService(testClock, database, FlowStarterImpl(smmExecutor, mockSMM), validatedTransactions, schedulerGatedExecutor, serverThread = smmExecutor)
            mockSMM.changes.subscribe { change ->
                if (change is StateMachineManager.Change.Removed && mockSMM.allStateMachines.isEmpty()) {
                    smmHasRemovedAllFlows.countDown()
                }
            }
            mockSMM.start(emptyList())
            scheduler.start()
        }
    }

    private var allowedUnsuspendedFiberCount = 0
    @After
    fun tearDown() {
        // We need to make sure the StateMachineManager is done before shutting down executors.
        if (mockSMM.allStateMachines.isNotEmpty()) {
            smmHasRemovedAllFlows.await()
        }
        smmExecutor.shutdown()
        smmExecutor.awaitTermination(60, TimeUnit.SECONDS)
        database.close()
        mockSMM.stop(allowedUnsuspendedFiberCount)
    }

    // Ignore IntelliJ when it says these properties can be private, if they are we cannot serialise them
    // in AMQP.
    @Suppress("MemberVisibilityCanPrivate")
    class TestState(val flowLogicRef: FlowLogicRef, val instant: Instant, val myIdentity: Party) : LinearState, SchedulableState {
        override val participants: List<AbstractParty>
            get() = listOf(myIdentity)

        override val linearId = UniqueIdentifier()

        override fun nextScheduledActivity(thisStateRef: StateRef, flowLogicRefFactory: FlowLogicRefFactory): ScheduledActivity? {
            return ScheduledActivity(flowLogicRef, instant)
        }
    }

    class TestFlowLogic(private val increment: Int = 1) : FlowLogic<Unit>() {
        @Suspendable
        override fun call() {
            (serviceHub as TestReference).testReference.calls += increment
            (serviceHub as TestReference).testReference.countDown.countDown()
        }
    }

    class Command : TypeOnlyCommandData()

    @Test
    fun `test activity due now`() {
        val time = stoppedClock.instant()
        scheduleTX(time)

        assertThat(calls).isEqualTo(0)
        schedulerGatedExecutor.waitAndRun()
        countDown.await()
        assertThat(calls).isEqualTo(1)
    }

    @Test
    fun `test activity due in the past`() {
        val time = stoppedClock.instant() - 1.days
        scheduleTX(time)

        assertThat(calls).isEqualTo(0)
        schedulerGatedExecutor.waitAndRun()
        countDown.await()
        assertThat(calls).isEqualTo(1)
    }

    @Test
    fun `test activity due in the future`() {
        val time = stoppedClock.instant() + 1.days
        scheduleTX(time)

        val backgroundExecutor = Executors.newSingleThreadExecutor()
        backgroundExecutor.execute { schedulerGatedExecutor.waitAndRun() }
        assertThat(calls).isEqualTo(0)
        testClock.advanceBy(1.days)
        backgroundExecutor.shutdown()
        assertTrue(backgroundExecutor.awaitTermination(60, TimeUnit.SECONDS))
        countDown.await()
        assertThat(calls).isEqualTo(1)
    }

    @Test
    fun `test activity due in the future and schedule another earlier`() {
        val time = stoppedClock.instant() + 1.days
        scheduleTX(time + 1.days)

        val backgroundExecutor = Executors.newSingleThreadExecutor()
        backgroundExecutor.execute { schedulerGatedExecutor.waitAndRun() }
        assertThat(calls).isEqualTo(0)
        scheduleTX(time, 3)

        backgroundExecutor.execute { schedulerGatedExecutor.waitAndRun() }
        testClock.advanceBy(1.days)
        countDown.await()
        assertThat(calls).isEqualTo(3)
        backgroundExecutor.shutdown()
        assertTrue(backgroundExecutor.awaitTermination(60, TimeUnit.SECONDS))
    }

    @Test
    fun `test activity due in the future and schedule another later`() {
        allowedUnsuspendedFiberCount = 1
        val time = stoppedClock.instant() + 1.days
        scheduleTX(time)

        val backgroundExecutor = Executors.newSingleThreadExecutor()
        backgroundExecutor.execute { schedulerGatedExecutor.waitAndRun() }
        assertThat(calls).isEqualTo(0)
        scheduleTX(time + 1.days, 3)

        testClock.advanceBy(1.days)
        countDown.await()
        assertThat(calls).isEqualTo(1)
        backgroundExecutor.execute { schedulerGatedExecutor.waitAndRun() }
        testClock.advanceBy(1.days)
        backgroundExecutor.shutdown()
        assertTrue(backgroundExecutor.awaitTermination(60, TimeUnit.SECONDS))
    }

    @Test
    fun `test activity due in the future and schedule another for same time`() {
        val time = stoppedClock.instant() + 1.days
        scheduleTX(time)

        val backgroundExecutor = Executors.newSingleThreadExecutor()
        backgroundExecutor.execute { schedulerGatedExecutor.waitAndRun() }
        assertThat(calls).isEqualTo(0)
        scheduleTX(time, 3)

        testClock.advanceBy(1.days)
        countDown.await()
        assertThat(calls).isEqualTo(1)
        backgroundExecutor.shutdown()
        assertTrue(backgroundExecutor.awaitTermination(60, TimeUnit.SECONDS))
    }

    @Test
    fun `test activity due in the future and schedule another for same time then unschedule original`() {
        val time = stoppedClock.instant() + 1.days
        val scheduledRef1 = scheduleTX(time)

        val backgroundExecutor = Executors.newSingleThreadExecutor()
        backgroundExecutor.execute { schedulerGatedExecutor.waitAndRun() }
        assertThat(calls).isEqualTo(0)
        scheduleTX(time, 3)

        backgroundExecutor.execute { schedulerGatedExecutor.waitAndRun() }
        database.transaction {
            scheduler.unscheduleStateActivity(scheduledRef1!!.ref)
        }
        testClock.advanceBy(1.days)
        countDown.await()
        assertThat(calls).isEqualTo(3)
        backgroundExecutor.shutdown()
        assertTrue(backgroundExecutor.awaitTermination(60, TimeUnit.SECONDS))
    }

    @Test
    fun `test activity due in the future then unschedule`() {
        val scheduledRef1 = scheduleTX(stoppedClock.instant() + 1.days)

        val backgroundExecutor = Executors.newSingleThreadExecutor()
        backgroundExecutor.execute { schedulerGatedExecutor.waitAndRun() }
        assertThat(calls).isEqualTo(0)

        database.transaction {
            scheduler.unscheduleStateActivity(scheduledRef1!!.ref)
        }
        testClock.advanceBy(1.days)
        assertThat(calls).isEqualTo(0)
        backgroundExecutor.shutdown()
        assertTrue(backgroundExecutor.awaitTermination(60, TimeUnit.SECONDS))
    }

    private fun scheduleTX(instant: Instant, increment: Int = 1): ScheduledStateRef? {
        var scheduledRef: ScheduledStateRef? = null
        database.transaction {
            apply {
                val freshKey = kms.freshKey()
                val state = TestState(FlowLogicRefFactoryImpl.createForRPC(TestFlowLogic::class.java, increment), instant, DUMMY_IDENTITY_1.party)
                val builder = TransactionBuilder(null).apply {
                    addOutputState(state, DummyContract.PROGRAM_ID, DUMMY_NOTARY)
                    addCommand(Command(), freshKey)
                }
                val usefulTX = services.signInitialTransaction(builder, freshKey)
                val txHash = usefulTX.id

                services.recordTransactions(usefulTX)
                scheduledRef = ScheduledStateRef(StateRef(txHash, 0), state.instant)
                scheduler.scheduleStateActivity(scheduledRef!!)
            }
        }
        return scheduledRef
    }
}<|MERGE_RESOLUTION|>--- conflicted
+++ resolved
@@ -15,7 +15,6 @@
 import net.corda.core.node.ServiceHub
 import net.corda.core.serialization.SingletonSerializeAsToken
 import net.corda.core.transactions.TransactionBuilder
-import net.corda.core.utilities.NetworkHostAndPort
 import net.corda.core.utilities.days
 import net.corda.node.internal.FlowStarterImpl
 import net.corda.node.internal.cordapp.CordappLoader
@@ -50,16 +49,10 @@
 import kotlin.test.assertTrue
 
 class NodeSchedulerServiceTest : SingletonSerializeAsToken() {
-<<<<<<< HEAD
-    companion object {
-        private val DUMMY_IDENTITY_1 = getTestPartyAndCertificate(Party(CordaX500Name("Dummy", "Madrid", "ES"), generateKeyPair().public))
-=======
     private companion object {
         val ALICE_KEY = TestIdentity(ALICE_NAME, 70).key
         val DUMMY_IDENTITY_1 = getTestPartyAndCertificate(Party(CordaX500Name("Dummy", "Madrid", "ES"), generateKeyPair().public))
         val DUMMY_NOTARY = TestIdentity(DUMMY_NOTARY_NAME, 20).party
-        val myInfo = NodeInfo(listOf(NetworkHostAndPort("mockHost", 30000)), listOf(DUMMY_IDENTITY_1), 1, serial = 1L)
->>>>>>> 905c8252
     }
 
     @Rule
