package net.corda.node.services.vault

import co.paralleluniverse.fibers.Suspendable
import com.nhaarman.mockito_kotlin.*
import net.corda.core.contracts.*
import net.corda.core.flows.FinalityFlow
import net.corda.core.flows.FlowLogic
import net.corda.core.flows.FlowSession
import net.corda.core.flows.InitiatingFlow
import net.corda.core.identity.AbstractParty
import net.corda.core.internal.FlowStateMachine
import net.corda.core.internal.packageName
import net.corda.core.internal.uncheckedCast
import net.corda.core.node.StateLoader
import net.corda.core.node.services.KeyManagementService
import net.corda.core.node.services.queryBy
import net.corda.core.node.services.vault.QueryCriteria.SoftLockingCondition
import net.corda.core.node.services.vault.QueryCriteria.SoftLockingType.LOCKED_ONLY
import net.corda.core.node.services.vault.QueryCriteria.VaultQueryCriteria
import net.corda.core.transactions.LedgerTransaction
import net.corda.core.transactions.TransactionBuilder
import net.corda.core.utilities.NonEmptySet
import net.corda.core.utilities.OpaqueBytes
import net.corda.core.utilities.getOrThrow
import net.corda.core.utilities.unwrap
import net.corda.node.internal.InitiatedFlowFactory
import net.corda.node.services.api.VaultServiceInternal
import net.corda.testing.chooseIdentity
import net.corda.testing.node.MockNetwork
import net.corda.testing.rigorousMock
import net.corda.testing.node.MockNodeArgs
import net.corda.testing.node.MockNodeParameters
import org.junit.After
import org.junit.Test
import java.util.*
import java.util.concurrent.atomic.AtomicBoolean
import kotlin.reflect.jvm.jvmName
import kotlin.test.assertEquals

class NodePair(private val mockNet: MockNetwork) {
    private class ServerLogic(private val session: FlowSession, private val running: AtomicBoolean) : FlowLogic<Unit>() {
        @Suspendable
        override fun call() {
            running.set(true)
            session.receive<String>().unwrap { assertEquals("ping", it) }
            session.send("pong")
        }
    }

    @InitiatingFlow
    abstract class AbstractClientLogic<out T>(nodePair: NodePair) : FlowLogic<T>() {
        protected val server = nodePair.server.info.chooseIdentity()
        protected abstract fun callImpl(): T
        @Suspendable
        override fun call() = callImpl().also {
            initiateFlow(server).sendAndReceive<String>("ping").unwrap { assertEquals("pong", it) }
        }
    }

    private val serverRunning = AtomicBoolean()
    val server = mockNet.createNode()
    var client = mockNet.createNode().apply {
        internals.disableDBCloseOnStop() // Otherwise the in-memory database may disappear (taking the checkpoint with it) while we reboot the client.
    }
        private set

    fun <T> communicate(clientLogic: AbstractClientLogic<T>, rebootClient: Boolean): FlowStateMachine<T> {
        server.internals.internalRegisterFlowFactory(AbstractClientLogic::class.java, InitiatedFlowFactory.Core { ServerLogic(it, serverRunning) }, ServerLogic::class.java, false)
        client.services.startFlow(clientLogic)
        while (!serverRunning.get()) mockNet.runNetwork(1)
        if (rebootClient) {
            client.dispose()
            client = mockNet.createNode(MockNodeParameters(client.internals.id))
        }
        return uncheckedCast(client.smm.allStateMachines.single().stateMachine)
    }
}

class VaultSoftLockManagerTest {
    private val mockVault = rigorousMock<VaultServiceInternal>().also {
        doNothing().whenever(it).softLockRelease(any(), anyOrNull())
    }
    private val mockNet = MockNetwork(cordappPackages = listOf(ContractImpl::class.packageName), defaultFactory = object : MockNetwork.Factory<MockNetwork.MockNode> {
<<<<<<< HEAD
        override fun create(args: MockNodeArgs): MockNetwork.MockNode {
            return object : MockNetwork.MockNode(args) {
=======
        override fun create(config: NodeConfiguration, network: MockNetwork, id: Int, notaryIdentity: Pair<ServiceInfo, KeyPair>?, entropyRoot: BigInteger): MockNetwork.MockNode {
            return object : MockNetwork.MockNode(config, network, id, notaryIdentity, entropyRoot) {
>>>>>>> 70a7eb8b
                override fun makeVaultService(keyManagementService: KeyManagementService, stateLoader: StateLoader): VaultServiceInternal {
                    val realVault = super.makeVaultService(keyManagementService, stateLoader)
                    return object : VaultServiceInternal by realVault {
                        override fun softLockRelease(lockId: UUID, stateRefs: NonEmptySet<StateRef>?) {
                            mockVault.softLockRelease(lockId, stateRefs) // No need to also call the real one for these tests.
                        }
                    }
                }
            }
        }
    })
    private val nodePair = NodePair(mockNet)
    @After
    fun tearDown() {
        mockNet.stopNodes()
    }

    object CommandDataImpl : CommandData
    class ClientLogic(nodePair: NodePair, val state: ContractState) : NodePair.AbstractClientLogic<List<ContractState>>(nodePair) {
        override fun callImpl() = run {
            subFlow(FinalityFlow(serviceHub.signInitialTransaction(TransactionBuilder(notary = ourIdentity).apply {
                addOutputState(state, ContractImpl::class.jvmName)
                addCommand(CommandDataImpl, ourIdentity.owningKey)
            })))
            serviceHub.vaultService.queryBy<ContractState>(VaultQueryCriteria(softLockingCondition = SoftLockingCondition(LOCKED_ONLY))).states.map {
                it.state.data
            }
        }
    }

    private abstract class ParticipantState(override val participants: List<AbstractParty>) : ContractState

    private class PlainOldState(participants: List<AbstractParty>) : ParticipantState(participants) {
        constructor(nodePair: NodePair) : this(listOf(nodePair.client.info.chooseIdentity()))
    }

    private class FungibleAssetImpl(participants: List<AbstractParty>) : ParticipantState(participants), FungibleAsset<Unit> {
        constructor(nodePair: NodePair) : this(listOf(nodePair.client.info.chooseIdentity()))

        override val owner get() = participants[0]
        override fun withNewOwner(newOwner: AbstractParty) = throw UnsupportedOperationException()
        override val amount get() = Amount(1, Issued(PartyAndReference(owner, OpaqueBytes.of(1)), Unit))
        override val exitKeys get() = throw UnsupportedOperationException()
        override fun withNewOwnerAndAmount(newAmount: Amount<Issued<Unit>>, newOwner: AbstractParty) = throw UnsupportedOperationException()
        override fun equals(other: Any?) = other is FungibleAssetImpl && participants == other.participants
        override fun hashCode() = participants.hashCode()
    }

    class ContractImpl : Contract {
        override fun verify(tx: LedgerTransaction) {}
    }

    private fun run(expectSoftLock: Boolean, state: ContractState, checkpoint: Boolean) {
        val fsm = nodePair.communicate(ClientLogic(nodePair, state), checkpoint)
        mockNet.runNetwork()
        if (expectSoftLock) {
            assertEquals(listOf(state), fsm.resultFuture.getOrThrow())
            verify(mockVault).softLockRelease(fsm.id.uuid, null)
        } else {
            assertEquals(emptyList(), fsm.resultFuture.getOrThrow())
            // In this case we don't want softLockRelease called so that we avoid its expensive query, even after restore from checkpoint.
        }
        verifyNoMoreInteractions(mockVault)
    }

    @Test
    fun `plain old state is not soft locked`() = run(false, PlainOldState(nodePair), false)

    @Test
    fun `plain old state is not soft locked with checkpoint`() = run(false, PlainOldState(nodePair), true)

    @Test
    fun `fungible asset is soft locked`() = run(true, FungibleAssetImpl(nodePair), false)

    @Test
    fun `fungible asset is soft locked with checkpoint`() = run(true, FungibleAssetImpl(nodePair), true)
}<|MERGE_RESOLUTION|>--- conflicted
+++ resolved
@@ -81,13 +81,8 @@
         doNothing().whenever(it).softLockRelease(any(), anyOrNull())
     }
     private val mockNet = MockNetwork(cordappPackages = listOf(ContractImpl::class.packageName), defaultFactory = object : MockNetwork.Factory<MockNetwork.MockNode> {
-<<<<<<< HEAD
         override fun create(args: MockNodeArgs): MockNetwork.MockNode {
             return object : MockNetwork.MockNode(args) {
-=======
-        override fun create(config: NodeConfiguration, network: MockNetwork, id: Int, notaryIdentity: Pair<ServiceInfo, KeyPair>?, entropyRoot: BigInteger): MockNetwork.MockNode {
-            return object : MockNetwork.MockNode(config, network, id, notaryIdentity, entropyRoot) {
->>>>>>> 70a7eb8b
                 override fun makeVaultService(keyManagementService: KeyManagementService, stateLoader: StateLoader): VaultServiceInternal {
                     val realVault = super.makeVaultService(keyManagementService, stateLoader)
                     return object : VaultServiceInternal by realVault {
