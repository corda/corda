--- conflicted
+++ resolved
@@ -4,6 +4,7 @@
 import net.corda.core.contracts.ContractState
 import net.corda.core.contracts.FungibleAsset
 import net.corda.core.contracts.LinearState
+import net.corda.core.contracts.PartyAndReference
 import net.corda.core.contracts.StateAndRef
 import net.corda.core.contracts.StateRef
 import net.corda.core.crypto.Crypto
@@ -88,14 +89,8 @@
 import net.corda.testing.node.MockServices.Companion.makeTestDatabaseAndMockServices
 import net.corda.testing.node.makeTestIdentityService
 import org.assertj.core.api.Assertions.assertThat
-<<<<<<< HEAD
 import org.assertj.core.api.Assertions.assertThatCode
-import org.junit.After
-import org.junit.Before
-import org.junit.BeforeClass
-=======
 import org.junit.ClassRule
->>>>>>> 1c164b9c
 import org.junit.Ignore
 import org.junit.Rule
 import org.junit.Test
@@ -2295,7 +2290,7 @@
 
     @Test
     fun `record a transaction with number of inputs greater than vault page size`() {
-        val notary = Companion.dummyNotary
+        val notary = dummyNotary
         val issuerKey = notary.keyPair
         val signatureMetadata = SignatureMetadata(services.myInfo.platformVersion, Crypto.findSignatureScheme(issuerKey.public).schemeNumberID)
         val states = database.transaction {
