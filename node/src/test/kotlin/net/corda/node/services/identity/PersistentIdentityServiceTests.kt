--- conflicted
+++ resolved
@@ -18,12 +18,8 @@
 import net.corda.nodeapi.internal.persistence.CordaPersistence
 import net.corda.nodeapi.internal.persistence.DatabaseConfig
 import net.corda.testing.*
-<<<<<<< HEAD
 import net.corda.testing.node.MockServices.Companion.makeTestDataSourceProperties
-=======
-import net.corda.testing.node.MockServices
 import net.corda.testing.node.makeTestIdentityService
->>>>>>> e4d76204
 import org.junit.After
 import org.junit.Before
 import org.junit.Test
@@ -40,15 +36,8 @@
 
     @Before
     fun setup() {
-<<<<<<< HEAD
         identityService = PersistentIdentityService(DEV_TRUST_ROOT)
         database = configureDatabase(makeTestDataSourceProperties(), DatabaseConfig(), identityService)
-=======
-        val databaseAndServices = MockServices.makeTestDatabaseAndMockServices(emptyList(), PersistentIdentityService(DEV_TRUST_ROOT), initialIdentityName = MEGA_CORP.name)
-        database = databaseAndServices.first
-        services = databaseAndServices.second
-        identityService = services.identityService
->>>>>>> e4d76204
     }
 
     @After
