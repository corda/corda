package net.corda.node.services.schema

import co.paralleluniverse.fibers.Suspendable
import net.corda.core.flows.FlowLogic
import net.corda.core.flows.StartableByRPC
import net.corda.core.internal.packageName
import net.corda.core.messaging.startFlow
import net.corda.core.schemas.MappedSchema
import net.corda.core.schemas.PersistentState
import net.corda.core.utilities.getOrThrow
import net.corda.node.services.api.ServiceHubInternal
import net.corda.node.services.schema.NodeSchemaService.NodeCoreV1
import net.corda.node.services.schema.NodeSchemaService.NodeNotaryV1
import net.corda.testing.driver.DriverParameters
import net.corda.testing.driver.InProcess
import net.corda.testing.driver.driver
import net.corda.testing.driver.internal.InProcessImpl
import net.corda.testing.internal.vault.DummyLinearStateSchemaV1
import net.corda.testing.node.MockNetwork
import org.hibernate.annotations.Cascade
import org.hibernate.annotations.CascadeType
import org.junit.Ignore
import org.junit.Test
import javax.persistence.*
import kotlin.test.assertEquals
import kotlin.test.assertFalse
import kotlin.test.assertTrue

class NodeSchemaServiceTest {
    /**
     * Note: this test requires explicitly registering custom contract schemas with a StartedMockNode
     */
    @Test
    fun `registering custom schemas for testing with MockNode`() {
        val mockNet = MockNetwork(cordappPackages = listOf(DummyLinearStateSchemaV1::class.packageName))
        val mockNode = mockNet.createNode()
        val schemaService = mockNode.services.schemaService
        assertTrue(schemaService.schemaOptions.containsKey(DummyLinearStateSchemaV1))
        mockNet.stopNodes()
    }

    @Test
    fun `check node runs with minimal core schema set`() {
        val mockNet = MockNetwork(cordappPackages = emptyList())
        val mockNode = mockNet.createNode()
        val schemaService = mockNode.services.schemaService

        // check against NodeCore schemas
        assertTrue(schemaService.schemaOptions.containsKey(NodeCoreV1))
        assertFalse(schemaService.schemaOptions.containsKey(NodeNotaryV1))
        mockNet.stopNodes()
    }

    @Test
    fun `check node runs inclusive of notary node schema set`() {
        val mockNet = MockNetwork(cordappPackages = emptyList())
        val mockNotaryNode = mockNet.notaryNodes.first()
        val schemaService = mockNotaryNode.services.schemaService

        // check against NodeCore + NodeNotary Schemas
        assertTrue(schemaService.schemaOptions.containsKey(NodeCoreV1))
        assertTrue(schemaService.schemaOptions.containsKey(NodeNotaryV1))
        mockNet.stopNodes()
    }

    /**
     * Note: this test verifies auto-scanning to register identified [MappedSchema] schemas.
     *       By default, Driver uses the caller package for auto-scanning:
     *       System.setProperty("net.corda.node.cordapp.scan.packages", callerPackage)
     */
    @Test
    fun `auto scanning of custom schemas for testing with Driver`() {
        driver(DriverParameters(startNodesInProcess = true)) {
            val result = defaultNotaryNode.getOrThrow().rpc.startFlow(::MappedSchemasFlow)
            val mappedSchemas = result.returnValue.getOrThrow()
            assertTrue(mappedSchemas.contains(TestSchema.name))
        }
    }

    @Test
    fun `custom schemas are loaded eagerly`() {
        val expected = setOf("PARENTS", "CHILDREN")
<<<<<<< HEAD
        val tables = driver(startNodesInProcess = true) {
            (defaultNotaryNode.getOrThrow() as InProcessImpl).database.transaction {
=======
        val tables = driver(DriverParameters(startNodesInProcess = true)) {
            (defaultNotaryNode.getOrThrow() as InProcess).database.transaction {
>>>>>>> 3802066b
                session.createNativeQuery("SELECT TABLE_NAME FROM INFORMATION_SCHEMA.TABLES").list()
            }
        }
        assertEquals<Set<*>>(expected, tables.toMutableSet().apply { retainAll(expected) })
    }

    @Ignore
    @Test
    fun `check node runs with minimal core schema set using driverDSL`() {
        // TODO: driver limitation: cannot restrict CorDapps that get automatically created by default,
        //       can ONLY specify additional ones using `extraCordappPackagesToScan` constructor argument.
        driver(DriverParameters(startNodesInProcess = true, notarySpecs = emptyList())) {
            val node = startNode().getOrThrow()
            val result = node.rpc.startFlow(::MappedSchemasFlow)
            val mappedSchemas = result.returnValue.getOrThrow()
            // check against NodeCore schemas
            assertTrue(mappedSchemas.contains(NodeCoreV1.name))
            assertFalse(mappedSchemas.contains(NodeNotaryV1.name))  // still gets loaded due TODO restriction
        }

    }

    @Test
    fun `check node runs inclusive of notary node schema set using driverDSL`() {
        driver(DriverParameters(startNodesInProcess = true)) {
            val notaryNode = defaultNotaryNode.getOrThrow().rpc.startFlow(::MappedSchemasFlow)
            val mappedSchemas = notaryNode.returnValue.getOrThrow()
            // check against NodeCore + NodeNotary Schemas
            assertTrue(mappedSchemas.contains(NodeCoreV1.name))
            assertTrue(mappedSchemas.contains(NodeNotaryV1.name))
        }

    }

    @StartableByRPC
    class MappedSchemasFlow : FlowLogic<List<String>>() {
        @Suspendable
        override fun call(): List<String> {
            // returning MappedSchema's as String'ified family names to avoid whitelist serialization errors
            return (this.serviceHub as ServiceHubInternal).schemaService.schemaOptions.keys.map { it.name }
        }
    }
}

class SchemaFamily

object TestSchema : MappedSchema(SchemaFamily::class.java, 1, setOf(Parent::class.java, Child::class.java)) {
    @Entity
    @Table(name = "Parents")
    class Parent : PersistentState() {
        @OneToMany(fetch = FetchType.LAZY)
        @JoinColumns(JoinColumn(name = "transaction_id", referencedColumnName = "transaction_id"), JoinColumn(name = "output_index", referencedColumnName = "output_index"))
        @OrderColumn
        @Cascade(CascadeType.PERSIST)
        var children: MutableSet<Child> = mutableSetOf()
    }

    @Suppress("unused")
    @Entity
    @Table(name = "Children")
    class Child {
        @Id
        @GeneratedValue
        @Column(name = "child_id", unique = true, nullable = false)
        var childId: Int? = null

        @ManyToOne(fetch = FetchType.LAZY)
        @JoinColumns(JoinColumn(name = "transaction_id", referencedColumnName = "transaction_id"), JoinColumn(name = "output_index", referencedColumnName = "output_index"))
        var parent: Parent? = null
    }
}<|MERGE_RESOLUTION|>--- conflicted
+++ resolved
@@ -80,13 +80,8 @@
     @Test
     fun `custom schemas are loaded eagerly`() {
         val expected = setOf("PARENTS", "CHILDREN")
-<<<<<<< HEAD
-        val tables = driver(startNodesInProcess = true) {
+        val tables = driver(DriverParameters(startNodesInProcess = true)) {
             (defaultNotaryNode.getOrThrow() as InProcessImpl).database.transaction {
-=======
-        val tables = driver(DriverParameters(startNodesInProcess = true)) {
-            (defaultNotaryNode.getOrThrow() as InProcess).database.transaction {
->>>>>>> 3802066b
                 session.createNativeQuery("SELECT TABLE_NAME FROM INFORMATION_SCHEMA.TABLES").list()
             }
         }
