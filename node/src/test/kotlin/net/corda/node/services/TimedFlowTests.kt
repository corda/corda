package net.corda.node.services

import co.paralleluniverse.fibers.Suspendable
import com.nhaarman.mockito_kotlin.doReturn
import com.nhaarman.mockito_kotlin.mock
import com.nhaarman.mockito_kotlin.whenever
import net.corda.core.concurrent.CordaFuture
import net.corda.core.contracts.AlwaysAcceptAttachmentConstraint
import net.corda.core.contracts.StateRef
import net.corda.core.contracts.TimeWindow
import net.corda.core.crypto.SecureHash
import net.corda.core.flows.*
import net.corda.core.identity.CordaX500Name
import net.corda.core.identity.Party
import net.corda.core.internal.FlowIORequest
import net.corda.core.internal.ResolveTransactionsFlow
import net.corda.core.internal.bufferUntilSubscribed
import net.corda.core.internal.concurrent.openFuture
import net.corda.core.internal.notary.NotaryServiceFlow
import net.corda.core.internal.notary.SinglePartyNotaryService
import net.corda.core.internal.notary.UniquenessProvider
import net.corda.core.node.NotaryInfo
import net.corda.core.transactions.SignedTransaction
import net.corda.core.transactions.TransactionBuilder
import net.corda.core.utilities.ProgressTracker
import net.corda.core.utilities.seconds
import net.corda.node.services.api.ServiceHubInternal
import net.corda.node.services.config.FlowTimeoutConfiguration
import net.corda.node.services.config.NodeConfiguration
import net.corda.node.services.config.NotaryConfig
import net.corda.nodeapi.internal.DevIdentityGenerator
import net.corda.nodeapi.internal.network.NetworkParametersCopier
import net.corda.testing.common.internal.testNetworkParameters
import net.corda.testing.contracts.DummyContract
import net.corda.testing.core.dummyCommand
import net.corda.testing.core.singleIdentity
import net.corda.testing.internal.GlobalDatabaseRule
import net.corda.testing.internal.LogHelper
import net.corda.testing.node.InMemoryMessagingNetwork
import net.corda.testing.node.MockNetworkParameters
import net.corda.testing.node.internal.*
import org.junit.Before
import org.junit.ClassRule
import org.junit.Test
import org.junit.rules.ExternalResource
import org.junit.rules.RuleChain
import org.slf4j.MDC
import java.security.PublicKey
import java.util.concurrent.Future
import java.util.concurrent.atomic.AtomicInteger
import kotlin.test.assertNotEquals

class TimedFlowTestRule(val clusterSize: Int) : ExternalResource() {

    lateinit var mockNet: InternalMockNetwork
    lateinit var notary: Party
    lateinit var node: TestStartedNode

        private fun startClusterAndNode(mockNet: InternalMockNetwork): Pair<Party, TestStartedNode> {
            val replicaIds = (0 until clusterSize)
            val serviceLegalName = CordaX500Name("Custom Notary", "Zurich", "CH")
            val notaryIdentity = DevIdentityGenerator.generateDistributedNotaryCompositeIdentity(
                    replicaIds.map { mockNet.baseDirectory(mockNet.nextNodeId + it) },
                    serviceLegalName)

            val networkParameters = NetworkParametersCopier(testNetworkParameters(listOf(NotaryInfo(notaryIdentity, true))))
            val notaryConfig = mock<NotaryConfig> {
                whenever(it.serviceLegalName).thenReturn(serviceLegalName)
                whenever(it.validating).thenReturn(true)
                whenever(it.className).thenReturn(TimedFlowTests.TestNotaryService::class.java.name)
            }

        val notaryNodes = (0 until clusterSize).map {
            mockNet.createUnstartedNode(InternalMockNodeParameters(configOverrides = {
                doReturn(notaryConfig).whenever(it).notary
            }))
        }

        val aliceNode = mockNet.createUnstartedNode(
                InternalMockNodeParameters(
                        legalName = CordaX500Name("Alice", "AliceCorp", "GB"),
                        configOverrides = { conf: NodeConfiguration ->
                            val flowTimeoutConfig = FlowTimeoutConfiguration(10.seconds, 3, 1.0)
                            doReturn(flowTimeoutConfig).whenever(conf).flowTimeout
                        }
                )
        )

        // MockNetwork doesn't support notary clusters, so we create all the nodes we need unstarted, and then install the
        // network-parameters in their directories before they're started.
        val node = (notaryNodes + aliceNode).map { node ->
            networkParameters.install(mockNet.baseDirectory(node.id))
            node.start()
        }.last()

        return Pair(notaryIdentity, node)
    }


    override fun before() {
        mockNet = InternalMockNetwork(
                cordappsForAllNodes = cordappsForPackages("net.corda.testing.contracts", "net.corda.node.services"),
                defaultParameters = MockNetworkParameters().withServicePeerAllocationStrategy(InMemoryMessagingNetwork.ServicePeerAllocationStrategy.RoundRobin()),
                threadPerNode = true
        )
        val started = startClusterAndNode(mockNet)
        notary = started.first
        node = started.second
    }

    override fun after() {
        mockNet.stopNodes()
    }
}

class TimedFlowTests {
    companion object {
        /** A shared counter across all notary service nodes. */
        var requestsReceived: AtomicInteger = AtomicInteger(0)


        private val notary by lazy { globalRule.notary }
        private val node by lazy { globalRule.node }

        init {
            LogHelper.setLevel("+net.corda.flow", "+net.corda.testing.node", "+net.corda.node.services.messaging")
        }

        /** node_0 for default notary created by mock network + alice + cluster size = 5 */
        private val globalDatabaseRule = GlobalDatabaseRule(listOf("node_0", "node_1", "node_2", "node_3"))

        /** The notary nodes don't run any consensus protocol, so 2 nodes are sufficient for the purpose of this test. */
        private val globalRule = TimedFlowTestRule(2)

        @ClassRule @JvmField
        val ruleChain = RuleChain.outerRule(globalDatabaseRule).around(globalRule)

    }

    @Before
    fun resetCounter() {
        requestsReceived = AtomicInteger(0)
    }

    @Test
    fun `timed flows are restarted`() {
        node.run {
            val issueTx = signInitialTransaction(notary) {
                setTimeWindow(services.clock.instant(), 30.seconds)
                addOutputState(DummyContract.SingleOwnerState(owner = info.singleIdentity()), DummyContract.PROGRAM_ID, AlwaysAcceptAttachmentConstraint)
            }
            val flow = NotaryFlow.Client(issueTx)
            val progressTracker = flow.progressTracker
            assertNotEquals(ProgressTracker.DONE, progressTracker.currentStep)
            val progressTrackerDone = getDoneFuture(progressTracker)

            val notarySignatures = services.startFlow(flow).resultFuture.get()
            (issueTx + notarySignatures).verifyRequiredSignatures()
            progressTrackerDone.get()
        }
    }

    @Test
    fun `timed sub-flows are restarted`() {
        node.run {
            val issueTx = signInitialTransaction(notary) {
                setTimeWindow(services.clock.instant(), 30.seconds)
                addOutputState(DummyContract.SingleOwnerState(owner = info.singleIdentity()), DummyContract.PROGRAM_ID, AlwaysAcceptAttachmentConstraint)
            }
            val flow = FinalityFlow(issueTx)
            val progressTracker = flow.progressTracker
            assertNotEquals(ProgressTracker.DONE, progressTracker.currentStep)
            val progressTrackerDone = getDoneFuture(flow.progressTracker)

            val stx = services.startFlow(flow).resultFuture.get()
            stx.verifyRequiredSignatures()
            progressTrackerDone.get()
        }
    }

    private fun TestStartedNode.signInitialTransaction(notary: Party, block: TransactionBuilder.() -> Any?): SignedTransaction {
        return services.signInitialTransaction(
                TransactionBuilder(notary).apply {
                    addCommand(dummyCommand(services.myInfo.singleIdentity().owningKey))
                    block()
                }
        )
    }

    /** Returns a future that completes when the [progressTracker] reaches the [ProgressTracker.DONE] step. */
    private fun getDoneFuture(progressTracker: ProgressTracker): Future<ProgressTracker.Change> {
        return progressTracker.changes.takeFirst {
            it.progressTracker.currentStep == ProgressTracker.DONE
        }.bufferUntilSubscribed().toBlocking().toFuture()
    }

<<<<<<< HEAD
    class TestNotaryService(override val services: ServiceHubInternal, override val notaryIdentityKey: PublicKey) : TrustedAuthorityNotaryService() {
        override val uniquenessProvider = mock<UniquenessProvider>()
=======
    private class TestNotaryService(override val services: ServiceHubInternal, override val notaryIdentityKey: PublicKey) : SinglePartyNotaryService() {
        override val uniquenessProvider = object : UniquenessProvider {
            /** A dummy commit method that immediately returns a success message. */
            override fun commit(states: List<StateRef>, txId: SecureHash, callerIdentity: Party, requestSignature: NotarisationRequestSignature, timeWindow: TimeWindow?, references: List<StateRef>): CordaFuture<UniquenessProvider.Result> {
                return openFuture<UniquenessProvider.Result>(). apply {
                    set(UniquenessProvider.Result.Success)
                }
            }
        }
>>>>>>> 66116e8d
        override fun createServiceFlow(otherPartySession: FlowSession): FlowLogic<Void?> = TestNotaryFlow(otherPartySession, this)
        override fun start() {}
        override fun stop() {}
    }

    /** A notary flow that will yield without returning a response on the very first received request. */
    private class TestNotaryFlow(otherSide: FlowSession, service: TestNotaryService) : NotaryServiceFlow(otherSide, service) {
        @Suspendable
        override fun validateRequest(requestPayload: NotarisationPayload): TransactionParts {
            val myIdentity = serviceHub.myInfo.legalIdentities.first()
            MDC.put("name", myIdentity.name.toString())
            logger.info("Received a request from ${otherSideSession.counterparty.name}")
            val stx = requestPayload.signedTransaction
            subFlow(ResolveTransactionsFlow(stx, otherSideSession))

            if (requestsReceived.getAndIncrement() == 0) {
                logger.info("Ignoring")
                // Waiting forever
                stateMachine.suspend(FlowIORequest.WaitForLedgerCommit(SecureHash.randomSHA256()), false)
            } else {
                logger.info("Processing")
            }
            return TransactionParts(stx.id, stx.inputs, stx.tx.timeWindow, stx.notary)
        }
    }
}<|MERGE_RESOLUTION|>--- conflicted
+++ resolved
@@ -56,19 +56,19 @@
     lateinit var notary: Party
     lateinit var node: TestStartedNode
 
-        private fun startClusterAndNode(mockNet: InternalMockNetwork): Pair<Party, TestStartedNode> {
-            val replicaIds = (0 until clusterSize)
-            val serviceLegalName = CordaX500Name("Custom Notary", "Zurich", "CH")
-            val notaryIdentity = DevIdentityGenerator.generateDistributedNotaryCompositeIdentity(
-                    replicaIds.map { mockNet.baseDirectory(mockNet.nextNodeId + it) },
-                    serviceLegalName)
-
-            val networkParameters = NetworkParametersCopier(testNetworkParameters(listOf(NotaryInfo(notaryIdentity, true))))
-            val notaryConfig = mock<NotaryConfig> {
-                whenever(it.serviceLegalName).thenReturn(serviceLegalName)
-                whenever(it.validating).thenReturn(true)
-                whenever(it.className).thenReturn(TimedFlowTests.TestNotaryService::class.java.name)
-            }
+    private fun startClusterAndNode(mockNet: InternalMockNetwork): Pair<Party, TestStartedNode> {
+        val replicaIds = (0 until clusterSize)
+        val serviceLegalName = CordaX500Name("Custom Notary", "Zurich", "CH")
+        val notaryIdentity = DevIdentityGenerator.generateDistributedNotaryCompositeIdentity(
+                replicaIds.map { mockNet.baseDirectory(mockNet.nextNodeId + it) },
+                serviceLegalName)
+
+        val networkParameters = NetworkParametersCopier(testNetworkParameters(listOf(NotaryInfo(notaryIdentity, true))))
+        val notaryConfig = mock<NotaryConfig> {
+            whenever(it.serviceLegalName).thenReturn(serviceLegalName)
+            whenever(it.validating).thenReturn(true)
+            whenever(it.className).thenReturn(TimedFlowTests.TestNotaryService::class.java.name)
+        }
 
         val notaryNodes = (0 until clusterSize).map {
             mockNet.createUnstartedNode(InternalMockNodeParameters(configOverrides = {
@@ -132,7 +132,8 @@
         /** The notary nodes don't run any consensus protocol, so 2 nodes are sufficient for the purpose of this test. */
         private val globalRule = TimedFlowTestRule(2)
 
-        @ClassRule @JvmField
+        @ClassRule
+        @JvmField
         val ruleChain = RuleChain.outerRule(globalDatabaseRule).around(globalRule)
 
     }
@@ -194,20 +195,16 @@
         }.bufferUntilSubscribed().toBlocking().toFuture()
     }
 
-<<<<<<< HEAD
-    class TestNotaryService(override val services: ServiceHubInternal, override val notaryIdentityKey: PublicKey) : TrustedAuthorityNotaryService() {
-        override val uniquenessProvider = mock<UniquenessProvider>()
-=======
-    private class TestNotaryService(override val services: ServiceHubInternal, override val notaryIdentityKey: PublicKey) : SinglePartyNotaryService() {
+    class TestNotaryService(override val services: ServiceHubInternal, override val notaryIdentityKey: PublicKey) : SinglePartyNotaryService() {
         override val uniquenessProvider = object : UniquenessProvider {
             /** A dummy commit method that immediately returns a success message. */
             override fun commit(states: List<StateRef>, txId: SecureHash, callerIdentity: Party, requestSignature: NotarisationRequestSignature, timeWindow: TimeWindow?, references: List<StateRef>): CordaFuture<UniquenessProvider.Result> {
-                return openFuture<UniquenessProvider.Result>(). apply {
+                return openFuture<UniquenessProvider.Result>().apply {
                     set(UniquenessProvider.Result.Success)
                 }
             }
         }
->>>>>>> 66116e8d
+
         override fun createServiceFlow(otherPartySession: FlowSession): FlowLogic<Void?> = TestNotaryFlow(otherPartySession, this)
         override fun start() {}
         override fun stop() {}
