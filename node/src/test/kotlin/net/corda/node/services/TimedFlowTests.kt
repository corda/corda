--- conflicted
+++ resolved
@@ -46,9 +46,9 @@
 import net.corda.testing.internal.LogHelper
 import net.corda.testing.node.InMemoryMessagingNetwork
 import net.corda.testing.node.MockNetworkParameters
-import net.corda.testing.node.internal.cordappsForPackages
 import net.corda.testing.node.internal.InternalMockNetwork
 import net.corda.testing.node.internal.InternalMockNodeParameters
+import net.corda.testing.node.internal.cordappsForPackages
 import net.corda.testing.node.internal.startFlow
 import org.junit.Before
 import org.junit.ClassRule
@@ -109,8 +109,8 @@
 
     override fun before() {
         mockNet = InternalMockNetwork(
-                listOf("net.corda.testing.contracts", "net.corda.node.services"),
-                MockNetworkParameters().withServicePeerAllocationStrategy(InMemoryMessagingNetwork.ServicePeerAllocationStrategy.RoundRobin()),
+                cordappsForAllNodes = cordappsForPackages("net.corda.testing.contracts", "net.corda.node.services"),
+                defaultParameters = MockNetworkParameters().withServicePeerAllocationStrategy(InMemoryMessagingNetwork.ServicePeerAllocationStrategy.RoundRobin()),
                 threadPerNode = true
         )
         val started = startClusterAndNode(mockNet)
@@ -135,23 +135,8 @@
             LogHelper.setLevel("+net.corda.flow", "+net.corda.testing.node", "+net.corda.node.services.messaging")
         }
 
-<<<<<<< HEAD
         /** node_0 for default notary created by mock network + alice + cluster size = 5 */
         private val globalDatabaseRule = GlobalDatabaseRule(listOf("node_0", "node_1", "node_2", "node_3"))
-=======
-        @BeforeClass
-        @JvmStatic
-        fun setup() {
-            mockNet = InternalMockNetwork(
-                    cordappsForAllNodes = cordappsForPackages("net.corda.testing.contracts", "net.corda.node.services"),
-                    defaultParameters = MockNetworkParameters().withServicePeerAllocationStrategy(InMemoryMessagingNetwork.ServicePeerAllocationStrategy.RoundRobin()),
-                    threadPerNode = true
-            )
-            val started = startClusterAndNode(mockNet)
-            notary = started.first
-            node = started.second
-        }
->>>>>>> 94fb5a65
 
         /** The notary nodes don't run any consensus protocol, so 2 nodes are sufficient for the purpose of this test. */
         private val globalRule = TimedFlowTestRule(2)
