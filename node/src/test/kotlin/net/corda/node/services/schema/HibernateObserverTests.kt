/*
 * R3 Proprietary and Confidential
 *
 * Copyright (c) 2018 R3 Limited.  All rights reserved.
 *
 * The intellectual and technical concepts contained herein are proprietary to R3 and its suppliers and are protected by trade secret law.
 *
 * Distribution of this file or any portion thereof via any medium without the express permission of R3 is strictly prohibited.
 */

package net.corda.node.services.schema

import net.corda.core.contracts.ContractState
import net.corda.core.contracts.StateAndRef
import net.corda.core.contracts.StateRef
import net.corda.core.contracts.TransactionState
import net.corda.core.crypto.SecureHash
import net.corda.core.identity.AbstractParty
import net.corda.core.identity.CordaX500Name
import net.corda.core.node.services.Vault
import net.corda.core.schemas.CommonSchemaV1
import net.corda.core.schemas.MappedSchema
import net.corda.core.schemas.PersistentState
import net.corda.core.schemas.QueryableState
import net.corda.node.services.api.SchemaService
import net.corda.node.internal.configureDatabase
import net.corda.nodeapi.internal.persistence.DatabaseConfig
import net.corda.testing.internal.LogHelper
import net.corda.testing.core.TestIdentity
import net.corda.testing.contracts.DummyContract
import net.corda.testing.node.MockServices.Companion.makeTestDataSourceProperties
import org.junit.After
import org.junit.Before
import org.junit.Test
import rx.subjects.PublishSubject
import kotlin.test.assertEquals

class HibernateObserverTests {
    @Before
    fun setUp() {
        LogHelper.setLevel(HibernateObserver::class)
    }

    @After
    fun cleanUp() {
        LogHelper.reset(HibernateObserver::class)
    }

    class TestState : QueryableState {
        override fun supportedSchemas(): Iterable<MappedSchema> {
            throw UnsupportedOperationException()
        }

        override fun generateMappedObject(schema: MappedSchema): PersistentState {
            throw UnsupportedOperationException()
        }

        override val participants: List<AbstractParty>
            get() = throw UnsupportedOperationException()
    }

    @Test
    fun `test child objects are persisted`() {
        val testSchema = TestSchema
        val rawUpdatesPublisher = PublishSubject.create<Vault.Update<ContractState>>()
        val schemaService = object : SchemaService {
            override val schemaOptions: Map<MappedSchema, SchemaService.SchemaOptions> = mapOf(
                    CommonSchemaV1 to SchemaService.SchemaOptions(),
                    testSchema to SchemaService.SchemaOptions())

            override fun selectSchemas(state: ContractState): Iterable<MappedSchema> = setOf(testSchema)

            override fun generateMappedObject(state: ContractState, schema: MappedSchema): PersistentState {
                val parent = TestSchema.Parent()
                parent.children.add(TestSchema.Child())
                parent.children.add(TestSchema.Child())
                return parent
            }
        }
<<<<<<< HEAD
        val database = configureDatabase(makeTestDataSourceProperties(), DatabaseConfig(runMigration = true), rigorousMock(), schemaService)
=======
        val database = configureDatabase(makeTestDataSourceProperties(), DatabaseConfig(), { null }, { null }, schemaService)
>>>>>>> 1c7b44fb
        HibernateObserver.install(rawUpdatesPublisher, database.hibernateConfig, schemaService)
        database.transaction {
            val MEGA_CORP = TestIdentity(CordaX500Name("MegaCorp", "London", "GB")).party
            rawUpdatesPublisher.onNext(Vault.Update(emptySet(), setOf(StateAndRef(TransactionState(TestState(), DummyContract.PROGRAM_ID, MEGA_CORP), StateRef(SecureHash.sha256("dummy"), 0)))))
            val parentRowCountResult = connection.prepareStatement("select count(*) from Parents").executeQuery()
            parentRowCountResult.next()
            val parentRows = parentRowCountResult.getInt(1)
            parentRowCountResult.close()
            val childrenRowCountResult = connection.prepareStatement("select count(*) from Children").executeQuery()
            childrenRowCountResult.next()
            val childrenRows = childrenRowCountResult.getInt(1)
            childrenRowCountResult.close()
            assertEquals(1, parentRows, "Expected one parent")
            assertEquals(2, childrenRows, "Expected two children")
        }

        database.close()
    }
}<|MERGE_RESOLUTION|>--- conflicted
+++ resolved
@@ -77,11 +77,7 @@
                 return parent
             }
         }
-<<<<<<< HEAD
-        val database = configureDatabase(makeTestDataSourceProperties(), DatabaseConfig(runMigration = true), rigorousMock(), schemaService)
-=======
-        val database = configureDatabase(makeTestDataSourceProperties(), DatabaseConfig(), { null }, { null }, schemaService)
->>>>>>> 1c7b44fb
+        val database = configureDatabase(makeTestDataSourceProperties(), DatabaseConfig(runMigration = true), { null }, { null }, schemaService)
         HibernateObserver.install(rawUpdatesPublisher, database.hibernateConfig, schemaService)
         database.transaction {
             val MEGA_CORP = TestIdentity(CordaX500Name("MegaCorp", "London", "GB")).party
