package net.corda.node.services.schema

import net.corda.core.contracts.ContractState
import net.corda.core.contracts.StateAndRef
import net.corda.core.contracts.StateRef
import net.corda.core.contracts.TransactionState
import net.corda.core.crypto.SecureHash
import net.corda.core.identity.AbstractParty
import net.corda.core.node.services.Vault
import net.corda.core.schemas.MappedSchema
import net.corda.core.schemas.PersistentState
import net.corda.core.schemas.QueryableState
import net.corda.node.services.api.SchemaService
import net.corda.node.utilities.DatabaseTransactionManager
import net.corda.node.utilities.configureDatabase
import net.corda.testing.LogHelper
import net.corda.testing.MEGA_CORP
import net.corda.testing.contracts.DummyContract
import net.corda.testing.node.MockServices.Companion.makeTestDataSourceProperties
import net.corda.testing.node.MockServices.Companion.makeTestDatabaseProperties
import net.corda.testing.node.MockServices.Companion.makeTestIdentityService
import org.junit.After
import org.junit.Before
import org.junit.Test
import rx.subjects.PublishSubject
import kotlin.test.assertEquals


class HibernateObserverTests {

    @Before
    fun setUp() {
        LogHelper.setLevel(HibernateObserver::class)
    }

    @After
    fun cleanUp() {
        LogHelper.reset(HibernateObserver::class)
    }

    class TestState : QueryableState {
        override fun supportedSchemas(): Iterable<MappedSchema> {
            throw UnsupportedOperationException()
        }

        override fun generateMappedObject(schema: MappedSchema): PersistentState {
            throw UnsupportedOperationException()
        }

        override val participants: List<AbstractParty>
            get() = throw UnsupportedOperationException()
    }

    // This method does not use back quotes for a nice name since it seems to kill the kotlin compiler.
    @Test
    fun testChildObjectsArePersisted() {
        val testSchema = TestSchema
        val rawUpdatesPublisher = PublishSubject.create<Vault.Update<ContractState>>()
        val schemaService = object : SchemaService {
            override val schemaOptions: Map<MappedSchema, SchemaService.SchemaOptions> = emptyMap()

            override fun selectSchemas(state: ContractState): Iterable<MappedSchema> = setOf(testSchema)

            override fun generateMappedObject(state: ContractState, schema: MappedSchema): PersistentState {
                val parent = TestSchema.Parent()
                parent.children.add(TestSchema.Child())
                parent.children.add(TestSchema.Child())
                return parent
            }
        }
<<<<<<< HEAD
        val database = configureDatabase(makeTestDataSourceProperties(), makeTestDatabaseProperties(), schemaService, createIdentityService = ::makeTestIdentityService)
        HibernateObserver.install(rawUpdatesPublisher, database.hibernateConfig)
=======
        val database = configureDatabase(makeTestDataSourceProperties(), makeTestDatabaseProperties(), ::makeTestIdentityService, schemaService)
        @Suppress("UNUSED_VARIABLE")
        val observer = HibernateObserver(rawUpdatesPublisher, database.hibernateConfig)
>>>>>>> 6a00df32
        database.transaction {
            rawUpdatesPublisher.onNext(Vault.Update(emptySet(), setOf(StateAndRef(TransactionState(TestState(), DummyContract.PROGRAM_ID, MEGA_CORP), StateRef(SecureHash.sha256("dummy"), 0)))))
            val parentRowCountResult = DatabaseTransactionManager.current().connection.prepareStatement("select count(*) from Parents").executeQuery()
            parentRowCountResult.next()
            val parentRows = parentRowCountResult.getInt(1)
            parentRowCountResult.close()
            val childrenRowCountResult = DatabaseTransactionManager.current().connection.prepareStatement("select count(*) from Children").executeQuery()
            childrenRowCountResult.next()
            val childrenRows = childrenRowCountResult.getInt(1)
            childrenRowCountResult.close()
            assertEquals(1, parentRows, "Expected one parent")
            assertEquals(2, childrenRows, "Expected two children")
        }

        database.close()
    }
}<|MERGE_RESOLUTION|>--- conflicted
+++ resolved
@@ -68,14 +68,8 @@
                 return parent
             }
         }
-<<<<<<< HEAD
-        val database = configureDatabase(makeTestDataSourceProperties(), makeTestDatabaseProperties(), schemaService, createIdentityService = ::makeTestIdentityService)
+        val database = configureDatabase(makeTestDataSourceProperties(), makeTestDatabaseProperties(), ::makeTestIdentityService, schemaService)
         HibernateObserver.install(rawUpdatesPublisher, database.hibernateConfig)
-=======
-        val database = configureDatabase(makeTestDataSourceProperties(), makeTestDatabaseProperties(), ::makeTestIdentityService, schemaService)
-        @Suppress("UNUSED_VARIABLE")
-        val observer = HibernateObserver(rawUpdatesPublisher, database.hibernateConfig)
->>>>>>> 6a00df32
         database.transaction {
             rawUpdatesPublisher.onNext(Vault.Update(emptySet(), setOf(StateAndRef(TransactionState(TestState(), DummyContract.PROGRAM_ID, MEGA_CORP), StateRef(SecureHash.sha256("dummy"), 0)))))
             val parentRowCountResult = DatabaseTransactionManager.current().connection.prepareStatement("select count(*) from Parents").executeQuery()
