package net.corda.node.services.persistence

import net.corda.core.contracts.StateRef
import net.corda.core.crypto.Crypto
import net.corda.core.crypto.SecureHash
import net.corda.core.crypto.SignableData
import net.corda.core.crypto.SignatureMetadata
import net.corda.core.crypto.sign
import net.corda.core.flows.DistributionList.ReceiverDistributionList
import net.corda.core.flows.DistributionList.SenderDistributionList
import net.corda.core.flows.RecoveryTimeWindow
import net.corda.core.flows.TransactionMetadata
import net.corda.core.node.NodeInfo
import net.corda.core.node.StatesToRecord.ALL_VISIBLE
import net.corda.core.node.StatesToRecord.NONE
import net.corda.core.node.StatesToRecord.ONLY_RELEVANT
import net.corda.core.transactions.SignedTransaction
import net.corda.core.transactions.WireTransaction
import net.corda.core.utilities.NetworkHostAndPort
import net.corda.node.CordaClock
import net.corda.node.SimpleClock
import net.corda.node.services.identity.InMemoryIdentityService
import net.corda.node.services.network.PersistentNetworkMapCache
import net.corda.node.services.network.PersistentPartyInfoCache
import net.corda.node.services.persistence.DBTransactionStorage.TransactionStatus.IN_FLIGHT
import net.corda.node.services.persistence.DBTransactionStorage.TransactionStatus.VERIFIED
import net.corda.node.services.persistence.DBTransactionStorageLedgerRecovery.DBReceiverDistributionRecord
import net.corda.node.services.persistence.DBTransactionStorageLedgerRecovery.DBSenderDistributionRecord
import net.corda.nodeapi.internal.DEV_ROOT_CA
import net.corda.nodeapi.internal.persistence.CordaPersistence
import net.corda.nodeapi.internal.persistence.DatabaseConfig
import net.corda.testing.core.ALICE_NAME
import net.corda.testing.core.BOB_NAME
import net.corda.testing.core.CHARLIE_NAME
import net.corda.testing.core.DUMMY_NOTARY_NAME
import net.corda.testing.core.SerializationEnvironmentRule
import net.corda.testing.core.TestIdentity
import net.corda.testing.core.dummyCommand
import net.corda.testing.internal.TestingNamedCacheFactory
import net.corda.testing.internal.configureDatabase
import net.corda.testing.internal.createWireTransaction
import net.corda.testing.node.MockServices.Companion.makeTestDataSourceProperties
import net.corda.testing.node.internal.MockEncryptionService
import org.assertj.core.api.Assertions.assertThat
import org.junit.After
import org.junit.Before
import org.junit.Rule
import org.junit.Test
import java.security.KeyPair
import java.time.Clock
import java.time.Instant.now
import java.time.temporal.ChronoUnit
import kotlin.test.assertEquals
import kotlin.test.assertFailsWith
import kotlin.test.assertNull

class DBTransactionStorageLedgerRecoveryTests {
    private companion object {
        val ALICE = TestIdentity(ALICE_NAME, 70)
        val BOB = TestIdentity(BOB_NAME, 80)
        val CHARLIE = TestIdentity(CHARLIE_NAME, 90)
        val DUMMY_NOTARY = TestIdentity(DUMMY_NOTARY_NAME, 20)
    }

    @Rule
    @JvmField
    val testSerialization = SerializationEnvironmentRule(inheritable = true)

    private lateinit var database: CordaPersistence
    private lateinit var transactionRecovery: DBTransactionStorageLedgerRecovery
    private lateinit var partyInfoCache: PersistentPartyInfoCache

    private val encryptionService = MockEncryptionService()

    @Before
    fun setUp() {
        val dataSourceProps = makeTestDataSourceProperties()
        database = configureDatabase(dataSourceProps, DatabaseConfig(), { null }, { null })
        newTransactionRecovery()
    }

    @After
    fun cleanUp() {
        database.close()
    }

    @Test(timeout = 300_000)
    fun `query local ledger for transactions with recovery peers within time window`() {
        val beforeFirstTxn = now()
        val txn = newTransaction()
        transactionRecovery.addUnnotarisedTransaction(txn)
        transactionRecovery.addSenderTransactionRecoveryMetadata(txn.id, TransactionMetadata(ALICE_NAME, SenderDistributionList(ALL_VISIBLE, mapOf(BOB_NAME to ONLY_RELEVANT))))
        val timeWindow = RecoveryTimeWindow(fromTime = beforeFirstTxn,
                                            untilTime = beforeFirstTxn.plus(1, ChronoUnit.MINUTES))
        val results = transactionRecovery.querySenderDistributionRecords(timeWindow)
        assertEquals(1, results.size)

        val afterFirstTxn = now()
        val txn2 = newTransaction()
        transactionRecovery.addUnnotarisedTransaction(txn2)
        transactionRecovery.addSenderTransactionRecoveryMetadata(txn2.id, TransactionMetadata(ALICE_NAME, SenderDistributionList(ONLY_RELEVANT, mapOf(CHARLIE_NAME to ONLY_RELEVANT))))
        assertEquals(2, transactionRecovery.querySenderDistributionRecords(timeWindow).size)
        assertEquals(1, transactionRecovery.querySenderDistributionRecords(RecoveryTimeWindow(fromTime = afterFirstTxn)).size)
    }

    @Test(timeout = 300_000)
    fun `query local ledger for transactions within timeWindow and excluding remoteTransactionIds`() {
        val transaction1 = newTransaction()
        transactionRecovery.addUnnotarisedTransaction(transaction1)
        transactionRecovery.addSenderTransactionRecoveryMetadata(transaction1.id, TransactionMetadata(ALICE_NAME, SenderDistributionList(ALL_VISIBLE, mapOf(BOB_NAME to ONLY_RELEVANT))))
        val transaction2 = newTransaction()
        transactionRecovery.addUnnotarisedTransaction(transaction2)
        transactionRecovery.addSenderTransactionRecoveryMetadata(transaction2.id, TransactionMetadata(ALICE_NAME, SenderDistributionList(ALL_VISIBLE, mapOf(BOB_NAME to ONLY_RELEVANT))))
        val timeWindow = RecoveryTimeWindow(fromTime = now().minus(1, ChronoUnit.DAYS))
        val results = transactionRecovery.querySenderDistributionRecords(timeWindow, excludingTxnIds = setOf(transaction1.id))
        assertEquals(1, results.size)
        assertEquals(transaction2.id.toString(), results[0].txId)
    }

    @Test(timeout = 300_000)
    fun `query local ledger for transactions within timeWindow and for given peers`() {
        val transaction1 = newTransaction()
        transactionRecovery.addUnnotarisedTransaction(transaction1)
        transactionRecovery.addSenderTransactionRecoveryMetadata(transaction1.id, TransactionMetadata(ALICE_NAME, SenderDistributionList(ALL_VISIBLE, mapOf(BOB_NAME to ONLY_RELEVANT))))
        val transaction2 = newTransaction()
        transactionRecovery.addUnnotarisedTransaction(transaction2)
        transactionRecovery.addSenderTransactionRecoveryMetadata(transaction2.id, TransactionMetadata(ALICE_NAME, SenderDistributionList(ALL_VISIBLE, mapOf(CHARLIE_NAME to ONLY_RELEVANT))))
        val timeWindow = RecoveryTimeWindow(fromTime = now().minus(1, ChronoUnit.DAYS))
        val results = transactionRecovery.querySenderDistributionRecords(timeWindow, peers = setOf(CHARLIE_NAME))
        assertEquals(1, results.size)
        assertEquals(transaction2.id.toString(), results[0].txId)
    }

    @Test(timeout = 300_000)
    fun `query local ledger by distribution record type`() {
        val transaction1 = newTransaction()
        // sender txn
        transactionRecovery.addUnnotarisedTransaction(transaction1)
        transactionRecovery.addSenderTransactionRecoveryMetadata(transaction1.id, TransactionMetadata(ALICE_NAME, SenderDistributionList(ALL_VISIBLE, mapOf(BOB_NAME to ALL_VISIBLE))))
        val transaction2 = newTransaction()
        // receiver txn
        transactionRecovery.addUnnotarisedTransaction(transaction2)
<<<<<<< HEAD
        val encryptedDL = transactionRecovery.addSenderTransactionRecoveryMetadata(transaction2.id,
                TransactionMetadata(BOB_NAME, SenderDistributionList(ONLY_RELEVANT, mapOf(ALICE_NAME to ALL_VISIBLE))))
        transactionRecovery.addReceiverTransactionRecoveryMetadata(transaction2.id, BOB_NAME,
                TransactionMetadata(BOB_NAME, ReceiverDistributionList(encryptedDL, ALL_VISIBLE)))
=======
        transactionRecovery.addReceiverTransactionRecoveryMetadata(transaction2.id, BOB_NAME, ALICE_NAME, ALL_VISIBLE,
                DistributionList(ONLY_RELEVANT, mapOf(ALICE_NAME to ALL_VISIBLE)).encrypt())
>>>>>>> 4a7a4eb5
        val timeWindow = RecoveryTimeWindow(fromTime = now().minus(1, ChronoUnit.DAYS))
        transactionRecovery.queryDistributionRecords(timeWindow, recordType = DistributionRecordType.SENDER).let {
            assertEquals(2, it.size)
            assertEquals(BOB_NAME.hashCode().toLong(), it.senderRecords[0].compositeKey.peerPartyId)
            assertEquals(ALL_VISIBLE, it.senderRecords[0].statesToRecord)
        }
        transactionRecovery.queryDistributionRecords(timeWindow, recordType = DistributionRecordType.RECEIVER).let {
            assertEquals(1, it.size)
            assertEquals(BOB_NAME.hashCode().toLong(), it.receiverRecords[0].compositeKey.peerPartyId)
<<<<<<< HEAD
            assertEquals(ALL_VISIBLE, (HashedDistributionList.decrypt(it.receiverRecords[0].distributionList, encryptionService)).peerHashToStatesToRecord.map { it.value }[0])
=======
            assertEquals(ALL_VISIBLE, transactionRecovery.decryptHashedDistributionList(it.receiverRecords[0].distributionList).peerHashToStatesToRecord.values.first())
>>>>>>> 4a7a4eb5
        }
        val resultsAll = transactionRecovery.queryDistributionRecords(timeWindow, recordType = DistributionRecordType.ALL)
        assertEquals(3, resultsAll.size)
    }

    @Test(timeout = 300_000)
    fun `query for sender distribution records by peers`() {
        val txn1 = newTransaction()
        transactionRecovery.addUnnotarisedTransaction(txn1)
        transactionRecovery.addSenderTransactionRecoveryMetadata(txn1.id, TransactionMetadata(ALICE_NAME, SenderDistributionList(ALL_VISIBLE, mapOf(BOB_NAME to ALL_VISIBLE))))
        val txn2 = newTransaction()
        transactionRecovery.addUnnotarisedTransaction(txn2)
        transactionRecovery.addSenderTransactionRecoveryMetadata(txn2.id, TransactionMetadata(ALICE_NAME, SenderDistributionList(ONLY_RELEVANT, mapOf(CHARLIE_NAME to ONLY_RELEVANT))))
        val txn3 = newTransaction()
        transactionRecovery.addUnnotarisedTransaction(txn3)
        transactionRecovery.addSenderTransactionRecoveryMetadata(txn3.id, TransactionMetadata(ALICE_NAME, SenderDistributionList(ONLY_RELEVANT, mapOf(BOB_NAME to ONLY_RELEVANT, CHARLIE_NAME to ALL_VISIBLE))))
        val txn4 = newTransaction()
        transactionRecovery.addUnnotarisedTransaction(txn4)
        transactionRecovery.addSenderTransactionRecoveryMetadata(txn4.id, TransactionMetadata(BOB_NAME, SenderDistributionList(ONLY_RELEVANT, mapOf(ALICE_NAME to ONLY_RELEVANT))))
        val txn5 = newTransaction()
        transactionRecovery.addUnnotarisedTransaction(txn5)
        transactionRecovery.addSenderTransactionRecoveryMetadata(txn5.id, TransactionMetadata(CHARLIE_NAME, SenderDistributionList(ONLY_RELEVANT, emptyMap())))
        assertEquals(5, readSenderDistributionRecordFromDB().size)

        val timeWindow = RecoveryTimeWindow(fromTime = now().minus(1, ChronoUnit.DAYS))
        transactionRecovery.querySenderDistributionRecords(timeWindow, peers = setOf(BOB_NAME)).let {
            assertEquals(2, it.size)
            assertEquals(it[0].statesToRecord, ALL_VISIBLE)
            assertEquals(it[1].statesToRecord, ONLY_RELEVANT)
        }
        assertEquals(1, transactionRecovery.querySenderDistributionRecords(timeWindow, peers = setOf(ALICE_NAME)).size)
        assertEquals(2, transactionRecovery.querySenderDistributionRecords(timeWindow, peers = setOf(CHARLIE_NAME)).size)
    }

    @Test(timeout = 300_000)
    fun `query for receiver distribution records by initiator`() {
        val txn1 = newTransaction()
        transactionRecovery.addUnnotarisedTransaction(txn1)
<<<<<<< HEAD
        val encryptedDL1 = transactionRecovery.addSenderTransactionRecoveryMetadata(txn1.id,
                TransactionMetadata(ALICE_NAME, SenderDistributionList(ONLY_RELEVANT, mapOf(BOB_NAME to ALL_VISIBLE, CHARLIE_NAME to ALL_VISIBLE))))
        transactionRecovery.addReceiverTransactionRecoveryMetadata(txn1.id, ALICE_NAME,
                TransactionMetadata(ALICE_NAME, ReceiverDistributionList(encryptedDL1, ALL_VISIBLE)))
        val txn2 = newTransaction()
        transactionRecovery.addUnnotarisedTransaction(txn2)
        val encryptedDL2 = transactionRecovery.addSenderTransactionRecoveryMetadata(txn2.id,
                TransactionMetadata(ALICE_NAME, SenderDistributionList(ONLY_RELEVANT, mapOf(BOB_NAME to ONLY_RELEVANT))))
        transactionRecovery.addReceiverTransactionRecoveryMetadata(txn2.id, ALICE_NAME,
                TransactionMetadata(ALICE_NAME, ReceiverDistributionList(encryptedDL2, ONLY_RELEVANT)))
        val txn3 = newTransaction()
        transactionRecovery.addUnnotarisedTransaction(txn3)
        val encryptedDL3 = transactionRecovery.addSenderTransactionRecoveryMetadata(txn3.id,
                TransactionMetadata(ALICE_NAME, SenderDistributionList(ONLY_RELEVANT, mapOf(CHARLIE_NAME to NONE))))
        transactionRecovery.addReceiverTransactionRecoveryMetadata(txn3.id, ALICE_NAME,
                TransactionMetadata(ALICE_NAME, ReceiverDistributionList(encryptedDL3, NONE)))
        val txn4 = newTransaction()
        transactionRecovery.addUnnotarisedTransaction(txn4)
        val encryptedDL4 = transactionRecovery.addSenderTransactionRecoveryMetadata(txn4.id,
                TransactionMetadata(BOB_NAME, SenderDistributionList(ONLY_RELEVANT, mapOf(ALICE_NAME to ALL_VISIBLE))))
        transactionRecovery.addReceiverTransactionRecoveryMetadata(txn4.id, BOB_NAME,
                TransactionMetadata(BOB_NAME, ReceiverDistributionList(encryptedDL4, ALL_VISIBLE)))
        val txn5 = newTransaction()
        transactionRecovery.addUnnotarisedTransaction(txn5)
        val encryptedDL5 = transactionRecovery.addSenderTransactionRecoveryMetadata(txn5.id,
                TransactionMetadata(CHARLIE_NAME, SenderDistributionList(ONLY_RELEVANT, mapOf(BOB_NAME to ONLY_RELEVANT))))
        transactionRecovery.addReceiverTransactionRecoveryMetadata(txn5.id, CHARLIE_NAME,
                TransactionMetadata(CHARLIE_NAME, ReceiverDistributionList(encryptedDL5, ONLY_RELEVANT)))
=======
        transactionRecovery.addReceiverTransactionRecoveryMetadata(txn1.id, ALICE_NAME, BOB_NAME, ALL_VISIBLE,
                DistributionList(ONLY_RELEVANT, mapOf(BOB_NAME to ALL_VISIBLE, CHARLIE_NAME to ALL_VISIBLE)).encrypt())
        val txn2 = newTransaction()
        transactionRecovery.addUnnotarisedTransaction(txn2)
        transactionRecovery.addReceiverTransactionRecoveryMetadata(txn2.id, ALICE_NAME, BOB_NAME, ONLY_RELEVANT,
                DistributionList(ONLY_RELEVANT, mapOf(BOB_NAME to ONLY_RELEVANT)).encrypt())
        val txn3 = newTransaction()
        transactionRecovery.addUnnotarisedTransaction(txn3)
        transactionRecovery.addReceiverTransactionRecoveryMetadata(txn3.id, ALICE_NAME, CHARLIE_NAME, NONE,
                DistributionList(ONLY_RELEVANT, mapOf(CHARLIE_NAME to NONE)).encrypt())
        val txn4 = newTransaction()
        transactionRecovery.addUnnotarisedTransaction(txn4)
        transactionRecovery.addReceiverTransactionRecoveryMetadata(txn4.id, BOB_NAME, ALICE_NAME, ONLY_RELEVANT,
                DistributionList(ONLY_RELEVANT, mapOf(ALICE_NAME to ALL_VISIBLE)).encrypt())
        val txn5 = newTransaction()
        transactionRecovery.addUnnotarisedTransaction(txn5)
        transactionRecovery.addReceiverTransactionRecoveryMetadata(txn5.id, CHARLIE_NAME, BOB_NAME, ONLY_RELEVANT,
                DistributionList(ONLY_RELEVANT, mapOf(BOB_NAME to ONLY_RELEVANT)).encrypt())
>>>>>>> 4a7a4eb5

        val timeWindow = RecoveryTimeWindow(fromTime = now().minus(1, ChronoUnit.DAYS))
        transactionRecovery.queryReceiverDistributionRecords(timeWindow, initiators = setOf(ALICE_NAME)).let {
            assertEquals(3, it.size)
<<<<<<< HEAD
            assertEquals(HashedDistributionList.decrypt(it[0].distributionList, encryptionService).peerHashToStatesToRecord.map { it.value }[0], ALL_VISIBLE)
            assertEquals(HashedDistributionList.decrypt(it[1].distributionList, encryptionService).peerHashToStatesToRecord.map { it.value }[0], ONLY_RELEVANT)
            assertEquals(HashedDistributionList.decrypt(it[2].distributionList, encryptionService).peerHashToStatesToRecord.map { it.value }[0], NONE)
=======
            assertEquals(transactionRecovery.decryptHashedDistributionList(it[0].distributionList).peerHashToStatesToRecord.values.first(), ALL_VISIBLE)
            assertEquals(transactionRecovery.decryptHashedDistributionList(it[1].distributionList).peerHashToStatesToRecord.values.first(), ONLY_RELEVANT)
            assertEquals(transactionRecovery.decryptHashedDistributionList(it[2].distributionList).peerHashToStatesToRecord.values.first(), NONE)
>>>>>>> 4a7a4eb5
        }
        assertEquals(1, transactionRecovery.queryReceiverDistributionRecords(timeWindow, initiators = setOf(BOB_NAME)).size)
        assertEquals(1, transactionRecovery.queryReceiverDistributionRecords(timeWindow, initiators = setOf(CHARLIE_NAME)).size)
        assertEquals(2, transactionRecovery.queryReceiverDistributionRecords(timeWindow, initiators = setOf(BOB_NAME, CHARLIE_NAME)).size)
    }

    @Test(timeout = 300_000)
    fun `transaction without peers does not store recovery metadata in database`() {
        val senderTransaction = newTransaction()
        transactionRecovery.addUnnotarisedTransaction(senderTransaction)
        transactionRecovery.addSenderTransactionRecoveryMetadata(senderTransaction.id, TransactionMetadata(ALICE_NAME, SenderDistributionList(ONLY_RELEVANT, emptyMap())))
        assertEquals(IN_FLIGHT, readTransactionFromDB(senderTransaction.id).status)
        assertEquals(0, readSenderDistributionRecordFromDB(senderTransaction.id).size)
    }

    @Test(timeout = 300_000)
    fun `create un-notarised transaction with flow metadata and validate status in db`() {
        val senderTransaction = newTransaction()
        transactionRecovery.addUnnotarisedTransaction(senderTransaction)
        transactionRecovery.addSenderTransactionRecoveryMetadata(senderTransaction.id,
                TransactionMetadata(ALICE_NAME, SenderDistributionList(ALL_VISIBLE, mapOf(BOB_NAME to ALL_VISIBLE))))
        assertEquals(IN_FLIGHT, readTransactionFromDB(senderTransaction.id).status)
        readSenderDistributionRecordFromDB(senderTransaction.id).let {
            assertEquals(1, it.size)
            assertEquals(ALL_VISIBLE, it[0].statesToRecord)
            assertEquals(BOB_NAME, partyInfoCache.getCordaX500NameByPartyId(it[0].peerPartyId))
        }

        val receiverTransaction = newTransaction()
        transactionRecovery.addUnnotarisedTransaction(receiverTransaction)
<<<<<<< HEAD
        val encryptedDL = transactionRecovery.addSenderTransactionRecoveryMetadata(receiverTransaction.id,
                TransactionMetadata(ALICE_NAME, SenderDistributionList(ONLY_RELEVANT, mapOf(BOB_NAME to ALL_VISIBLE))))
        transactionRecovery.addReceiverTransactionRecoveryMetadata(receiverTransaction.id, ALICE_NAME,
                TransactionMetadata(ALICE_NAME, ReceiverDistributionList(encryptedDL, ALL_VISIBLE)))
=======
        transactionRecovery.addReceiverTransactionRecoveryMetadata(receiverTransaction.id, ALICE_NAME, BOB_NAME, ALL_VISIBLE,
                DistributionList(ONLY_RELEVANT, mapOf(BOB_NAME to ALL_VISIBLE)).encrypt())
>>>>>>> 4a7a4eb5
        assertEquals(IN_FLIGHT, readTransactionFromDB(receiverTransaction.id).status)
        readReceiverDistributionRecordFromDB(receiverTransaction.id).let { record ->
            val distList = transactionRecovery.decryptHashedDistributionList(record.encryptedDistributionList.bytes)
            assertEquals(ONLY_RELEVANT, distList.senderStatesToRecord)
            assertEquals(ALL_VISIBLE, distList.peerHashToStatesToRecord.values.first())
            assertEquals(ALICE_NAME, partyInfoCache.getCordaX500NameByPartyId(record.initiatorPartyId))
            assertEquals(setOf(BOB_NAME), distList.peerHashToStatesToRecord.map { (peer) -> partyInfoCache.getCordaX500NameByPartyId(peer) }.toSet() )
        }
    }

    @Test(timeout = 300_000)
    fun `finalize transaction with recovery metadata`() {
        val transaction = newTransaction(notarySig = false)
        transactionRecovery.finalizeTransaction(transaction)
        transactionRecovery.addSenderTransactionRecoveryMetadata(transaction.id,
                TransactionMetadata(ALICE_NAME, SenderDistributionList(ONLY_RELEVANT, mapOf(CHARLIE_NAME to ALL_VISIBLE))))
        assertEquals(VERIFIED, readTransactionFromDB(transaction.id).status)
        readSenderDistributionRecordFromDB(transaction.id).apply {
            assertEquals(1, this.size)
            assertEquals(ALL_VISIBLE, this[0].statesToRecord)
        }
    }

    @Test(timeout = 300_000)
    fun `remove un-notarised transaction and associated recovery metadata`() {
        val senderTransaction = newTransaction(notarySig = false)
        transactionRecovery.addUnnotarisedTransaction(senderTransaction)
<<<<<<< HEAD
        val encryptedDL1 = transactionRecovery.addSenderTransactionRecoveryMetadata(senderTransaction.id,
                TransactionMetadata(ALICE.name, SenderDistributionList(ONLY_RELEVANT, mapOf(BOB.name to ONLY_RELEVANT, CHARLIE_NAME to ONLY_RELEVANT))))
        transactionRecovery.addReceiverTransactionRecoveryMetadata(senderTransaction.id, BOB.name,
                TransactionMetadata(ALICE.name, ReceiverDistributionList(encryptedDL1, ONLY_RELEVANT)))
=======
        transactionRecovery.addReceiverTransactionRecoveryMetadata(senderTransaction.id, ALICE.name, BOB.name, ONLY_RELEVANT,
                DistributionList(ONLY_RELEVANT, mapOf(BOB.name to ONLY_RELEVANT, CHARLIE_NAME to ONLY_RELEVANT)).encrypt())
>>>>>>> 4a7a4eb5
        assertNull(transactionRecovery.getTransaction(senderTransaction.id))
        assertEquals(IN_FLIGHT, readTransactionFromDB(senderTransaction.id).status)

        assertEquals(true, transactionRecovery.removeUnnotarisedTransaction(senderTransaction.id))
        assertFailsWith<AssertionError> { readTransactionFromDB(senderTransaction.id).status }
        assertEquals(0, readSenderDistributionRecordFromDB(senderTransaction.id).size)
        assertNull(transactionRecovery.getTransactionInternal(senderTransaction.id))

        val receiverTransaction = newTransaction(notarySig = false)
        transactionRecovery.addUnnotarisedTransaction(receiverTransaction)
<<<<<<< HEAD
        val encryptedDL2 = transactionRecovery.addSenderTransactionRecoveryMetadata(receiverTransaction.id,
                TransactionMetadata(ALICE.name, SenderDistributionList(ONLY_RELEVANT, mapOf(BOB.name to ONLY_RELEVANT))))
        transactionRecovery.addReceiverTransactionRecoveryMetadata(receiverTransaction.id, BOB.name,
                TransactionMetadata(ALICE.name, ReceiverDistributionList(encryptedDL2, ONLY_RELEVANT)))
=======
        transactionRecovery.addReceiverTransactionRecoveryMetadata(receiverTransaction.id, ALICE.name, BOB.name, ONLY_RELEVANT,
                DistributionList(ONLY_RELEVANT, mapOf(BOB.name to ONLY_RELEVANT)).encrypt())
>>>>>>> 4a7a4eb5
        assertNull(transactionRecovery.getTransaction(receiverTransaction.id))
        assertEquals(IN_FLIGHT, readTransactionFromDB(receiverTransaction.id).status)

        assertEquals(true, transactionRecovery.removeUnnotarisedTransaction(receiverTransaction.id))
        assertFailsWith<AssertionError> { readTransactionFromDB(receiverTransaction.id).status }
        assertFailsWith<AssertionError> { readReceiverDistributionRecordFromDB(receiverTransaction.id) }
        assertNull(transactionRecovery.getTransactionInternal(receiverTransaction.id))
    }

    @Test(timeout = 300_000)
    fun `test lightweight serialization and deserialization of hashed distribution list payload`() {
        val hashedDistList = HashedDistributionList(
                ALL_VISIBLE,
                mapOf(BOB.name.hashCode().toLong() to NONE, CHARLIE_NAME.hashCode().toLong() to ONLY_RELEVANT),
                HashedDistributionList.PublicHeader(now())
        )
        val roundtrip = HashedDistributionList.decrypt(hashedDistList.encrypt(encryptionService), encryptionService)
        assertThat(roundtrip).isEqualTo(hashedDistList)
    }

    private fun readTransactionFromDB(txId: SecureHash): DBTransactionStorage.DBTransaction {
        val fromDb = database.transaction {
            session.createQuery(
                    "from ${DBTransactionStorage.DBTransaction::class.java.name} where txId = :transactionId",
                    DBTransactionStorage.DBTransaction::class.java
<<<<<<< HEAD
            ).setParameter("transactionId", id.toString()).resultList
=======
            ).setParameter("transactionId", txId.toString()).resultList
>>>>>>> 4a7a4eb5
        }
        assertEquals(1, fromDb.size)
        return fromDb[0]
    }

    private fun readSenderDistributionRecordFromDB(txId: SecureHash? = null): List<SenderDistributionRecord> {
        return database.transaction {
            if (txId != null)
                session.createQuery(
                        "from ${DBSenderDistributionRecord::class.java.name} where txId = :transactionId",
                        DBSenderDistributionRecord::class.java
                ).setParameter("transactionId", txId.toString()).resultList.map { it.toSenderDistributionRecord() }
            else
                session.createQuery(
                        "from ${DBSenderDistributionRecord::class.java.name}",
                        DBSenderDistributionRecord::class.java
                ).resultList.map { it.toSenderDistributionRecord() }
        }
    }

    private fun readReceiverDistributionRecordFromDB(txId: SecureHash): ReceiverDistributionRecord {
        val fromDb = database.transaction {
            session.createQuery(
<<<<<<< HEAD
                    "from ${DBTransactionStorageLedgerRecovery.DBReceiverDistributionRecord::class.java.name} where txId = :transactionId",
                    DBTransactionStorageLedgerRecovery.DBReceiverDistributionRecord::class.java
            ).setParameter("transactionId", id.toString()).resultList
        }
        assertEquals(1, fromDb.size)
        return fromDb[0].toReceiverDistributionRecord(encryptionService)
=======
                    "from ${DBReceiverDistributionRecord::class.java.name} where txId = :transactionId",
                    DBReceiverDistributionRecord::class.java
            ).setParameter("transactionId", txId.toString()).resultList
        }
        assertEquals(1, fromDb.size)
        return fromDb[0].toReceiverDistributionRecord()
>>>>>>> 4a7a4eb5
    }

    private fun newTransactionRecovery(cacheSizeBytesOverride: Long? = null, clock: CordaClock = SimpleClock(Clock.systemUTC())) {
        val networkMapCache = PersistentNetworkMapCache(TestingNamedCacheFactory(), database, InMemoryIdentityService(trustRoot = DEV_ROOT_CA.certificate))
        val alice = createNodeInfo(listOf(ALICE))
        val bob = createNodeInfo(listOf(BOB))
        val charlie = createNodeInfo(listOf(CHARLIE))
        networkMapCache.addOrUpdateNodes(listOf(alice, bob, charlie))
        partyInfoCache = PersistentPartyInfoCache(networkMapCache, TestingNamedCacheFactory(), database)
        partyInfoCache.start()
        transactionRecovery = DBTransactionStorageLedgerRecovery(
                database,
                TestingNamedCacheFactory(cacheSizeBytesOverride ?: 1024),
                clock,
                encryptionService,
                partyInfoCache
        )
    }

    private var portCounter = 1000
    private fun createNodeInfo(identities: List<TestIdentity>,
                               address: NetworkHostAndPort = NetworkHostAndPort("localhost", portCounter++)): NodeInfo {
        return NodeInfo(
                addresses = listOf(address),
                legalIdentitiesAndCerts = identities.map { it.identity },
                platformVersion = 3,
                serial = 1
        )
    }

    private fun newTransaction(notarySig: Boolean = true): SignedTransaction {
        val wtx = createWireTransaction(
                inputs = listOf(StateRef(SecureHash.randomSHA256(), 0)),
                attachments = emptyList(),
                outputs = emptyList(),
                commands = listOf(dummyCommand(ALICE.publicKey)),
                notary = DUMMY_NOTARY.party,
                timeWindow = null
        )
        return makeSigned(wtx, ALICE.keyPair, notarySig = notarySig)
    }

    private fun makeSigned(wtx: WireTransaction, vararg keys: KeyPair, notarySig: Boolean = true): SignedTransaction {
        val keySigs = keys.map { it.sign(SignableData(wtx.id, SignatureMetadata(1, Crypto.findSignatureScheme(it.public).schemeNumberID))) }
        val sigs = if (notarySig) {
            keySigs + notarySig(wtx.id)
        } else {
            keySigs
        }
        return SignedTransaction(wtx, sigs)
    }

    private fun notarySig(txId: SecureHash) =
            DUMMY_NOTARY.keyPair.sign(SignableData(txId, SignatureMetadata(1, Crypto.findSignatureScheme(DUMMY_NOTARY.publicKey).schemeNumberID)))

<<<<<<< HEAD
    private fun SenderDistributionList.toWire(): ByteArray {
=======
    private fun DistributionList.encrypt(): ByteArray {
>>>>>>> 4a7a4eb5
        val hashedPeersToStatesToRecord = this.peersToStatesToRecord.mapKeys { (peer) -> partyInfoCache.getPartyIdByCordaX500Name(peer) }
        val hashedDistributionList = HashedDistributionList(
                this.senderStatesToRecord,
                hashedPeersToStatesToRecord,
                HashedDistributionList.PublicHeader(now())
        )
        return hashedDistributionList.encrypt(encryptionService)
    }
<<<<<<< HEAD
}
=======
}
>>>>>>> 4a7a4eb5
<|MERGE_RESOLUTION|>--- conflicted
+++ resolved
@@ -140,15 +140,10 @@
         val transaction2 = newTransaction()
         // receiver txn
         transactionRecovery.addUnnotarisedTransaction(transaction2)
-<<<<<<< HEAD
         val encryptedDL = transactionRecovery.addSenderTransactionRecoveryMetadata(transaction2.id,
                 TransactionMetadata(BOB_NAME, SenderDistributionList(ONLY_RELEVANT, mapOf(ALICE_NAME to ALL_VISIBLE))))
         transactionRecovery.addReceiverTransactionRecoveryMetadata(transaction2.id, BOB_NAME,
                 TransactionMetadata(BOB_NAME, ReceiverDistributionList(encryptedDL, ALL_VISIBLE)))
-=======
-        transactionRecovery.addReceiverTransactionRecoveryMetadata(transaction2.id, BOB_NAME, ALICE_NAME, ALL_VISIBLE,
-                DistributionList(ONLY_RELEVANT, mapOf(ALICE_NAME to ALL_VISIBLE)).encrypt())
->>>>>>> 4a7a4eb5
         val timeWindow = RecoveryTimeWindow(fromTime = now().minus(1, ChronoUnit.DAYS))
         transactionRecovery.queryDistributionRecords(timeWindow, recordType = DistributionRecordType.SENDER).let {
             assertEquals(2, it.size)
@@ -158,11 +153,7 @@
         transactionRecovery.queryDistributionRecords(timeWindow, recordType = DistributionRecordType.RECEIVER).let {
             assertEquals(1, it.size)
             assertEquals(BOB_NAME.hashCode().toLong(), it.receiverRecords[0].compositeKey.peerPartyId)
-<<<<<<< HEAD
             assertEquals(ALL_VISIBLE, (HashedDistributionList.decrypt(it.receiverRecords[0].distributionList, encryptionService)).peerHashToStatesToRecord.map { it.value }[0])
-=======
-            assertEquals(ALL_VISIBLE, transactionRecovery.decryptHashedDistributionList(it.receiverRecords[0].distributionList).peerHashToStatesToRecord.values.first())
->>>>>>> 4a7a4eb5
         }
         val resultsAll = transactionRecovery.queryDistributionRecords(timeWindow, recordType = DistributionRecordType.ALL)
         assertEquals(3, resultsAll.size)
@@ -201,7 +192,6 @@
     fun `query for receiver distribution records by initiator`() {
         val txn1 = newTransaction()
         transactionRecovery.addUnnotarisedTransaction(txn1)
-<<<<<<< HEAD
         val encryptedDL1 = transactionRecovery.addSenderTransactionRecoveryMetadata(txn1.id,
                 TransactionMetadata(ALICE_NAME, SenderDistributionList(ONLY_RELEVANT, mapOf(BOB_NAME to ALL_VISIBLE, CHARLIE_NAME to ALL_VISIBLE))))
         transactionRecovery.addReceiverTransactionRecoveryMetadata(txn1.id, ALICE_NAME,
@@ -230,39 +220,13 @@
                 TransactionMetadata(CHARLIE_NAME, SenderDistributionList(ONLY_RELEVANT, mapOf(BOB_NAME to ONLY_RELEVANT))))
         transactionRecovery.addReceiverTransactionRecoveryMetadata(txn5.id, CHARLIE_NAME,
                 TransactionMetadata(CHARLIE_NAME, ReceiverDistributionList(encryptedDL5, ONLY_RELEVANT)))
-=======
-        transactionRecovery.addReceiverTransactionRecoveryMetadata(txn1.id, ALICE_NAME, BOB_NAME, ALL_VISIBLE,
-                DistributionList(ONLY_RELEVANT, mapOf(BOB_NAME to ALL_VISIBLE, CHARLIE_NAME to ALL_VISIBLE)).encrypt())
-        val txn2 = newTransaction()
-        transactionRecovery.addUnnotarisedTransaction(txn2)
-        transactionRecovery.addReceiverTransactionRecoveryMetadata(txn2.id, ALICE_NAME, BOB_NAME, ONLY_RELEVANT,
-                DistributionList(ONLY_RELEVANT, mapOf(BOB_NAME to ONLY_RELEVANT)).encrypt())
-        val txn3 = newTransaction()
-        transactionRecovery.addUnnotarisedTransaction(txn3)
-        transactionRecovery.addReceiverTransactionRecoveryMetadata(txn3.id, ALICE_NAME, CHARLIE_NAME, NONE,
-                DistributionList(ONLY_RELEVANT, mapOf(CHARLIE_NAME to NONE)).encrypt())
-        val txn4 = newTransaction()
-        transactionRecovery.addUnnotarisedTransaction(txn4)
-        transactionRecovery.addReceiverTransactionRecoveryMetadata(txn4.id, BOB_NAME, ALICE_NAME, ONLY_RELEVANT,
-                DistributionList(ONLY_RELEVANT, mapOf(ALICE_NAME to ALL_VISIBLE)).encrypt())
-        val txn5 = newTransaction()
-        transactionRecovery.addUnnotarisedTransaction(txn5)
-        transactionRecovery.addReceiverTransactionRecoveryMetadata(txn5.id, CHARLIE_NAME, BOB_NAME, ONLY_RELEVANT,
-                DistributionList(ONLY_RELEVANT, mapOf(BOB_NAME to ONLY_RELEVANT)).encrypt())
->>>>>>> 4a7a4eb5
 
         val timeWindow = RecoveryTimeWindow(fromTime = now().minus(1, ChronoUnit.DAYS))
         transactionRecovery.queryReceiverDistributionRecords(timeWindow, initiators = setOf(ALICE_NAME)).let {
             assertEquals(3, it.size)
-<<<<<<< HEAD
             assertEquals(HashedDistributionList.decrypt(it[0].distributionList, encryptionService).peerHashToStatesToRecord.map { it.value }[0], ALL_VISIBLE)
             assertEquals(HashedDistributionList.decrypt(it[1].distributionList, encryptionService).peerHashToStatesToRecord.map { it.value }[0], ONLY_RELEVANT)
             assertEquals(HashedDistributionList.decrypt(it[2].distributionList, encryptionService).peerHashToStatesToRecord.map { it.value }[0], NONE)
-=======
-            assertEquals(transactionRecovery.decryptHashedDistributionList(it[0].distributionList).peerHashToStatesToRecord.values.first(), ALL_VISIBLE)
-            assertEquals(transactionRecovery.decryptHashedDistributionList(it[1].distributionList).peerHashToStatesToRecord.values.first(), ONLY_RELEVANT)
-            assertEquals(transactionRecovery.decryptHashedDistributionList(it[2].distributionList).peerHashToStatesToRecord.values.first(), NONE)
->>>>>>> 4a7a4eb5
         }
         assertEquals(1, transactionRecovery.queryReceiverDistributionRecords(timeWindow, initiators = setOf(BOB_NAME)).size)
         assertEquals(1, transactionRecovery.queryReceiverDistributionRecords(timeWindow, initiators = setOf(CHARLIE_NAME)).size)
@@ -293,15 +257,10 @@
 
         val receiverTransaction = newTransaction()
         transactionRecovery.addUnnotarisedTransaction(receiverTransaction)
-<<<<<<< HEAD
         val encryptedDL = transactionRecovery.addSenderTransactionRecoveryMetadata(receiverTransaction.id,
                 TransactionMetadata(ALICE_NAME, SenderDistributionList(ONLY_RELEVANT, mapOf(BOB_NAME to ALL_VISIBLE))))
         transactionRecovery.addReceiverTransactionRecoveryMetadata(receiverTransaction.id, ALICE_NAME,
                 TransactionMetadata(ALICE_NAME, ReceiverDistributionList(encryptedDL, ALL_VISIBLE)))
-=======
-        transactionRecovery.addReceiverTransactionRecoveryMetadata(receiverTransaction.id, ALICE_NAME, BOB_NAME, ALL_VISIBLE,
-                DistributionList(ONLY_RELEVANT, mapOf(BOB_NAME to ALL_VISIBLE)).encrypt())
->>>>>>> 4a7a4eb5
         assertEquals(IN_FLIGHT, readTransactionFromDB(receiverTransaction.id).status)
         readReceiverDistributionRecordFromDB(receiverTransaction.id).let { record ->
             val distList = transactionRecovery.decryptHashedDistributionList(record.encryptedDistributionList.bytes)
@@ -329,15 +288,10 @@
     fun `remove un-notarised transaction and associated recovery metadata`() {
         val senderTransaction = newTransaction(notarySig = false)
         transactionRecovery.addUnnotarisedTransaction(senderTransaction)
-<<<<<<< HEAD
         val encryptedDL1 = transactionRecovery.addSenderTransactionRecoveryMetadata(senderTransaction.id,
                 TransactionMetadata(ALICE.name, SenderDistributionList(ONLY_RELEVANT, mapOf(BOB.name to ONLY_RELEVANT, CHARLIE_NAME to ONLY_RELEVANT))))
         transactionRecovery.addReceiverTransactionRecoveryMetadata(senderTransaction.id, BOB.name,
                 TransactionMetadata(ALICE.name, ReceiverDistributionList(encryptedDL1, ONLY_RELEVANT)))
-=======
-        transactionRecovery.addReceiverTransactionRecoveryMetadata(senderTransaction.id, ALICE.name, BOB.name, ONLY_RELEVANT,
-                DistributionList(ONLY_RELEVANT, mapOf(BOB.name to ONLY_RELEVANT, CHARLIE_NAME to ONLY_RELEVANT)).encrypt())
->>>>>>> 4a7a4eb5
         assertNull(transactionRecovery.getTransaction(senderTransaction.id))
         assertEquals(IN_FLIGHT, readTransactionFromDB(senderTransaction.id).status)
 
@@ -348,15 +302,10 @@
 
         val receiverTransaction = newTransaction(notarySig = false)
         transactionRecovery.addUnnotarisedTransaction(receiverTransaction)
-<<<<<<< HEAD
         val encryptedDL2 = transactionRecovery.addSenderTransactionRecoveryMetadata(receiverTransaction.id,
                 TransactionMetadata(ALICE.name, SenderDistributionList(ONLY_RELEVANT, mapOf(BOB.name to ONLY_RELEVANT))))
         transactionRecovery.addReceiverTransactionRecoveryMetadata(receiverTransaction.id, BOB.name,
                 TransactionMetadata(ALICE.name, ReceiverDistributionList(encryptedDL2, ONLY_RELEVANT)))
-=======
-        transactionRecovery.addReceiverTransactionRecoveryMetadata(receiverTransaction.id, ALICE.name, BOB.name, ONLY_RELEVANT,
-                DistributionList(ONLY_RELEVANT, mapOf(BOB.name to ONLY_RELEVANT)).encrypt())
->>>>>>> 4a7a4eb5
         assertNull(transactionRecovery.getTransaction(receiverTransaction.id))
         assertEquals(IN_FLIGHT, readTransactionFromDB(receiverTransaction.id).status)
 
@@ -382,11 +331,7 @@
             session.createQuery(
                     "from ${DBTransactionStorage.DBTransaction::class.java.name} where txId = :transactionId",
                     DBTransactionStorage.DBTransaction::class.java
-<<<<<<< HEAD
             ).setParameter("transactionId", id.toString()).resultList
-=======
-            ).setParameter("transactionId", txId.toString()).resultList
->>>>>>> 4a7a4eb5
         }
         assertEquals(1, fromDb.size)
         return fromDb[0]
@@ -410,21 +355,12 @@
     private fun readReceiverDistributionRecordFromDB(txId: SecureHash): ReceiverDistributionRecord {
         val fromDb = database.transaction {
             session.createQuery(
-<<<<<<< HEAD
                     "from ${DBTransactionStorageLedgerRecovery.DBReceiverDistributionRecord::class.java.name} where txId = :transactionId",
                     DBTransactionStorageLedgerRecovery.DBReceiverDistributionRecord::class.java
             ).setParameter("transactionId", id.toString()).resultList
         }
         assertEquals(1, fromDb.size)
         return fromDb[0].toReceiverDistributionRecord(encryptionService)
-=======
-                    "from ${DBReceiverDistributionRecord::class.java.name} where txId = :transactionId",
-                    DBReceiverDistributionRecord::class.java
-            ).setParameter("transactionId", txId.toString()).resultList
-        }
-        assertEquals(1, fromDb.size)
-        return fromDb[0].toReceiverDistributionRecord()
->>>>>>> 4a7a4eb5
     }
 
     private fun newTransactionRecovery(cacheSizeBytesOverride: Long? = null, clock: CordaClock = SimpleClock(Clock.systemUTC())) {
@@ -480,11 +416,7 @@
     private fun notarySig(txId: SecureHash) =
             DUMMY_NOTARY.keyPair.sign(SignableData(txId, SignatureMetadata(1, Crypto.findSignatureScheme(DUMMY_NOTARY.publicKey).schemeNumberID)))
 
-<<<<<<< HEAD
     private fun SenderDistributionList.toWire(): ByteArray {
-=======
-    private fun DistributionList.encrypt(): ByteArray {
->>>>>>> 4a7a4eb5
         val hashedPeersToStatesToRecord = this.peersToStatesToRecord.mapKeys { (peer) -> partyInfoCache.getPartyIdByCordaX500Name(peer) }
         val hashedDistributionList = HashedDistributionList(
                 this.senderStatesToRecord,
@@ -493,8 +425,4 @@
         )
         return hashedDistributionList.encrypt(encryptionService)
     }
-<<<<<<< HEAD
 }
-=======
-}
->>>>>>> 4a7a4eb5
