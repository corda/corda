--- conflicted
+++ resolved
@@ -28,10 +28,6 @@
 import org.junit.Test
 import java.time.Clock
 import kotlin.test.assertEquals
-<<<<<<< HEAD
-=======
-import kotlin.test.assertTrue
->>>>>>> 81905c67
 
 class PersistentUniquenessProviderTests {
     @Rule
@@ -76,11 +72,7 @@
 
         val secondTxId = SecureHash.randomSHA256()
 
-<<<<<<< HEAD
         val response: UniquenessProvider.Result = provider.commit(inputs, secondTxId, identity, requestSignature).get()
-=======
-        val response: UniquenessProvider.Result  = provider.commit(inputs, secondTxId, identity, requestSignature).get()
->>>>>>> 81905c67
         val error = (response as UniquenessProvider.Result.Failure).error as NotaryError.Conflict
 
         val conflictCause = error.consumedStates[inputState]!!
