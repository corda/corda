// Due to Capsule being in the default package, which cannot be imported, this caplet
// must also be in the default package. When using Kotlin there are a whole host of exceptions
// trying to construct this from Capsule, so it is written in Java.

import com.typesafe.config.*;
import sun.misc.Signal;

import java.io.File;
import java.nio.file.Path;
import java.nio.file.Paths;
import java.util.*;
import java.util.stream.Collectors;

public class CordaCaplet extends Capsule {

    private Config nodeConfig = null;
    private String baseDir = null;

    // Jars to exclude which are embedded in the capsule jar
    private final List<String> excludeJars = new ArrayList<>();
    private final static String EXCLUDE_JAR_CMD_LINE_ARG = "-DexcludeJar:";

    protected CordaCaplet(Capsule pred) {
        super(pred);
    }

    private Config parseConfigFile(List<String> args) {
        this.baseDir = getBaseDirectory(args);
        String config = getOption(args, "--config-file");
        File configFile = (config == null) ? new File(baseDir, "node.conf") : new File(config);
        try {
            ConfigParseOptions parseOptions = ConfigParseOptions.defaults().setAllowMissing(false);
            Config defaultConfig = ConfigFactory.parseResources("reference.conf", parseOptions);
            Config baseDirectoryConfig = ConfigFactory.parseMap(Collections.singletonMap("baseDirectory", baseDir));
            Config nodeConfig = ConfigFactory.parseFile(configFile, parseOptions);
            return baseDirectoryConfig.withFallback(nodeConfig).withFallback(defaultConfig).resolve();
        } catch (ConfigException e) {
            log(LOG_DEBUG, e);
            return ConfigFactory.empty();
        }
    }

    File getConfigFile(List<String> args, String baseDir) {
        String config = getOptionMultiple(args, Arrays.asList("--config-file", "-f"));
        return (config == null || config.equals("")) ? new File(baseDir, "node.conf") : new File(config);
    }

    String getBaseDirectory(List<String> args) {
        String baseDir = getOptionMultiple(args, Arrays.asList("--base-directory", "-b"));
        return Paths.get((baseDir == null) ? "." : baseDir).toAbsolutePath().normalize().toString();
    }

    private String getOptionMultiple(List<String> args, List<String> possibleOptions) {
        String result = null;
        for(String option: possibleOptions) {
            result = getOption(args, option);
            if (result != null) break;
        }
        return result;
    }

    private String getOption(List<String> args, String option) {
        final String lowerCaseOption = option.toLowerCase();
        int index = 0;
        for (String arg : args) {
            if (arg.toLowerCase().equals(lowerCaseOption)) {
                if (index < args.size() - 1 && !args.get(index + 1).startsWith("-")) {
                    return args.get(index + 1);
                } else {
                    return null;
                }
            }

            if (arg.toLowerCase().startsWith(lowerCaseOption)) {
                if (arg.length() > option.length() && arg.substring(option.length(), option.length() + 1).equals("=")) {
                    return arg.substring(option.length() + 1);
                } else {
                    return null;
                }
            }
            index++;
        }
        return null;
    }

    @Override
    protected ProcessBuilder prelaunch(List<String> jvmArgs, List<String> args) {
        checkJavaVersion();
        nodeConfig = parseConfigFile(args);
        return super.prelaunch(jvmArgs, args);
    }

    // Add working directory variable to capsules string replacement variables.
    @Override
    protected String getVarValue(String var) {
        if (var.equals("baseDirectory")) {
            return baseDir;
        } else {
            return super.getVarValue(var);
        }
    }

    /**
     * Overriding the Caplet classpath generation via the intended interface in Capsule.
     */
    @Override
    @SuppressWarnings("unchecked")
    protected <T> T attribute(Map.Entry<String, T> attr) {
        // Equality is used here because Capsule never instantiates these attributes but instead reuses the ones
        // defined as public static final fields on the Capsule class, therefore referential equality is safe.
        if (ATTR_APP_CLASS_PATH == attr) {
            List<Path> cp = (List<Path>) super.attribute(attr);

            // 2nd item contains all the embedded jars in our capsule.
            // Can exclude jar using jvmArg -DexcludeJar.
            if(cp.size() > 1 && cp.get(1) instanceof List) {
                final List<Path> capsuleEmbeddedJars = (List<Path>) cp.get(1);
                capsuleEmbeddedJars.removeAll(capsuleEmbeddedJars.stream().
                        filter(path -> excludeJars.contains(path.toString())).
                        collect(Collectors.toList()));
            }

            File cordappsDir = new File(baseDir, "cordapps");
            // Create cordapps directory if it doesn't exist.
            if (!checkIfCordappDirExists(cordappsDir)) {
                // If it fails, just return the existing class path. The main Corda jar will detect the error and fail gracefully.
                return (T) cp;
            }
<<<<<<< HEAD
            // Add additional directories of JARs to the classpath (at the end), e.g., for JDBC drivers.
            augmentClasspath(cp, new File(baseDir, "drivers"));
            augmentClasspath(cp, cordappsDir);
=======
>>>>>>> cb9fc339
            try {
                List<String> jarDirs = nodeConfig.getStringList("jarDirs");
                log(LOG_VERBOSE, "Configured JAR directories = " + jarDirs);
                for (String jarDir : jarDirs) {
                    augmentClasspath(cp, new File(jarDir));
                }
            } catch (ConfigException.Missing e) {
                // Ignore since it's ok to be Missing. Other errors would be unexpected.
            } catch (ConfigException e) {
                log(LOG_QUIET, e);
            }
            return (T) cp;
        } else if (ATTR_JVM_ARGS == attr) {
            // Read JVM args from the config if specified, else leave alone.
            List<String> jvmArgs = new ArrayList<>((List<String>) super.attribute(attr));
            try {
                List<String> configJvmArgs = nodeConfig.getStringList("custom.jvmArgs");
                jvmArgs.clear();
                jvmArgs.addAll(configJvmArgs);
                log(LOG_VERBOSE, "Configured JVM args = " + jvmArgs);

                jvmArgs.forEach(arg -> {
                    if (arg.startsWith(EXCLUDE_JAR_CMD_LINE_ARG)) {
                        excludeJars.add(arg.substring(EXCLUDE_JAR_CMD_LINE_ARG.length()));
                    }
                });
            } catch (ConfigException.Missing e) {
                // Ignore since it's ok to be Missing. Other errors would be unexpected.
            } catch (ConfigException e) {
                log(LOG_QUIET, e);
            }
            return (T) jvmArgs;
        } else if (ATTR_SYSTEM_PROPERTIES == attr) {
            // Add system properties, if specified, from the config.
            Map<String, String> systemProps = new LinkedHashMap<>((Map<String, String>) super.attribute(attr));
            try {
                Config overrideSystemProps = nodeConfig.getConfig("systemProperties");
                log(LOG_VERBOSE, "Configured system properties = " + overrideSystemProps);
                for (Map.Entry<String, ConfigValue> entry : overrideSystemProps.entrySet()) {
                    systemProps.put(entry.getKey(), entry.getValue().unwrapped().toString());
                }
            } catch (ConfigException.Missing e) {
                // Ignore since it's ok to be Missing. Other errors would be unexpected.
            } catch (ConfigException e) {
                log(LOG_QUIET, e);
            }
            return (T) systemProps;
        } else return super.attribute(attr);
    }

    private void augmentClasspath(List<Path> classpath, File dir) {
        try {
            if (dir.exists()) {
                // The following might return null if the directory is not there (we check this already) or if an I/O error occurs.
                for (File file : dir.listFiles()) {
                    addToClasspath(classpath, file);
                }
            } else {
                log(LOG_VERBOSE, "Directory to add in Classpath was not found " + dir.getAbsolutePath());
            }
        } catch (SecurityException | NullPointerException e) {
            log(LOG_QUIET, e);
        }
    }

    private static void checkJavaVersion() {
        String version = System.getProperty("java.version");
        if (version == null || !version.startsWith("1.8")) {
            System.err.printf("Error: Unsupported Java version %s; currently only version 1.8 is supported.\n", version);
            System.exit(1);
        }
    }

    private Boolean checkIfCordappDirExists(File dir) {
        try {
            if (!dir.mkdir() && !dir.exists()) { // It is unlikely to enter this if-branch, but just in case.
                logOnFailedCordappDir();
                return false;
            }
        }
        catch (SecurityException | NullPointerException e) {
            logOnFailedCordappDir();
            return false;
        }
        return true;
    }

    private void logOnFailedCordappDir() {
        log(LOG_VERBOSE, "Cordapps dir could not be created");
    }

    private void addToClasspath(List<Path> classpath, File file) {
        try {
            if (file.canRead()) {
                if (file.isFile() && isJAR(file)) {
                    classpath.add(file.toPath().toAbsolutePath());
                } else if (file.isDirectory()) { // Search in nested folders as well. TODO: check for circular symlinks.
                    augmentClasspath(classpath, file);
                }
            } else {
                log(LOG_VERBOSE, "File or directory to add in Classpath could not be read " + file.getAbsolutePath());
            }
        } catch (SecurityException | NullPointerException e) {
            log(LOG_QUIET, e);
        }
    }

    @Override
    protected void liftoff() {
        super.liftoff();
        Signal.handle(new Signal("INT"), signal -> {
            // Disable Ctrl-C for this process, so the child process can handle it in the shell instead.
        });
    }

    private Boolean isJAR(File file) {
        return file.getName().toLowerCase().endsWith(".jar");
    }
}<|MERGE_RESOLUTION|>--- conflicted
+++ resolved
@@ -126,12 +126,8 @@
                 // If it fails, just return the existing class path. The main Corda jar will detect the error and fail gracefully.
                 return (T) cp;
             }
-<<<<<<< HEAD
             // Add additional directories of JARs to the classpath (at the end), e.g., for JDBC drivers.
             augmentClasspath(cp, new File(baseDir, "drivers"));
-            augmentClasspath(cp, cordappsDir);
-=======
->>>>>>> cb9fc339
             try {
                 List<String> jarDirs = nodeConfig.getStringList("jarDirs");
                 log(LOG_VERBOSE, "Configured JAR directories = " + jarDirs);
