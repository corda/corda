--- conflicted
+++ resolved
@@ -75,12 +75,7 @@
                         DBTransaction().apply {
                             txId = key.toString()
                             stateMachineRunId = FlowStateMachineImpl.currentStateMachine()?.id?.uuid?.toString()
-<<<<<<< HEAD
-                            transaction = value.toSignedTx().
-                                    serialize(context = SerializationDefaults.STORAGE_CONTEXT.withEncoding(SNAPPY)).bytes
-=======
-                            transaction = value.toSignedTx().serialize(context = contextToUse()).bytes
->>>>>>> 8cec8182
+                            transaction = value.toSignedTx().serialize(context = contextToUse().withEncoding(SNAPPY)).bytes
                         }
                     },
                     persistentEntityClass = DBTransaction::class.java,
