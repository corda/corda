--- conflicted
+++ resolved
@@ -43,11 +43,7 @@
 
         initialiseSettings(maxMessageSize)
 
-<<<<<<< HEAD
-        val nodeInternalRole = Role(BrokerJaasLoginModule.NODE_RPC_ROLE, true, true, true, true, true, true, true, true)
-=======
-        val nodeInternalRole = Role(NodeLoginModule.NODE_ROLE, true, true, true, true, true, true, true, true, true, true)
->>>>>>> 323e809f
+        val nodeInternalRole = Role(BrokerJaasLoginModule.NODE_RPC_ROLE, true, true, true, true, true, true, true, true, true, true)
 
         val addRPCRoleToUsers = if (shouldStartLocalShell) listOf(ArtemisMessagingComponent.INTERNAL_SHELL_USER) else emptyList()
         val rolesAdderOnLogin = RolesAdderOnLogin(addRPCRoleToUsers) { username ->
