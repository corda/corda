package net.corda.node.services.statemachine

import co.paralleluniverse.fibers.Fiber
import co.paralleluniverse.fibers.FiberExecutorScheduler
import co.paralleluniverse.fibers.instrument.JavaAgent
import com.codahale.metrics.Gauge
import com.google.common.util.concurrent.ThreadFactoryBuilder
import net.corda.core.concurrent.CordaFuture
import net.corda.core.context.InvocationContext
import net.corda.core.flows.FlowException
import net.corda.core.flows.FlowInfo
import net.corda.core.flows.FlowLogic
import net.corda.core.flows.StateMachineRunId
import net.corda.core.identity.Party
import net.corda.core.internal.FlowStateMachine
import net.corda.core.internal.bufferUntilSubscribed
import net.corda.core.internal.castIfPossible
import net.corda.core.internal.concurrent.map
import net.corda.core.internal.concurrent.mapError
import net.corda.core.internal.concurrent.openFuture
import net.corda.core.internal.mapNotNull
import net.corda.core.messaging.DataFeed
import net.corda.core.serialization.deserialize
import net.corda.core.serialization.internal.CheckpointSerializationContext
import net.corda.core.serialization.internal.CheckpointSerializationDefaults
import net.corda.core.utilities.ProgressTracker
import net.corda.core.utilities.Try
import net.corda.core.utilities.contextLogger
import net.corda.core.utilities.debug
import net.corda.node.internal.InitiatedFlowFactory
import net.corda.node.services.api.CheckpointStorage
import net.corda.node.services.api.ServiceHubInternal
import net.corda.node.services.config.shouldCheckCheckpoints
import net.corda.node.services.messaging.DeduplicationHandler
import net.corda.node.services.statemachine.interceptors.DumpHistoryOnErrorInterceptor
import net.corda.node.services.statemachine.interceptors.FiberDeserializationChecker
import net.corda.node.services.statemachine.interceptors.FiberDeserializationCheckingInterceptor
import net.corda.node.services.statemachine.interceptors.HospitalisingInterceptor
import net.corda.node.services.statemachine.interceptors.PrintingInterceptor
import net.corda.node.utilities.AffinityExecutor
import net.corda.node.utilities.injectOldProgressTracker
import net.corda.node.utilities.isEnabledTimedFlow
import net.corda.nodeapi.internal.persistence.CordaPersistence
import net.corda.nodeapi.internal.persistence.wrapWithDatabaseTransaction
import net.corda.serialization.internal.CheckpointSerializeAsTokenContextImpl
import net.corda.serialization.internal.withTokenContext
import org.apache.activemq.artemis.utils.ReusableLatch
import rx.Observable
import java.security.SecureRandom
import java.time.Duration
import java.util.HashSet
import java.util.*
import java.util.concurrent.ConcurrentHashMap
import java.util.concurrent.ExecutorService
import java.util.concurrent.Executors
import javax.annotation.concurrent.ThreadSafe
import kotlin.collections.component1
import kotlin.collections.component2
import kotlin.collections.set
import kotlin.streams.toList

/**
 * The StateMachineManagerImpl will always invoke the flow fibers on the given [AffinityExecutor], regardless of which
 * thread actually starts them via [deliverExternalEvent].
 */
@ThreadSafe
internal class SingleThreadedStateMachineManager(
        val serviceHub: ServiceHubInternal,
        private val checkpointStorage: CheckpointStorage,
        val executor: ExecutorService,
        val database: CordaPersistence,
        private val secureRandom: SecureRandom,
        private val unfinishedFibers: ReusableLatch = ReusableLatch(),
        private val classloader: ClassLoader = SingleThreadedStateMachineManager::class.java.classLoader
) : StateMachineManager, StateMachineManagerInternal {
    companion object {
        private val logger = contextLogger()
    }

    private val innerState = StateMachineInnerStateImpl()
    private val scheduler = FiberExecutorScheduler("Same thread scheduler", executor)
    private val scheduledFutureExecutor = Executors.newSingleThreadScheduledExecutor(
        ThreadFactoryBuilder().setNameFormat("flow-scheduled-future-thread").setDaemon(true).build()
    )
    // How many Fibers are running (this includes suspended flows). If zero and stopping is true, then we are halted.
    private val liveFibers = ReusableLatch()
    // Monitoring support.
    private val metrics = serviceHub.monitoringService.metrics
    private val sessionToFlow = ConcurrentHashMap<SessionId, StateMachineRunId>()
    private val flowMessaging: FlowMessaging = FlowMessagingImpl(serviceHub)
    private val flowSleepScheduler = FlowSleepScheduler(innerState, scheduledFutureExecutor)
    private val flowTimeoutScheduler = FlowTimeoutScheduler(innerState, scheduledFutureExecutor, serviceHub)
    private val fiberDeserializationChecker = if (serviceHub.configuration.shouldCheckCheckpoints()) FiberDeserializationChecker() else null
    private val ourSenderUUID = serviceHub.networkService.ourSenderUUID

    private var checkpointSerializationContext: CheckpointSerializationContext? = null
    private lateinit var flowCreator: FlowCreator

    override val flowHospital: StaffedFlowHospital = makeFlowHospital()
    private val transitionExecutor = makeTransitionExecutor()

    override val allStateMachines: List<FlowLogic<*>>
        get() = innerState.withLock { flows.values.map { it.fiber.logic } }

    private val totalStartedFlows = metrics.counter("Flows.Started")
    private val totalFinishedFlows = metrics.counter("Flows.Finished")

    /**
     * An observable that emits triples of the changing flow, the type of change, and a process-specific ID number
     * which may change across restarts.
     *
     * We use assignment here so that multiple subscribers share the same wrapped Observable.
     */
    override val changes: Observable<StateMachineManager.Change> = innerState.changesPublisher

    override fun start(tokenizableServices: List<Any>, startMode: StateMachineManager.StartMode): CordaFuture<Unit> {
        checkQuasarJavaAgentPresence()
        val checkpointSerializationContext = CheckpointSerializationDefaults.CHECKPOINT_CONTEXT.withTokenContext(
                CheckpointSerializeAsTokenContextImpl(
                        tokenizableServices,
                        CheckpointSerializationDefaults.CHECKPOINT_SERIALIZER,
                        CheckpointSerializationDefaults.CHECKPOINT_CONTEXT,
                        serviceHub
                )
        )
        this.checkpointSerializationContext = checkpointSerializationContext
        val actionExecutor = makeActionExecutor(checkpointSerializationContext)
        fiberDeserializationChecker?.start(checkpointSerializationContext)
        when (startMode) {
            StateMachineManager.StartMode.ExcludingPaused -> {}
            StateMachineManager.StartMode.Safe -> markAllFlowsAsPaused()
        }
        this.flowCreator = FlowCreator(
            checkpointSerializationContext,
            checkpointStorage,
            scheduler,
            database,
            transitionExecutor,
            actionExecutor,
            secureRandom,
            serviceHub,
            unfinishedFibers,
            flowTimeoutScheduler::resetCustomTimeout
        )

        val fibers = restoreFlowsFromCheckpoints()
        metrics.register("Flows.InFlight", Gauge<Int> { innerState.flows.size })

        setFlowDefaultUncaughtExceptionHandler()

        val pausedFlows = restoreNonResidentFlowsFromPausedCheckpoints()
        innerState.withLock {
            this.pausedFlows.putAll(pausedFlows)
            for ((id, flow) in pausedFlows) {
                val checkpoint = flow.checkpoint
                for (sessionId in getFlowSessionIds(checkpoint)) {
                    sessionToFlow[sessionId] = id
                }
            }
        }
        return serviceHub.networkMapCache.nodeReady.map {
            logger.info("Node ready, info: ${serviceHub.myInfo}")
            resumeRestoredFlows(fibers)
            flowMessaging.start { _, deduplicationHandler ->
                executor.execute {
                    deliverExternalEvent(deduplicationHandler.externalCause)
                }
            }
        }
    }

    private fun setFlowDefaultUncaughtExceptionHandler() {
        Fiber.setDefaultUncaughtExceptionHandler(
            FlowDefaultUncaughtExceptionHandler(
                flowHospital,
                checkpointStorage,
                database,
                scheduledFutureExecutor
            )
        )
    }

    override fun snapshot(): Set<FlowStateMachineImpl<*>> = innerState.flows.values.map { it.fiber }.toSet()

    override fun <A : FlowLogic<*>> findStateMachines(flowClass: Class<A>): List<Pair<A, CordaFuture<*>>> {
        return innerState.withLock {
            flows.values.mapNotNull {
                flowClass.castIfPossible(it.fiber.logic)?.let { it to it.stateMachine.resultFuture }
            }
        }
    }

    /**
     * Start the shutdown process, bringing the [SingleThreadedStateMachineManager] to a controlled stop.  When this method returns,
     * all Fibers have been suspended and checkpointed, or have completed.
     *
     * @param allowedUnsuspendedFiberCount Optional parameter is used in some tests.
     */
    override fun stop(allowedUnsuspendedFiberCount: Int) {
        require(allowedUnsuspendedFiberCount >= 0){"allowedUnsuspendedFiberCount must be greater than or equal to zero"}
        innerState.withLock {
            if (stopping) throw IllegalStateException("Already stopping!")
            stopping = true
            for ((_, flow) in flows) {
                flow.fiber.scheduleEvent(Event.SoftShutdown)
            }
        }
        // Account for any expected Fibers in a test scenario.
        liveFibers.countDown(allowedUnsuspendedFiberCount)
        liveFibers.await()
        fiberDeserializationChecker?.let {
            val foundUnrestorableFibers = it.stop()
            check(!foundUnrestorableFibers) { "Unrestorable checkpoints were created, please check the logs for details." }
        }
        flowHospital.close()
        scheduledFutureExecutor.shutdown()
        scheduler.shutdown()
    }

    /**
     * Atomic get snapshot + subscribe. This is needed so we don't miss updates between subscriptions to [changes] and
     * calls to [allStateMachines]
     */
    override fun track(): DataFeed<List<FlowLogic<*>>, StateMachineManager.Change> {
        return innerState.withMutex {
            database.transaction {
                DataFeed(flows.values.map { it.fiber.logic }, changesPublisher.bufferUntilSubscribed().wrapWithDatabaseTransaction(database))
            }
        }
    }

    private fun <A> startFlow(
            flowId: StateMachineRunId,
            flowLogic: FlowLogic<A>,
            context: InvocationContext,
            ourIdentity: Party?,
            deduplicationHandler: DeduplicationHandler?
    ): CordaFuture<FlowStateMachine<A>> {
        return startFlowInternal(
                flowId,
                invocationContext = context,
                flowLogic = flowLogic,
                flowStart = FlowStart.Explicit,
                ourIdentity = ourIdentity ?: ourFirstIdentity,
                deduplicationHandler = deduplicationHandler
        )
    }

    override fun killFlow(id: StateMachineRunId): Boolean {
        val killFlowResult = innerState.withLock {
            val flow = flows[id]
            if (flow != null) {
                logger.info("Killing flow $id known to this node.")
                // The checkpoint and soft locks are removed here instead of relying on the processing of the next event after setting
                // the killed flag. This is to ensure a flow can be removed from the database, even if it is stuck in a infinite loop.
                database.transaction {
                    checkpointStorage.removeCheckpoint(id)
                    serviceHub.vaultService.softLockRelease(id.uuid)
                }
                // the same code is NOT done in remove flow when an error occurs
                // what is the point of this latch?
                unfinishedFibers.countDown()

                val state = flow.fiber.transientState
                return@withLock if (state != null) {
                    state.value.isKilled = true
                    flow.fiber.scheduleEvent(Event.DoRemainingWork)
                    true
                } else {
                    logger.info("Flow $id has not been initialised correctly and cannot be killed")
                    false
                }
            } else {
                // It may be that the id refers to a checkpoint that couldn't be deserialised into a flow, so we delete it if it exists.
                database.transaction { checkpointStorage.removeCheckpoint(id) }
            }
        }
        return if (killFlowResult) {
            true
        } else {
            flowHospital.dropSessionInit(id)
        }
    }

    private fun markAllFlowsAsPaused() {
        return checkpointStorage.markAllPaused()
    }

    override fun addSessionBinding(flowId: StateMachineRunId, sessionId: SessionId) {
        val previousFlowId = sessionToFlow.put(sessionId, flowId)
        if (previousFlowId != null) {
            if (previousFlowId == flowId) {
                logger.warn("Session binding from $sessionId to $flowId re-added")
            } else {
                throw IllegalStateException(
                        "Attempted to add session binding from session $sessionId to flow $flowId, " +
                                "however there was already a binding to $previousFlowId"
                )
            }
        }
    }

    override fun removeSessionBindings(sessionIds: Set<SessionId>) {
        val reRemovedSessionIds = HashSet<SessionId>()
        for (sessionId in sessionIds) {
            val flowId = sessionToFlow.remove(sessionId)
            if (flowId == null) {
                reRemovedSessionIds.add(sessionId)
            }
        }
        if (reRemovedSessionIds.isNotEmpty()) {
            logger.warn("Session binding from $reRemovedSessionIds re-removed")
        }
    }

    override fun removeFlow(flowId: StateMachineRunId, removalReason: FlowRemovalReason, lastState: StateMachineState) {
        innerState.withLock {
            flowTimeoutScheduler.cancel(flowId)
            flowSleepScheduler.cancel(lastState)
            val flow = flows.remove(flowId)
            if (flow != null) {
                decrementLiveFibers()
                totalFinishedFlows.inc()
                return when (removalReason) {
                    is FlowRemovalReason.OrderlyFinish -> removeFlowOrderly(flow, removalReason, lastState)
                    is FlowRemovalReason.ErrorFinish -> removeFlowError(flow, removalReason, lastState)
                    FlowRemovalReason.SoftShutdown -> flow.fiber.scheduleEvent(Event.SoftShutdown)
                }
            } else {
                logger.warn("Flow $flowId re-finished")
            }
        }
    }

    override fun signalFlowHasStarted(flowId: StateMachineRunId) {
        innerState.withLock {
            startedFutures.remove(flowId)?.set(Unit)
            flows[flowId]?.let { flow ->
                changesPublisher.onNext(StateMachineManager.Change.Add(flow.fiber.logic))
            }
        }
    }

    private fun checkQuasarJavaAgentPresence() {
        check(JavaAgent.isActive()) {
            "Missing the '-javaagent' JVM argument. Make sure you run the tests with the Quasar java agent attached to your JVM."
        }
    }

    private fun decrementLiveFibers() {
        liveFibers.countDown()
    }

    private fun incrementLiveFibers() {
        liveFibers.countUp()
    }

    private fun restoreFlowsFromCheckpoints(): List<Flow<*>> {
        return checkpointStorage.getCheckpointsToRun().use {
            it.mapNotNull { (id, serializedCheckpoint) ->
                // If a flow is added before start() then don't attempt to restore it
                innerState.withLock { if (id in flows) return@mapNotNull null }
                val checkpoint = tryDeserializeCheckpoint(serializedCheckpoint, id) ?: return@mapNotNull null
                flowCreator.createFlowFromCheckpoint(id, checkpoint)
            }.toList()
        }
    }

    private fun restoreNonResidentFlowsFromPausedCheckpoints(): Map<StateMachineRunId, NonResidentFlow> {
        return checkpointStorage.getPausedCheckpoints().use {
            it.mapNotNull { (id, serializedCheckpoint) ->
                // If a flow is added before start() then don't attempt to restore it
                val checkpoint = tryDeserializeCheckpoint(serializedCheckpoint, id) ?: return@mapNotNull null
                id to NonResidentFlow(id, checkpoint)
            }.toList().toMap()
        }
    }

    private fun resumeRestoredFlows(flows: List<Flow<*>>) {
        for (flow in flows) {
            addAndStartFlow(flow.fiber.id, flow)
        }
    }

    @Suppress("TooGenericExceptionCaught", "ComplexMethod", "MaxLineLength") // this is fully intentional here, see comment in the catch clause
    override fun retryFlowFromSafePoint(currentState: StateMachineState) {
        flowSleepScheduler.cancel(currentState)
        // Get set of external events
        val flowId = currentState.flowLogic.runId
<<<<<<< HEAD
        try {
            val oldFlowLeftOver = innerState.withLock { flows[flowId] }?.fiber?.transientValues?.value?.eventQueue
            if (oldFlowLeftOver == null) {
                logger.error("Unable to find flow for flow $flowId. Something is very wrong. The flow will not retry.")
                return
            }
            val flow = if (currentState.isAnyCheckpointPersisted) {
                // We intentionally grab the checkpoint from storage rather than relying on the one referenced by currentState. This is so that
                // we mirror exactly what happens when restarting the node.
                val serializedCheckpoint = checkpointStorage.getCheckpoint(flowId)
                if (serializedCheckpoint == null) {
                    logger.error("Unable to find database checkpoint for flow $flowId. Something is very wrong. The flow will not retry.")
                    return
                }

                val checkpoint = tryDeserializeCheckpoint(serializedCheckpoint, flowId) ?: return
                // Resurrect flow
                flowCreator.createFlowFromCheckpoint(flowId, checkpoint) ?: return
            } else {
                // Just flow initiation message
                null
            }
            innerState.withLock {
                if (stopping) {
                    return
                }
                // Remove any sessions the old flow has.
                for (sessionId in getFlowSessionIds(currentState.checkpoint)) {
                    sessionToFlow.remove(sessionId)
                }
                if (flow != null) {
                    injectOldProgressTracker(currentState.flowLogic.progressTracker, flow.fiber.logic)
                    addAndStartFlow(flowId, flow)
                }
                // Deliver all the external events from the old flow instance.
                val unprocessedExternalEvents = mutableListOf<ExternalEvent>()
                do {
                    val event = oldFlowLeftOver.tryReceive()
                    if (event is Event.GeneratedByExternalEvent) {
                        unprocessedExternalEvents += event.deduplicationHandler.externalCause
                    }
                } while (event != null)
                val externalEvents = currentState.pendingDeduplicationHandlers.map { it.externalCause } + unprocessedExternalEvents
                for (externalEvent in externalEvents) {
                    deliverExternalEvent(externalEvent)
=======
        val oldFlowLeftOver = mutex.locked { flows[flowId] }?.fiber?.transientValues?.value?.eventQueue
        if (oldFlowLeftOver == null) {
            logger.error("Unable to find flow for flow $flowId. Something is very wrong. The flow will not retry.")
            return
        }
        val flow = if (currentState.isAnyCheckpointPersisted) {
            // We intentionally grab the checkpoint from storage rather than relying on the one referenced by currentState. This is so that
            // we mirror exactly what happens when restarting the node.
            val serializedCheckpoint = database.transaction { checkpointStorage.getCheckpoint(flowId) }
            if (serializedCheckpoint == null) {
                logger.error("Unable to find database checkpoint for flow $flowId. Something is very wrong. The flow will not retry.")
                return
            }
            // Resurrect flow
            createFlowFromCheckpoint(
                id = flowId,
                serializedCheckpoint = serializedCheckpoint,
                initialDeduplicationHandler = null,
                isAnyCheckpointPersisted = true,
                isStartIdempotent = false
            ) ?: return
        } else {
            // Just flow initiation message
            null
        }
        mutex.locked {
            if (stopping) {
                return
            }
            // Remove any sessions the old flow has.
            for (sessionId in getFlowSessionIds(currentState.checkpoint)) {
                sessionToFlow.remove(sessionId)
            }
            if (flow != null) {
                injectOldProgressTracker(currentState.flowLogic.progressTracker, flow.fiber.logic)
                addAndStartFlow(flowId, flow)
            }
            // Deliver all the external events from the old flow instance.
            val unprocessedExternalEvents = mutableListOf<ExternalEvent>()
            do {
                val event = oldFlowLeftOver.tryReceive()
                if (event is Event.GeneratedByExternalEvent) {
                    unprocessedExternalEvents += event.deduplicationHandler.externalCause
>>>>>>> 9a8ae0fd
                }
            } while (event != null)
            val externalEvents = currentState.pendingDeduplicationHandlers.map { it.externalCause } + unprocessedExternalEvents
            for (externalEvent in externalEvents) {
                deliverExternalEvent(externalEvent)
            }
<<<<<<< HEAD
        } catch (e: Exception) {
            // Failed to retry - manually put the flow in for observation rather than
            // relying on the [HospitalisingInterceptor] to do so
            val exceptions = (currentState.checkpoint.errorState as? ErrorState.Errored)
                    ?.errors
                    ?.map { it.exception }
                    ?.plus(e) ?: emptyList()
            logger.info("Failed to retry flow $flowId, keeping in for observation and aborting")
            flowHospital.forceIntoOvernightObservation(currentState, exceptions)
            throw e
=======
>>>>>>> 9a8ae0fd
        }
    }

    override fun deliverExternalEvent(event: ExternalEvent) {
        innerState.withLock {
            if (!stopping) {
                when (event) {
                    is ExternalEvent.ExternalMessageEvent -> onSessionMessage(event)
                    is ExternalEvent.ExternalStartFlowEvent<*> -> onExternalStartFlow(event)
                }
            }
        }
    }

    private fun <T> onExternalStartFlow(event: ExternalEvent.ExternalStartFlowEvent<T>) {
        val future = startFlow(
                event.flowId,
                event.flowLogic,
                event.context,
                ourIdentity = null,
                deduplicationHandler = event.deduplicationHandler
        )
        event.wireUpFuture(future)
    }

    private fun onSessionMessage(event: ExternalEvent.ExternalMessageEvent) {
        val peer = event.receivedMessage.peer
        val sessionMessage = try {
            event.receivedMessage.data.deserialize<SessionMessage>()
        } catch (ex: Exception) {
            logger.error("Unable to deserialize SessionMessage data from $peer", ex)
            event.deduplicationHandler.afterDatabaseTransaction()
            return
        }
        val sender = serviceHub.networkMapCache.getPeerByLegalName(peer)
        if (sender != null) {
            when (sessionMessage) {
                is ExistingSessionMessage -> onExistingSessionMessage(sessionMessage, event.deduplicationHandler, sender)
                is InitialSessionMessage -> onSessionInit(sessionMessage, sender, event)
            }
        } else {
            // TODO Send the event to the flow hospital to be retried on network map update
            // TODO Test that restarting the node attempts to retry
            logger.error("Unknown peer $peer in $sessionMessage")
        }
    }

    private fun onExistingSessionMessage(sessionMessage: ExistingSessionMessage, deduplicationHandler: DeduplicationHandler, sender: Party) {
        try {
            val recipientId = sessionMessage.recipientSessionId
            val flowId = sessionToFlow[recipientId]
            if (flowId == null) {
                deduplicationHandler.afterDatabaseTransaction()
                if (sessionMessage.payload === EndSessionMessage) {
                    logger.debug {
                        "Got ${EndSessionMessage::class.java.simpleName} for " +
                                "unknown session $recipientId, discarding..."
                    }
                } else {
                    // It happens when flows restart and the old sessions messages still arrive from a peer.
                    logger.info("Cannot find flow corresponding to session ID - $recipientId.")
                }
            } else {
                val event = Event.DeliverSessionMessage(sessionMessage, deduplicationHandler, sender)
                innerState.withLock {
                    flows[flowId]?.run { fiber.scheduleEvent(event) }
                        // If flow is not running add it to the list of external events to be processed if/when the flow resumes.
                        ?: pausedFlows[flowId]?.run { addExternalEvent(event) }
                        ?: logger.info("Cannot find fiber corresponding to flow ID $flowId")
                }
            }
        } catch (exception: Exception) {
            logger.error("Exception while routing $sessionMessage", exception)
            throw exception
        }
    }

    private fun onSessionInit(sessionMessage: InitialSessionMessage, sender: Party, event: ExternalEvent.ExternalMessageEvent) {
        try {
            val initiatedFlowFactory = getInitiatedFlowFactory(sessionMessage)
            val initiatedSessionId = SessionId.createRandom(secureRandom)
            val senderSession = FlowSessionImpl(sender, sender, initiatedSessionId)
            val flowLogic = initiatedFlowFactory.createFlow(senderSession)
            val initiatedFlowInfo = when (initiatedFlowFactory) {
                is InitiatedFlowFactory.Core -> FlowInfo(serviceHub.myInfo.platformVersion, "corda")
                is InitiatedFlowFactory.CorDapp -> FlowInfo(initiatedFlowFactory.flowVersion, initiatedFlowFactory.appName)
            }
            val senderCoreFlowVersion = when (initiatedFlowFactory) {
                is InitiatedFlowFactory.Core -> event.receivedMessage.platformVersion
                is InitiatedFlowFactory.CorDapp -> null
            }
            startInitiatedFlow(
                    event.flowId,
                    flowLogic,
                    event.deduplicationHandler,
                    senderSession,
                    initiatedSessionId,
                    sessionMessage,
                    senderCoreFlowVersion,
                    initiatedFlowInfo
            )
        } catch (t: Throwable) {
            logger.warn("Unable to initiate flow from $sender (appName=${sessionMessage.appName} " +
                    "flowVersion=${sessionMessage.flowVersion}), sending to the flow hospital", t)
            flowHospital.sessionInitErrored(sessionMessage, sender, event, t)
        }
    }

    // TODO this is a temporary hack until we figure out multiple identities
    private val ourFirstIdentity: Party get() = serviceHub.myInfo.legalIdentities[0]

    private fun getInitiatedFlowFactory(message: InitialSessionMessage): InitiatedFlowFactory<*> {
        val initiatorClass = try {
            Class.forName(message.initiatorFlowClassName, true, classloader)
        } catch (e: ClassNotFoundException) {
            throw SessionRejectException.UnknownClass(message.initiatorFlowClassName)
        }

        val initiatorFlowClass = try {
            initiatorClass.asSubclass(FlowLogic::class.java)
        } catch (e: ClassCastException) {
            throw SessionRejectException.NotAFlow(initiatorClass)
        }

        return serviceHub.getFlowFactory(initiatorFlowClass) ?: throw SessionRejectException.NotRegistered(initiatorFlowClass)
    }

    @Suppress("LongParameterList")
    private fun <A> startInitiatedFlow(
            flowId: StateMachineRunId,
            flowLogic: FlowLogic<A>,
            initiatingMessageDeduplicationHandler: DeduplicationHandler,
            peerSession: FlowSessionImpl,
            initiatedSessionId: SessionId,
            initiatingMessage: InitialSessionMessage,
            senderCoreFlowVersion: Int?,
            initiatedFlowInfo: FlowInfo
    ) {
        val flowStart = FlowStart.Initiated(peerSession, initiatedSessionId, initiatingMessage, senderCoreFlowVersion, initiatedFlowInfo)
        val ourIdentity = ourFirstIdentity
        startFlowInternal(
                flowId,
                InvocationContext.peer(peerSession.counterparty.name),
                flowLogic,
                flowStart,
                ourIdentity,
                initiatingMessageDeduplicationHandler
        )
    }

    @Suppress("LongParameterList")
    private fun <A> startFlowInternal(
            flowId: StateMachineRunId,
            invocationContext: InvocationContext,
            flowLogic: FlowLogic<A>,
            flowStart: FlowStart,
            ourIdentity: Party,
            deduplicationHandler: DeduplicationHandler?
    ): CordaFuture<FlowStateMachine<A>> {

        val existingFlow = innerState.withLock { flows[flowId] }
        val existingCheckpoint = if (existingFlow != null && existingFlow.fiber.transientState?.value?.isAnyCheckpointPersisted == true) {
            // Load the flow's checkpoint
            // The checkpoint will be missing if the flow failed before persisting the original checkpoint
            // CORDA-3359 - Do not start/retry a flow that failed after deleting its checkpoint (the whole of the flow might replay)
<<<<<<< HEAD
            checkpointStorage.getCheckpoint(flowId)?.let { serializedCheckpoint ->
                val checkpoint = tryDeserializeCheckpoint(serializedCheckpoint, flowId)
=======
            val existingCheckpoint = database.transaction { checkpointStorage.getCheckpoint(flowId) }
            existingCheckpoint?.let { serializedCheckpoint ->
                val checkpoint = tryCheckpointDeserialize(serializedCheckpoint, flowId)
>>>>>>> 9a8ae0fd
                if (checkpoint == null) {
                    return openFuture<FlowStateMachine<A>>().mapError {
                        IllegalStateException(
                            "Unable to deserialize database checkpoint for flow $flowId. " +
                                    "Something is very wrong. The flow will not retry."
                        )
                    }
                } else {
                    checkpoint
                }
            }
        } else {
            // This is a brand new flow
            null
        }

        val flow = flowCreator.createFlowFromLogic(flowId, invocationContext, flowLogic, flowStart, ourIdentity, existingCheckpoint, deduplicationHandler, ourSenderUUID)
        val startedFuture = openFuture<Unit>()
        innerState.withLock {
            startedFutures[flowId] = startedFuture
        }
        totalStartedFlows.inc()
        addAndStartFlow(flowId, flow)
        return startedFuture.map { flow.fiber as FlowStateMachine<A> }
    }

    override fun scheduleFlowTimeout(flowId: StateMachineRunId) {
        flowTimeoutScheduler.timeout(flowId)
    }

    override fun cancelFlowTimeout(flowId: StateMachineRunId) {
        flowTimeoutScheduler.cancel(flowId)
    }

    override fun scheduleFlowSleep(fiber: FlowFiber, currentState: StateMachineState, duration: Duration) {
        flowSleepScheduler.sleep(fiber, currentState, duration)
    }

    private fun tryDeserializeCheckpoint(serializedCheckpoint: Checkpoint.Serialized, flowId: StateMachineRunId): Checkpoint? {
        return try {
            serializedCheckpoint.deserialize(checkpointSerializationContext!!)
        } catch (e: Exception) {
            logger.error("Unable to deserialize checkpoint for flow $flowId. Something is very wrong and this flow will be ignored.", e)
            null
        }
    }

    private fun addAndStartFlow(id: StateMachineRunId, flow: Flow<*>) {
        val checkpoint = flow.fiber.snapshot().checkpoint
        for (sessionId in getFlowSessionIds(checkpoint)) {
            sessionToFlow[sessionId] = id
        }
        innerState.withLock {
            if (stopping) {
                startedFutures[id]?.setException(IllegalStateException("Will not start flow as SMM is stopping"))
                logger.trace("Not resuming as SMM is stopping.")
            } else {
                val oldFlow = flows.put(id, flow)
                if (oldFlow == null) {
                    incrementLiveFibers()
                    unfinishedFibers.countUp()
                } else {
                    oldFlow.resultFuture.captureLater(flow.resultFuture)
                }
                val flowLogic = flow.fiber.logic
                if (flowLogic.isEnabledTimedFlow()) flowTimeoutScheduler.timeout(id)
                flow.fiber.scheduleEvent(Event.DoRemainingWork)
                startOrResume(checkpoint, flow)
            }
        }
    }

    private fun startOrResume(checkpoint: Checkpoint, flow: Flow<*>) {
        when (checkpoint.flowState) {
            is FlowState.Unstarted -> {
                flow.fiber.start()
            }
            is FlowState.Started -> {
                Fiber.unparkDeserialized(flow.fiber, scheduler)
            }
            is FlowState.Completed -> throw IllegalStateException("Cannot start (or resume) a completed flow.")
        }
    }

    private fun getFlowSessionIds(checkpoint: Checkpoint): Set<SessionId> {
        val initiatedFlowStart = (checkpoint.flowState as? FlowState.Unstarted)?.flowStart as? FlowStart.Initiated
        return if (initiatedFlowStart == null) {
            checkpoint.checkpointState.sessions.keys
        } else {
            checkpoint.checkpointState.sessions.keys + initiatedFlowStart.initiatedSessionId
        }
    }

    private fun makeActionExecutor(checkpointSerializationContext: CheckpointSerializationContext): ActionExecutor {
        return ActionExecutorImpl(
                serviceHub,
                checkpointStorage,
                flowMessaging,
                this,
                checkpointSerializationContext
        )
    }

    private fun makeTransitionExecutor(): TransitionExecutor {
        val interceptors = ArrayList<TransitionInterceptor>()
        interceptors.add { HospitalisingInterceptor(flowHospital, it) }
        if (serviceHub.configuration.devMode) {
            interceptors.add { DumpHistoryOnErrorInterceptor(it) }
        }
        if (serviceHub.configuration.shouldCheckCheckpoints()) {
            interceptors.add { FiberDeserializationCheckingInterceptor(fiberDeserializationChecker!!, it) }
        }
        if (logger.isDebugEnabled) {
            interceptors.add { PrintingInterceptor(it) }
        }
        val transitionExecutor: TransitionExecutor = TransitionExecutorImpl(secureRandom, database)
        return interceptors.fold(transitionExecutor) { executor, interceptor -> interceptor(executor) }
    }

    private fun makeFlowHospital() : StaffedFlowHospital {
        // If the node is running as a notary service, we don't retain errored session initiation requests in case of missing Cordapps
        // to avoid memory leaks if the notary is under heavy load.
        return StaffedFlowHospital(flowMessaging, serviceHub.clock, ourSenderUUID)
    }

    private fun StateMachineInnerState.removeFlowOrderly(
            flow: Flow<*>,
            removalReason: FlowRemovalReason.OrderlyFinish,
            lastState: StateMachineState
    ) {
        drainFlowEventQueue(flow)
        // final sanity checks
        require(lastState.pendingDeduplicationHandlers.isEmpty()) { "Flow cannot be removed until all pending deduplications have completed" }
        require(lastState.isRemoved) { "Flow must be in removable state before removal" }
        require(lastState.checkpoint.checkpointState.subFlowStack.size == 1) { "Checkpointed stack must be empty" }
        require(flow.fiber.id !in sessionToFlow.values) { "Flow fibre must not be needed by an existing session" }
        flow.resultFuture.set(removalReason.flowReturnValue)
        lastState.flowLogic.progressTracker?.currentStep = ProgressTracker.DONE
        changesPublisher.onNext(StateMachineManager.Change.Removed(lastState.flowLogic, Try.Success(removalReason.flowReturnValue)))
    }

    private fun StateMachineInnerState.removeFlowError(
            flow: Flow<*>,
            removalReason: FlowRemovalReason.ErrorFinish,
            lastState: StateMachineState
    ) {
        drainFlowEventQueue(flow)
        val flowError = removalReason.flowErrors[0] // TODO what to do with several?
        val exception = flowError.exception
        (exception as? FlowException)?.originalErrorId = flowError.errorId
        flow.resultFuture.setException(exception)
        lastState.flowLogic.progressTracker?.endWithError(exception)
        // Complete the started future, needed when the flow fails during flow init (before completing an [UnstartedFlowTransition])
        startedFutures.remove(flow.fiber.id)?.set(Unit)
        changesPublisher.onNext(StateMachineManager.Change.Removed(lastState.flowLogic, Try.Failure<Nothing>(exception)))
    }

    // The flow's event queue may be non-empty in case it shut down abruptly. We handle outstanding events here.
    private fun drainFlowEventQueue(flow: Flow<*>) {
        while (true) {
            val event = flow.fiber.transientValues!!.value.eventQueue.tryReceive() ?: return
            when (event) {
                is Event.DoRemainingWork -> {}
                is Event.DeliverSessionMessage -> {
                    // Acknowledge the message so it doesn't leak in the broker.
                    event.deduplicationHandler.afterDatabaseTransaction()
                    when (event.sessionMessage.payload) {
                        EndSessionMessage -> {
                            logger.debug { "Unhandled message ${event.sessionMessage} due to flow shutting down" }
                        }
                        else -> {
                            logger.warn("Unhandled message ${event.sessionMessage} due to flow shutting down")
                        }
                    }
                }
                else -> {
                    logger.warn("Unhandled event $event due to flow shutting down")
                }
            }
        }
    }
}<|MERGE_RESOLUTION|>--- conflicted
+++ resolved
@@ -387,54 +387,7 @@
         flowSleepScheduler.cancel(currentState)
         // Get set of external events
         val flowId = currentState.flowLogic.runId
-<<<<<<< HEAD
-        try {
-            val oldFlowLeftOver = innerState.withLock { flows[flowId] }?.fiber?.transientValues?.value?.eventQueue
-            if (oldFlowLeftOver == null) {
-                logger.error("Unable to find flow for flow $flowId. Something is very wrong. The flow will not retry.")
-                return
-            }
-            val flow = if (currentState.isAnyCheckpointPersisted) {
-                // We intentionally grab the checkpoint from storage rather than relying on the one referenced by currentState. This is so that
-                // we mirror exactly what happens when restarting the node.
-                val serializedCheckpoint = checkpointStorage.getCheckpoint(flowId)
-                if (serializedCheckpoint == null) {
-                    logger.error("Unable to find database checkpoint for flow $flowId. Something is very wrong. The flow will not retry.")
-                    return
-                }
-
-                val checkpoint = tryDeserializeCheckpoint(serializedCheckpoint, flowId) ?: return
-                // Resurrect flow
-                flowCreator.createFlowFromCheckpoint(flowId, checkpoint) ?: return
-            } else {
-                // Just flow initiation message
-                null
-            }
-            innerState.withLock {
-                if (stopping) {
-                    return
-                }
-                // Remove any sessions the old flow has.
-                for (sessionId in getFlowSessionIds(currentState.checkpoint)) {
-                    sessionToFlow.remove(sessionId)
-                }
-                if (flow != null) {
-                    injectOldProgressTracker(currentState.flowLogic.progressTracker, flow.fiber.logic)
-                    addAndStartFlow(flowId, flow)
-                }
-                // Deliver all the external events from the old flow instance.
-                val unprocessedExternalEvents = mutableListOf<ExternalEvent>()
-                do {
-                    val event = oldFlowLeftOver.tryReceive()
-                    if (event is Event.GeneratedByExternalEvent) {
-                        unprocessedExternalEvents += event.deduplicationHandler.externalCause
-                    }
-                } while (event != null)
-                val externalEvents = currentState.pendingDeduplicationHandlers.map { it.externalCause } + unprocessedExternalEvents
-                for (externalEvent in externalEvents) {
-                    deliverExternalEvent(externalEvent)
-=======
-        val oldFlowLeftOver = mutex.locked { flows[flowId] }?.fiber?.transientValues?.value?.eventQueue
+        val oldFlowLeftOver = innerState.withLock { flows[flowId] }?.fiber?.transientValues?.value?.eventQueue
         if (oldFlowLeftOver == null) {
             logger.error("Unable to find flow for flow $flowId. Something is very wrong. The flow will not retry.")
             return
@@ -447,19 +400,15 @@
                 logger.error("Unable to find database checkpoint for flow $flowId. Something is very wrong. The flow will not retry.")
                 return
             }
+
+            val checkpoint = tryDeserializeCheckpoint(serializedCheckpoint, flowId) ?: return
             // Resurrect flow
-            createFlowFromCheckpoint(
-                id = flowId,
-                serializedCheckpoint = serializedCheckpoint,
-                initialDeduplicationHandler = null,
-                isAnyCheckpointPersisted = true,
-                isStartIdempotent = false
-            ) ?: return
+            flowCreator.createFlowFromCheckpoint(flowId, checkpoint) ?: return
         } else {
             // Just flow initiation message
             null
         }
-        mutex.locked {
+        innerState.withLock {
             if (stopping) {
                 return
             }
@@ -477,26 +426,12 @@
                 val event = oldFlowLeftOver.tryReceive()
                 if (event is Event.GeneratedByExternalEvent) {
                     unprocessedExternalEvents += event.deduplicationHandler.externalCause
->>>>>>> 9a8ae0fd
                 }
             } while (event != null)
             val externalEvents = currentState.pendingDeduplicationHandlers.map { it.externalCause } + unprocessedExternalEvents
             for (externalEvent in externalEvents) {
                 deliverExternalEvent(externalEvent)
             }
-<<<<<<< HEAD
-        } catch (e: Exception) {
-            // Failed to retry - manually put the flow in for observation rather than
-            // relying on the [HospitalisingInterceptor] to do so
-            val exceptions = (currentState.checkpoint.errorState as? ErrorState.Errored)
-                    ?.errors
-                    ?.map { it.exception }
-                    ?.plus(e) ?: emptyList()
-            logger.info("Failed to retry flow $flowId, keeping in for observation and aborting")
-            flowHospital.forceIntoOvernightObservation(currentState, exceptions)
-            throw e
-=======
->>>>>>> 9a8ae0fd
         }
     }
 
@@ -662,14 +597,9 @@
             // Load the flow's checkpoint
             // The checkpoint will be missing if the flow failed before persisting the original checkpoint
             // CORDA-3359 - Do not start/retry a flow that failed after deleting its checkpoint (the whole of the flow might replay)
-<<<<<<< HEAD
-            checkpointStorage.getCheckpoint(flowId)?.let { serializedCheckpoint ->
-                val checkpoint = tryDeserializeCheckpoint(serializedCheckpoint, flowId)
-=======
             val existingCheckpoint = database.transaction { checkpointStorage.getCheckpoint(flowId) }
             existingCheckpoint?.let { serializedCheckpoint ->
-                val checkpoint = tryCheckpointDeserialize(serializedCheckpoint, flowId)
->>>>>>> 9a8ae0fd
+                val checkpoint = tryDeserializeCheckpoint(serializedCheckpoint, flowId)
                 if (checkpoint == null) {
                     return openFuture<FlowStateMachine<A>>().mapError {
                         IllegalStateException(
