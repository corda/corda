package net.corda.node.services.network

import net.corda.core.CordaException
import net.corda.core.crypto.DigitalSignature
import net.corda.core.crypto.SignedData
import net.corda.core.crypto.isFulfilledBy
import net.corda.core.crypto.random63BitValue
import net.corda.core.identity.PartyAndCertificate
import net.corda.core.internal.ThreadBox
import net.corda.core.internal.VisibleForTesting
import net.corda.core.messaging.MessageRecipients
import net.corda.core.messaging.SingleMessageRecipient
import net.corda.core.node.NodeInfo
import net.corda.core.node.services.KeyManagementService
import net.corda.core.node.services.NetworkMapCache
import net.corda.core.serialization.CordaSerializable
import net.corda.core.serialization.SerializedBytes
import net.corda.core.serialization.deserialize
import net.corda.core.serialization.serialize
import net.corda.core.utilities.debug
import net.corda.core.utilities.loggerFor
import net.corda.nodeapi.internal.ServiceType
import net.corda.node.services.api.AbstractNodeService
import net.corda.node.services.api.NetworkMapCacheInternal
import net.corda.node.services.messaging.MessageHandlerRegistration
import net.corda.node.services.messaging.MessagingService
import net.corda.node.services.messaging.ServiceRequestMessage
import net.corda.node.services.messaging.createMessage
import net.corda.node.services.network.NetworkMapService.*
import net.corda.node.services.network.NetworkMapService.Companion.FETCH_TOPIC
import net.corda.node.services.network.NetworkMapService.Companion.PUSH_ACK_TOPIC
import net.corda.node.services.network.NetworkMapService.Companion.PUSH_TOPIC
import net.corda.node.services.network.NetworkMapService.Companion.QUERY_TOPIC
import net.corda.node.services.network.NetworkMapService.Companion.REGISTER_TOPIC
import net.corda.node.services.network.NetworkMapService.Companion.SUBSCRIPTION_TOPIC
import net.corda.node.utilities.AddOrRemove
import net.corda.node.utilities.AddOrRemove.ADD
import net.corda.node.utilities.AddOrRemove.REMOVE
import java.io.IOException
import java.security.PublicKey
import java.security.SignatureException
import java.time.Instant
import java.time.Period
import java.util.*
import java.util.concurrent.ConcurrentHashMap
import java.util.concurrent.atomic.AtomicInteger
import javax.annotation.concurrent.ThreadSafe

/**
 * A network map contains lists of nodes on the network along with information about their identity keys, services
 * they provide and host names or IP addresses where they can be connected to. This information is cached locally within
 * nodes, by the [NetworkMapCache]. Currently very basic consensus controls are applied, using signed changes which
 * replace each other based on a serial number present in the change.
 */
// TODO: A better architecture for the network map service might be one like the Tor directory authorities, where
// several nodes linked by RAFT or Paxos elect a leader and that leader distributes signed documents describing the
// network layout. Those documents can then be cached by every node and thus a network map can/ be retrieved given only
// a single successful peer connection.
//
// It may also be that this is replaced or merged with the identity management service; for example if the network has
// a concept of identity changes over time, should that include the node for an identity? If so, that is likely to
// replace this service.
interface NetworkMapService {

    companion object {
        val DEFAULT_EXPIRATION_PERIOD: Period = Period.ofWeeks(4)
        const val FETCH_TOPIC = "platform.network_map.fetch"
        const val QUERY_TOPIC = "platform.network_map.query"
        const val REGISTER_TOPIC = "platform.network_map.register"
        const val SUBSCRIPTION_TOPIC = "platform.network_map.subscribe"
        // Base topic used when pushing out updates to the network map. Consumed, for example, by the map cache.
        // When subscribing to these updates, remember they must be acknowledged
        const val PUSH_TOPIC = "platform.network_map.push"
        // Base topic for messages acknowledging pushed updates
        const val PUSH_ACK_TOPIC = "platform.network_map.push_ack"

        val type = ServiceType.networkMap
    }

    data class FetchMapRequest(val subscribe: Boolean,
                               val ifChangedSinceVersion: Int?,
                               override val replyTo: SingleMessageRecipient,
                               override val sessionID: Long = random63BitValue()) : ServiceRequestMessage

    @CordaSerializable
    data class FetchMapResponse(val nodes: List<NodeRegistration>?, val version: Int)

    data class QueryIdentityRequest(val identity: PartyAndCertificate,
                                    override val replyTo: SingleMessageRecipient,
                                    override val sessionID: Long = random63BitValue()) : ServiceRequestMessage

    @CordaSerializable
    data class QueryIdentityResponse(val node: NodeInfo?)

    // TODO Rename this RegistractionChangeRequest or similar (and related classes)
    data class RegistrationRequest(val wireReg: WireNodeRegistration,
                                   override val replyTo: SingleMessageRecipient,
                                   override val sessionID: Long = random63BitValue()) : ServiceRequestMessage

    /** If [error] is null then the registration was successful. If not null then it wasn't and it explains why */
    @CordaSerializable
    data class RegistrationResponse(val error: String?)

    data class SubscribeRequest(val subscribe: Boolean,
                                override val replyTo: SingleMessageRecipient,
                                override val sessionID: Long = random63BitValue()) : ServiceRequestMessage

    @CordaSerializable
    data class SubscribeResponse(val confirmed: Boolean)

    @CordaSerializable
    data class Update(val wireReg: WireNodeRegistration, val mapVersion: Int, val replyTo: MessageRecipients)

    @CordaSerializable
    data class UpdateAcknowledge(val mapVersion: Int, val replyTo: MessageRecipients)
}

object NullNetworkMapService : NetworkMapService

@ThreadSafe
class InMemoryNetworkMapService(network: MessagingService, ownPlatformVersion: Int, networkMapCache: NetworkMapCacheInternal, minimumPlatformVersion: Int)
    : AbstractNetworkMapService(network, ownPlatformVersion, networkMapCache, minimumPlatformVersion) {

    override val nodeRegistrations: MutableMap<PartyAndCertificate, NodeRegistrationInfo> = ConcurrentHashMap()
    override val subscribers = ThreadBox(mutableMapOf<SingleMessageRecipient, LastAcknowledgeInfo>())

    init {
        setup()
    }
}

/**
 * Abstracted out core functionality as the basis for a persistent implementation, as well as existing in-memory implementation.
 *
 * Design is slightly refactored to track time and map version of last acknowledge per subscriber to facilitate
 * subscriber clean up and is simpler to persist than the previous implementation based on a set of missing messages acks.
 */
@ThreadSafe
abstract class AbstractNetworkMapService(network: MessagingService,
                                         ownPlatformVersion: Int,
                                         private val networkMapCache: NetworkMapCacheInternal,
                                         private val minimumPlatformVersion: Int) : NetworkMapService, AbstractNodeService(network) {
    companion object {
        /**
         * Maximum credible size for a registration request. Generally requests are around 2000-6000 bytes, so this gives a
         * 10 times overhead.
         */
        private const val MAX_SIZE_REGISTRATION_REQUEST_BYTES = 40000
        private val logger = loggerFor<AbstractNetworkMapService>()
    }

    protected abstract val nodeRegistrations: MutableMap<PartyAndCertificate, NodeRegistrationInfo>

    // Map from subscriber address, to most recently acknowledged update map version.
    protected abstract val subscribers: ThreadBox<MutableMap<SingleMessageRecipient, LastAcknowledgeInfo>>

    protected val _mapVersion = AtomicInteger(0)

    @VisibleForTesting
    val mapVersion: Int
        get() = _mapVersion.get()

    /** Maximum number of unacknowledged updates to send to a node before automatically unregistering them for updates */
    val maxUnacknowledgedUpdates = 10

    private val handlers = ArrayList<MessageHandlerRegistration>()

    init {
        require(minimumPlatformVersion >= 1) { "minimumPlatformVersion cannot be less than 1" }
        require(minimumPlatformVersion <= ownPlatformVersion) {
            "minimumPlatformVersion cannot be greater than the node's own version"
        }
    }

    protected fun setup() {
        // Register message handlers
        handlers += addMessageHandler(FETCH_TOPIC) { req: FetchMapRequest -> processFetchAllRequest(req) }
        handlers += addMessageHandler(QUERY_TOPIC) { req: QueryIdentityRequest -> processQueryRequest(req) }
        handlers += addMessageHandler(REGISTER_TOPIC) { req: RegistrationRequest -> processRegistrationRequest(req) }
        handlers += addMessageHandler(SUBSCRIPTION_TOPIC) { req: SubscribeRequest -> processSubscriptionRequest(req) }
        handlers += network.addMessageHandler(PUSH_ACK_TOPIC) { message, _ ->
            val req = message.data.deserialize<UpdateAcknowledge>()
            processAcknowledge(req)
        }
    }

    @VisibleForTesting
    fun unregisterNetworkHandlers() {
        for (handler in handlers) {
            network.removeMessageHandler(handler)
        }
        handlers.clear()
    }

    private fun addSubscriber(subscriber: MessageRecipients) {
        if (subscriber !is SingleMessageRecipient) throw NodeMapException.InvalidSubscriber()
        subscribers.locked {
            if (!containsKey(subscriber)) {
                put(subscriber, LastAcknowledgeInfo(mapVersion))
            }
        }
    }

    private fun removeSubscriber(subscriber: MessageRecipients) {
        if (subscriber !is SingleMessageRecipient) throw NodeMapException.InvalidSubscriber()
        subscribers.locked { remove(subscriber) }
    }

<<<<<<< HEAD
    private fun processAcknowledge(request: UpdateAcknowledge) {
        if (request.replyTo !is SingleMessageRecipient) throw NodeMapError.InvalidSubscriber()
=======
    private fun processAcknowledge(request: UpdateAcknowledge): Unit {
        if (request.replyTo !is SingleMessageRecipient) throw NodeMapException.InvalidSubscriber()
>>>>>>> 1bc9d169
        subscribers.locked {
            val lastVersionAcked = this[request.replyTo]?.mapVersion
            if ((lastVersionAcked ?: 0) < request.mapVersion) {
                this[request.replyTo] = LastAcknowledgeInfo(request.mapVersion)
            }
        }
    }

    private fun processFetchAllRequest(request: FetchMapRequest): FetchMapResponse {
        if (request.subscribe) {
            addSubscriber(request.replyTo)
        }
        val currentVersion = mapVersion
        val nodeRegistrations = if (request.ifChangedSinceVersion == null || request.ifChangedSinceVersion < currentVersion) {
            // We return back the current state of the entire map including nodes that have been removed
            ArrayList(nodeRegistrations.values.map { it.reg })  // Snapshot to avoid attempting to serialise Map internals
        } else {
            null
        }
        return FetchMapResponse(nodeRegistrations, currentVersion)
    }

    private fun processQueryRequest(request: QueryIdentityRequest): QueryIdentityResponse {
        val candidate = nodeRegistrations[request.identity]?.reg
        // If the most recent record we have is of the node being removed from the map, then it's considered
        // as no match.
        val node = if (candidate == null || candidate.type == REMOVE) null else candidate.node
        return QueryIdentityResponse(node)
    }

    private fun processRegistrationRequest(request: RegistrationRequest): RegistrationResponse {
        val requestSize = request.wireReg.raw.size
        logger.debug { "Received registration request of size: $requestSize" }
        if (requestSize > MAX_SIZE_REGISTRATION_REQUEST_BYTES) {
            return RegistrationResponse("Request is too big")
        }

        val change = try {
            request.wireReg.verified()
        } catch (e: SignatureException) {
            return RegistrationResponse("Invalid signature on request")
        } catch (e: IOException) {
            val msg = "Unexpected IO exception: ${e.message}"
            logger.error(msg, e)
            return RegistrationResponse(msg)
        }
        val node = change.node
        // Get identity from signature on node's registration and use it as an index.
        val identity = node.legalIdentitiesAndCerts.singleOrNull { request.wireReg.sig.by == it.owningKey }
        identity ?: return RegistrationResponse("Key from signature on the node registration wasn't found in NodeInfo")

        if (node.platformVersion < minimumPlatformVersion) {
            return RegistrationResponse("Minimum platform version requirement not met: $minimumPlatformVersion")
        }

        // Update the current value atomically, so that if multiple updates come
        // in on different threads, there is no risk of a race condition while checking
        // sequence numbers.
        val registrationInfo = try {
            nodeRegistrations.compute(identity) { _, existing: NodeRegistrationInfo? ->
                require(!((existing == null || existing.reg.type == REMOVE) && change.type == REMOVE)) {
                    "Attempting to de-register unknown node"
                }
                require(existing == null || existing.reg.serial < change.serial) { "Serial value is too small" }
                NodeRegistrationInfo(change, _mapVersion.incrementAndGet())
            }
        } catch (e: IllegalArgumentException) {
            return RegistrationResponse(e.message)
        }

        notifySubscribers(request.wireReg, registrationInfo!!.mapVersion)

        // Update the local cache
        // TODO: Once local messaging is fixed, this should go over the network layer as it does to other
        // subscribers
        when (change.type) {
            ADD -> {
                logger.info("Added node ${node.addresses} to network map")
                networkMapCache.addNode(change.node)
            }
            REMOVE -> {
                logger.info("Removed node ${node.addresses} from network map")
                networkMapCache.removeNode(change.node)
            }
        }

        return RegistrationResponse(null)
    }

    private fun notifySubscribers(wireReg: WireNodeRegistration, newMapVersion: Int) {
        // TODO: Once we have a better established messaging system, we can probably send
        //       to a MessageRecipientGroup that nodes join/leave, rather than the network map
        //       service itself managing the group
        val update = NetworkMapService.Update(wireReg, newMapVersion, network.myAddress).serialize().bytes
        val message = network.createMessage(PUSH_TOPIC, data = update)

        subscribers.locked {
            // Remove any stale subscribers
            values.removeIf { (mapVersion) -> newMapVersion - mapVersion > maxUnacknowledgedUpdates }
            // TODO: introduce some concept of time in the condition to avoid unsubscribes when there's a message burst.
            keys.forEach { recipient -> network.send(message, recipient) }
        }
    }

    private fun processSubscriptionRequest(request: SubscribeRequest): SubscribeResponse {
        if (request.subscribe) {
            addSubscriber(request.replyTo)
        } else {
            removeSubscriber(request.replyTo)
        }
        return SubscribeResponse(true)
    }
}

/**
 * A node registration state in the network map.
 *
 * @param node the node being added/removed.
 * @param serial an increasing value which represents the version of this registration. Not expected to be sequential,
 * but later versions of the registration must have higher values (or they will be ignored by the map service).
 * Similar to the serial number on DNS records.
 * @param type add if the node is being added to the map, or remove if a previous node is being removed (indicated as
 * going offline).
 * @param expires when the registration expires. Only used when adding a node to a map.
 */
// TODO: This might alternatively want to have a node and party, with the node being optional, so registering a node
// involves providing both node and paerty, and deregistering a node involves a request with party but no node.
@CordaSerializable
data class NodeRegistration(val node: NodeInfo, val serial: Long, val type: AddOrRemove, var expires: Instant) {
    /**
     * Build a node registration in wire format.
     */
    fun toWire(keyManager: KeyManagementService, publicKey: PublicKey): WireNodeRegistration {
        val regSerialized = this.serialize()
        val regSig = keyManager.sign(regSerialized.bytes, publicKey)

        return WireNodeRegistration(regSerialized, regSig)
    }

    override fun toString(): String = "$node #$serial ($type)"
}

/**
 * A node registration and its signature as a pair.
 */
@CordaSerializable
class WireNodeRegistration(raw: SerializedBytes<NodeRegistration>, sig: DigitalSignature.WithKey) : SignedData<NodeRegistration>(raw, sig) {
    @Throws(IllegalArgumentException::class)
    override fun verifyData(data: NodeRegistration) {
        // Check that the registration is fulfilled by any of node's identities.
        // TODO It may cause some problems with distributed services? We loose node's main identity. Should be all signatures instead of isFulfilledBy?
        require(data.node.legalIdentitiesAndCerts.any { it.owningKey.isFulfilledBy(sig.by) })
    }
}

@CordaSerializable
sealed class NodeMapException : CordaException("Network Map Protocol Error") {

    /** Thrown if the signature on the node info does not match the public key for the identity */
    class InvalidSignature : NodeMapException()

    /** Thrown if the replyTo of a subscription change message is not a single message recipient */
    class InvalidSubscriber : NodeMapException()
}

@CordaSerializable
data class LastAcknowledgeInfo(val mapVersion: Int)

@CordaSerializable
data class NodeRegistrationInfo(val reg: NodeRegistration, val mapVersion: Int)<|MERGE_RESOLUTION|>--- conflicted
+++ resolved
@@ -206,13 +206,8 @@
         subscribers.locked { remove(subscriber) }
     }
 
-<<<<<<< HEAD
     private fun processAcknowledge(request: UpdateAcknowledge) {
-        if (request.replyTo !is SingleMessageRecipient) throw NodeMapError.InvalidSubscriber()
-=======
-    private fun processAcknowledge(request: UpdateAcknowledge): Unit {
         if (request.replyTo !is SingleMessageRecipient) throw NodeMapException.InvalidSubscriber()
->>>>>>> 1bc9d169
         subscribers.locked {
             val lastVersionAcked = this[request.replyTo]?.mapVersion
             if ((lastVersionAcked ?: 0) < request.mapVersion) {
