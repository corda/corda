--- conflicted
+++ resolved
@@ -54,11 +54,7 @@
         // necessarily remain and would likely be replaced by something like Liquibase.  For now it is very convenient though.
         // TODO: replace auto schema generation as it isn't intended for production use, according to Hibernate docs.
         val config = Configuration(metadataSources).setProperty("hibernate.connection.provider_class", NodeDatabaseConnectionProvider::class.java.name)
-<<<<<<< HEAD
-                .setProperty("hibernate.hbm2ddl.auto", if (databaseProperties.getProperty("adjustSchemas", "true") == "true") "update" else "validate")
-=======
-                .setProperty("hibernate.hbm2ddl.auto", if (databaseConfig.initDatabase) "update" else "validate")
->>>>>>> 1705df4d
+                .setProperty("hibernate.hbm2ddl.auto", if (databaseConfig.adjustSchemas) "update" else "validate")
                 .setProperty("hibernate.format_sql", "true")
                 .setProperty("hibernate.connection.isolation", databaseConfig.transactionIsolationLevel.jdbcValue.toString())
 
