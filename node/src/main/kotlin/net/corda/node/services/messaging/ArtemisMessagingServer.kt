--- conflicted
+++ resolved
@@ -94,11 +94,7 @@
  */
 @ThreadSafe
 class ArtemisMessagingServer(private val config: NodeConfiguration,
-<<<<<<< HEAD
-                             val p2pPort: Int,
-=======
                              private val p2pPort: Int,
->>>>>>> 9b6da256
                              val rpcPort: Int?,
                              val networkMapCache: NetworkMapCache,
                              val userService: RPCUserService) : SingletonSerializeAsToken() {
