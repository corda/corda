package net.corda.node.services.statemachine

import net.corda.core.flows.FlowSession
import net.corda.core.internal.FlowIORequest
import net.corda.core.internal.FlowStateMachine
import net.corda.core.internal.VisibleForTesting
import net.corda.core.utilities.loggerFor
import net.corda.node.internal.LifecycleSupport
import java.time.Duration
import java.time.Instant
import java.time.LocalDateTime
import java.time.ZoneId
import java.util.concurrent.Executors
import java.util.concurrent.ScheduledExecutorService
import java.util.concurrent.TimeUnit

internal class FlowMonitor(
    private val flowOperator: FlowOperator,
    private val monitoringPeriod: Duration,
    private val suspensionLoggingThreshold: Duration,
    private var scheduler: ScheduledExecutorService? = null
) : LifecycleSupport {

    private companion object {
        private fun defaultScheduler(): ScheduledExecutorService {
            return Executors.newSingleThreadScheduledExecutor()
        }

        private val logger = loggerFor<FlowMonitor>()
    }

    override var started = false

    private var shutdownScheduler = false

    override fun start() {
        synchronized(this) {
            if (scheduler == null) {
                scheduler = defaultScheduler()
                shutdownScheduler = true
            }
            scheduler!!.scheduleAtFixedRate({ logFlowsWaitingForParty() }, 0, monitoringPeriod.toMillis(), TimeUnit.MILLISECONDS)
            started = true
        }
    }

    override fun stop() {
        synchronized(this) {
            if (shutdownScheduler) {
                scheduler!!.shutdown()
            }
            started = false
        }
    }

    private fun logFlowsWaitingForParty() {
        for ((flow, suspensionDuration) in waitingFlowDurations(suspensionLoggingThreshold)) {
            flow.ioRequest()?.let { request -> logger.info(warningMessageForFlowWaitingOnIo(request, flow, suspensionDuration)) }
        }
    }

    @VisibleForTesting
    fun waitingFlowDurations(suspensionLoggingThreshold: Duration): Sequence<Pair<FlowStateMachineImpl<*>, Duration>> {
        val now = Instant.now()
        return flowOperator.getWaitingFlows()
                .map { flow -> flow to flow.ongoingDuration(now) }
                .filter { (_, suspensionDuration) -> suspensionDuration >= suspensionLoggingThreshold }
    }

    private fun warningMessageForFlowWaitingOnIo(request: FlowIORequest<*>,
                                                 flow: FlowStateMachineImpl<*>,
                                                 suspensionDuration: Duration): String {
        val message = StringBuilder("Flow with id ${flow.id.uuid} has been waiting for ${suspensionDuration.toMillis() / 1000} seconds ")
        message.append(
            when (request) {
                is FlowIORequest.Send -> "to send a message to parties ${request.sessionToMessage.keys.partiesInvolved()}"
                is FlowIORequest.Receive -> "to receive messages from parties ${request.sessions.partiesInvolved()}"
                is FlowIORequest.SendAndReceive -> "to send and receive messages from parties ${request.sessionToMessage.keys.partiesInvolved()}"
                is FlowIORequest.CloseSessions -> "to close sessions: ${request.sessions}"
                is FlowIORequest.WaitForLedgerCommit -> "for the ledger to commit transaction with hash ${request.hash}"
                is FlowIORequest.GetFlowInfo -> "to get flow information from parties ${request.sessions.partiesInvolved()}"
                is FlowIORequest.Sleep -> "to wake up from sleep ending at ${LocalDateTime.ofInstant(request.wakeUpAfter, ZoneId.systemDefault())}"
                is FlowIORequest.WaitForSessionConfirmations -> "for sessions to be confirmed"
                is FlowIORequest.ExecuteAsyncOperation -> "for asynchronous operation of type ${request.operation::javaClass} to complete"
                FlowIORequest.ForceCheckpoint -> "for forcing a checkpoint at an arbitrary point in a flow"
            }
        )
        message.append(".")
        return message.toString()
    }

    private fun Iterable<FlowSession>.partiesInvolved() = map { it.counterparty }.joinToString(", ", "[", "]")

    private fun FlowStateMachineImpl<*>.ioRequest() = (snapshot().checkpoint.flowState as? FlowState.Started)?.flowIORequest

    private fun FlowStateMachineImpl<*>.ongoingDuration(now: Instant): Duration {
        return transientState.checkpoint.timestamp.let { Duration.between(it, now) } ?: Duration.ZERO
    }

<<<<<<< HEAD
=======
    private fun FlowStateMachineImpl<*>.isSuspended() = !snapshot().isFlowResumed

    private fun FlowStateMachineImpl<*>.isStarted() = transientState.checkpoint.flowState is FlowState.Started

>>>>>>> 250ed8a2
    private operator fun StaffedFlowHospital.contains(flow: FlowStateMachine<*>) = contains(flow.id)
}<|MERGE_RESOLUTION|>--- conflicted
+++ resolved
@@ -91,18 +91,5 @@
 
     private fun Iterable<FlowSession>.partiesInvolved() = map { it.counterparty }.joinToString(", ", "[", "]")
 
-    private fun FlowStateMachineImpl<*>.ioRequest() = (snapshot().checkpoint.flowState as? FlowState.Started)?.flowIORequest
-
-    private fun FlowStateMachineImpl<*>.ongoingDuration(now: Instant): Duration {
-        return transientState.checkpoint.timestamp.let { Duration.between(it, now) } ?: Duration.ZERO
-    }
-
-<<<<<<< HEAD
-=======
-    private fun FlowStateMachineImpl<*>.isSuspended() = !snapshot().isFlowResumed
-
-    private fun FlowStateMachineImpl<*>.isStarted() = transientState.checkpoint.flowState is FlowState.Started
-
->>>>>>> 250ed8a2
     private operator fun StaffedFlowHospital.contains(flow: FlowStateMachine<*>) = contains(flow.id)
 }