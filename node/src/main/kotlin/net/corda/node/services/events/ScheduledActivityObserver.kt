package net.corda.node.services.events

import net.corda.core.contracts.ContractState
import net.corda.core.contracts.SchedulableState
import net.corda.core.contracts.ScheduledStateRef
import net.corda.core.contracts.StateAndRef
import net.corda.core.node.services.VaultService
import net.corda.node.services.api.SchedulerService
import net.corda.node.services.statemachine.FlowLogicRefFactoryImpl

/**
 * This observes the vault and schedules and unschedules activities appropriately based on state production and
 * consumption.
 */
<<<<<<< HEAD
class ScheduledActivityObserver(vaultService: VaultService, private val schedulerService: SchedulerService) {
    init {
        vaultService.rawUpdates.subscribe { (consumed, produced) ->
            consumed.forEach { schedulerService.unscheduleStateActivity(it.ref) }
            produced.forEach { scheduleStateActivity(it) }
=======
class ScheduledActivityObserver private constructor(private val schedulerService: SchedulerService) {
    companion object {
        @JvmStatic
        fun install(vaultService: VaultService, schedulerService: SchedulerService) {
            val observer = ScheduledActivityObserver(schedulerService)
            vaultService.rawUpdates.subscribe { (consumed, produced) ->
                consumed.forEach { schedulerService.unscheduleStateActivity(it.ref) }
                produced.forEach { observer.scheduleStateActivity(it) }
            }
        }

        // TODO: Beware we are calling dynamically loaded contract code inside here.
        private inline fun <T : Any> sandbox(code: () -> T?): T? {
            return code()
>>>>>>> b4c53647
        }
    }

    private fun scheduleStateActivity(produced: StateAndRef<ContractState>) {
        val producedState = produced.state.data
        if (producedState is SchedulableState) {
            val scheduledAt = sandbox { producedState.nextScheduledActivity(produced.ref, FlowLogicRefFactoryImpl)?.scheduledAt } ?: return
            schedulerService.scheduleStateActivity(ScheduledStateRef(produced.ref, scheduledAt))
        }
    }
}<|MERGE_RESOLUTION|>--- conflicted
+++ resolved
@@ -12,13 +12,6 @@
  * This observes the vault and schedules and unschedules activities appropriately based on state production and
  * consumption.
  */
-<<<<<<< HEAD
-class ScheduledActivityObserver(vaultService: VaultService, private val schedulerService: SchedulerService) {
-    init {
-        vaultService.rawUpdates.subscribe { (consumed, produced) ->
-            consumed.forEach { schedulerService.unscheduleStateActivity(it.ref) }
-            produced.forEach { scheduleStateActivity(it) }
-=======
 class ScheduledActivityObserver private constructor(private val schedulerService: SchedulerService) {
     companion object {
         @JvmStatic
@@ -33,7 +26,6 @@
         // TODO: Beware we are calling dynamically loaded contract code inside here.
         private inline fun <T : Any> sandbox(code: () -> T?): T? {
             return code()
->>>>>>> b4c53647
         }
     }
 
