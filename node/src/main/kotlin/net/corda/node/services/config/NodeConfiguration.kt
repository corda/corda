--- conflicted
+++ resolved
@@ -43,11 +43,8 @@
     val detectPublicIp: Boolean get() = true
     val sshd: SSHDConfiguration?
     val database: DatabaseConfig
-<<<<<<< HEAD
     val relay: RelayConfiguration?
-=======
     val useAMQPBridges: Boolean get() = true
->>>>>>> 00a5e3db
 }
 
 data class DevModeOptions(val disableCheckpointChecker: Boolean = false)
@@ -124,12 +121,8 @@
         // TODO See TODO above. Rename this to nodeInfoPollingFrequency and make it of type Duration
         override val additionalNodeInfoPollingFrequencyMsec: Long = 5.seconds.toMillis(),
         override val sshd: SSHDConfiguration? = null,
-<<<<<<< HEAD
-        override val database: DatabaseConfig = DatabaseConfig(exportHibernateJMXStatistics = devMode)
-=======
-        override val database: DatabaseConfig = DatabaseConfig(initialiseSchema = devMode, exportHibernateJMXStatistics = devMode),
+        override val database: DatabaseConfig = DatabaseConfig(exportHibernateJMXStatistics = devMode),
         override val useAMQPBridges: Boolean = true
->>>>>>> 00a5e3db
         ) : NodeConfiguration {
 
     override val exportJMXto: String get() = "http"
