--- conflicted
+++ resolved
@@ -343,30 +343,17 @@
         }
     }
 
-<<<<<<< HEAD
-    private fun getAllParties(session: Session): List<Party> {
+    private fun getAllParties(session: Session): Stream<Party> {
         val criteria = session.criteriaBuilder.createQuery(MemberInfoSchemaV1.PersistentMemberInfo::class.java)
         criteria.select(criteria.from(MemberInfoSchemaV1.PersistentMemberInfo::class.java))
-        return session.createQuery(criteria).resultList.map { it.toParty() }
-=======
-    private fun getAllCertificates(session: Session): Stream<NodeInfoSchemaV1.DBPartyAndCertificate> {
-        val criteria = session.criteriaBuilder.createQuery(NodeInfoSchemaV1.DBPartyAndCertificate::class.java)
-        criteria.select(criteria.from(NodeInfoSchemaV1.DBPartyAndCertificate::class.java))
-        return session.createQuery(criteria).stream()
->>>>>>> 7a079a16
+        return session.createQuery(criteria).stream().map { it.toParty() }
     }
 
     override fun partiesFromName(query: String, exactMatch: Boolean): Set<Party> {
         return database.transaction {
-<<<<<<< HEAD
-            getAllParties(session).filter { x500Matches(query, exactMatch, it.name) }.toSet()
-=======
-            getAllCertificates(session).use { stream ->
-                stream.map { it.toLegalIdentityAndCert() }
-                        .filter { x500Matches(query, exactMatch, it.name) }
-                        .map { it.party }.toSet()
-            }
->>>>>>> 7a079a16
+            getAllParties(session).use { stream ->
+                stream.filter { x500Matches(query, exactMatch, it.name) }.toSet()
+            }
         }
     }
 
