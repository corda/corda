package net.corda.node.services.identity

import net.corda.core.crypto.toStringShort
import net.corda.core.identity.*
import net.corda.core.internal.NamedCacheFactory
<<<<<<< HEAD
=======
import net.corda.core.internal.hash
import net.corda.core.internal.toSet
>>>>>>> b13f00e0
import net.corda.core.node.services.UnknownAnonymousPartyException
import net.corda.core.serialization.SingletonSerializeAsToken
import net.corda.core.utilities.MAX_HASH_HEX_SIZE
import net.corda.core.utilities.contextLogger
import net.corda.core.utilities.debug
import net.corda.node.services.api.IdentityServiceInternal
import net.corda.node.utilities.AppendOnlyPersistentMap
import net.corda.nodeapi.internal.crypto.X509CertificateFactory
import net.corda.nodeapi.internal.crypto.x509Certificates
import net.corda.nodeapi.internal.persistence.CordaPersistence
import net.corda.nodeapi.internal.persistence.NODE_DATABASE_PREFIX
import org.hibernate.internal.util.collections.ArrayHelper.EMPTY_BYTE_ARRAY
import java.security.InvalidAlgorithmParameterException
import java.security.PublicKey
import java.security.cert.*
import javax.annotation.concurrent.ThreadSafe
import javax.persistence.Column
import javax.persistence.Entity
import javax.persistence.Id
import javax.persistence.Lob
import kotlin.streams.toList

/**
 * An identity service that stores parties and their identities to a key value tables in the database. The entries are
 * cached for efficient lookup.
 */
@ThreadSafe
class PersistentIdentityService(cacheFactory: NamedCacheFactory) : SingletonSerializeAsToken(), IdentityServiceInternal {
    companion object {
        private val log = contextLogger()

        const val HASH_TO_IDENTITY_TABLE_NAME = "${NODE_DATABASE_PREFIX}identities"
        const val NAME_TO_HASH_TABLE_NAME = "${NODE_DATABASE_PREFIX}named_identities"
        const val PK_HASH_COLUMN_NAME = "pk_hash"
        const val IDENTITY_COLUMN_NAME = "identity_value"
        const val NAME_COLUMN_NAME = "name"

        fun createPKMap(cacheFactory: NamedCacheFactory): AppendOnlyPersistentMap<String, PartyAndCertificate, PersistentIdentity, String> {
            return AppendOnlyPersistentMap(
                    cacheFactory = cacheFactory,
                    name = "PersistentIdentityService_partyByKey",
                    toPersistentEntityKey = { it },
                    fromPersistentEntity = {
                        Pair(
                                it.publicKeyHash,
                                PartyAndCertificate(X509CertificateFactory().delegate.generateCertPath(it.identity.inputStream()))
                        )
                    },
                    toPersistentEntity = { key: String, value: PartyAndCertificate ->
                        PersistentIdentity(key, value.certPath.encoded)
                    },
                    persistentEntityClass = PersistentIdentity::class.java
            )
        }

        fun createX500Map(cacheFactory: NamedCacheFactory): AppendOnlyPersistentMap<CordaX500Name, String, PersistentIdentityNames, String> {
            return AppendOnlyPersistentMap(
                    cacheFactory = cacheFactory,
                    name = "PersistentIdentityService_partyByName",
                    toPersistentEntityKey = { it.toString() },
                    fromPersistentEntity = {
                        Pair(CordaX500Name.parse(it.name), it.publicKeyHash)
                    },
                    toPersistentEntity = { key: CordaX500Name, value: String ->
                        PersistentIdentityNames(key.toString(), value)
                    },
                    persistentEntityClass = PersistentIdentityNames::class.java
            )
        }

        private fun mapToKey(party: PartyAndCertificate) = party.owningKey.toStringShort()
    }

    @Entity
    @javax.persistence.Table(name = HASH_TO_IDENTITY_TABLE_NAME)
    class PersistentIdentity(
            @Id
            @Column(name = PK_HASH_COLUMN_NAME, length = MAX_HASH_HEX_SIZE, nullable = false)
            var publicKeyHash: String = "",

            @Lob
            @Column(name = IDENTITY_COLUMN_NAME, nullable = false)
            var identity: ByteArray = EMPTY_BYTE_ARRAY
    )

    @Entity
    @javax.persistence.Table(name = NAME_TO_HASH_TABLE_NAME)
    class PersistentIdentityNames(
            @Id
            @Column(name = NAME_COLUMN_NAME, length = 128, nullable = false)
            var name: String = "",

            @Column(name = PK_HASH_COLUMN_NAME, length = MAX_HASH_HEX_SIZE, nullable = true)
            var publicKeyHash: String = ""
    )

    private lateinit var _caCertStore: CertStore
    override val caCertStore: CertStore get() = _caCertStore

    private lateinit var _trustRoot: X509Certificate
    override val trustRoot: X509Certificate get() = _trustRoot

    private lateinit var _trustAnchor: TrustAnchor
    override val trustAnchor: TrustAnchor get() = _trustAnchor

    /** Stores notary identities obtained from the network parameters, for which we don't need to perform a database lookup. */
    private val notaryIdentityCache = HashSet<Party>()

    // CordaPersistence is not a c'tor parameter to work around the cyclic dependency
    lateinit var database: CordaPersistence

    private val keyToParties = createPKMap(cacheFactory)
    private val principalToParties = createX500Map(cacheFactory)

    fun start(trustRoot: X509Certificate, caCertificates: List<X509Certificate> = emptyList(), notaryIdentities: List<Party> = emptyList()) {
        _trustRoot = trustRoot
        _trustAnchor = TrustAnchor(trustRoot, null)
        _caCertStore = CertStore.getInstance("Collection", CollectionCertStoreParameters(caCertificates.toSet() + trustRoot))
        notaryIdentityCache.addAll(notaryIdentities)
    }

    fun loadIdentities(identities: Collection<PartyAndCertificate> = emptySet(), confidentialIdentities: Collection<PartyAndCertificate> = emptySet()) {
        identities.forEach {
            val key = mapToKey(it)
            keyToParties.addWithDuplicatesAllowed(key, it, false)
            principalToParties.addWithDuplicatesAllowed(it.name, key, false)
        }
        confidentialIdentities.forEach {
            keyToParties.addWithDuplicatesAllowed(mapToKey(it), it, false)
        }
        log.debug("Identities loaded")
    }

    @Throws(CertificateExpiredException::class, CertificateNotYetValidException::class, InvalidAlgorithmParameterException::class)
    override fun verifyAndRegisterIdentity(identity: PartyAndCertificate): PartyAndCertificate? {
        return verifyAndRegisterIdentity(identity, false)
    }

    @Throws(CertificateExpiredException::class, CertificateNotYetValidException::class, InvalidAlgorithmParameterException::class)
    override fun verifyAndRegisterIdentity(identity: PartyAndCertificate, isNewRandomIdentity: Boolean): PartyAndCertificate? {
        return database.transaction {
            verifyAndRegisterIdentity(trustAnchor, identity, isNewRandomIdentity)
        }
    }

    override fun registerIdentity(identity: PartyAndCertificate, isNewRandomIdentity: Boolean): PartyAndCertificate? {
        log.debug { "Registering identity $identity" }
        val identityCertChain = identity.certPath.x509Certificates
        val key = mapToKey(identity)

        if (isNewRandomIdentity) {
            // Because this is supposed to be new and random, there's no way we have it in the database already, so skip the pessimistic check.
            keyToParties[key] = identity
        } else {
            keyToParties.addWithDuplicatesAllowed(key, identity)
            principalToParties.addWithDuplicatesAllowed(identity.name, key, false)
        }

        val parentId = identityCertChain[1].publicKey.toStringShort()
        return keyToParties[parentId]
    }

    override fun certificateFromKey(owningKey: PublicKey): PartyAndCertificate? = database.transaction { keyToParties[owningKey.toStringShort()] }

    private fun certificateFromCordaX500Name(name: CordaX500Name): PartyAndCertificate? {
        return database.transaction {
            val partyId = principalToParties[name]
            if (partyId != null) {
                keyToParties[partyId]
            } else null
        }
    }

    // We give the caller a copy of the data set to avoid any locking problems
<<<<<<< HEAD
    override fun getAllIdentities(): Iterable<PartyAndCertificate> = database.transaction {
        keyToParties.allPersisted().map { it.second }.asIterable()
=======
    override fun getAllIdentities(): Iterable<PartyAndCertificate> {
        return database.transaction {
            keyToParties.allPersisted.use { it.map { it.second }.toList() }
        }
>>>>>>> b13f00e0
    }

    override fun wellKnownPartyFromX500Name(name: CordaX500Name): Party? = certificateFromCordaX500Name(name)?.party

    override fun wellKnownPartyFromAnonymous(party: AbstractParty): Party? {
        // Skip database lookup if the party is a notary identity.
        // This also prevents an issue where the notary identity can't be resolved if it's not in the network map cache. The node obtains
        // a trusted list of notary identities from the network parameters automatically.
        return if (party is Party && party in notaryIdentityCache) {
            party
        } else {
            database.transaction { super.wellKnownPartyFromAnonymous(party) }
        }
    }

    override fun partiesFromName(query: String, exactMatch: Boolean): Set<Party> {
        return database.transaction {
            principalToParties.allPersisted.use {
                it.filter { x500Matches(query, exactMatch, it.first) }.map { keyToParties[it.second]!!.party }.toSet()
            }
        }
    }

    @Throws(UnknownAnonymousPartyException::class)
    override fun assertOwnership(party: Party, anonymousParty: AnonymousParty) = database.transaction { super.assertOwnership(party, anonymousParty) }

    lateinit var ourNames: Set<CordaX500Name>

    // Allows us to eliminate keys we know belong to others by using the cache contents that might have been seen during other identity activity.
    // Concentrating activity on the identity cache works better than spreading checking across identity and key management, because we cache misses too.
    fun stripNotOurKeys(keys: Iterable<PublicKey>): Iterable<PublicKey> {
        return keys.filter { certificateFromKey(it)?.name in ourNames }
    }
}<|MERGE_RESOLUTION|>--- conflicted
+++ resolved
@@ -3,11 +3,7 @@
 import net.corda.core.crypto.toStringShort
 import net.corda.core.identity.*
 import net.corda.core.internal.NamedCacheFactory
-<<<<<<< HEAD
-=======
-import net.corda.core.internal.hash
 import net.corda.core.internal.toSet
->>>>>>> b13f00e0
 import net.corda.core.node.services.UnknownAnonymousPartyException
 import net.corda.core.serialization.SingletonSerializeAsToken
 import net.corda.core.utilities.MAX_HASH_HEX_SIZE
@@ -182,15 +178,10 @@
     }
 
     // We give the caller a copy of the data set to avoid any locking problems
-<<<<<<< HEAD
-    override fun getAllIdentities(): Iterable<PartyAndCertificate> = database.transaction {
-        keyToParties.allPersisted().map { it.second }.asIterable()
-=======
     override fun getAllIdentities(): Iterable<PartyAndCertificate> {
         return database.transaction {
             keyToParties.allPersisted.use { it.map { it.second }.toList() }
         }
->>>>>>> b13f00e0
     }
 
     override fun wellKnownPartyFromX500Name(name: CordaX500Name): Party? = certificateFromCordaX500Name(name)?.party
