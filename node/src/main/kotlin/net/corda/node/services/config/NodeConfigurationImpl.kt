package net.corda.node.services.config

import com.typesafe.config.ConfigException
import net.corda.core.identity.CordaX500Name
import net.corda.core.internal.div
import net.corda.core.utilities.NetworkHostAndPort
import net.corda.core.utilities.loggerFor
import net.corda.core.utilities.seconds
import net.corda.node.services.config.rpc.NodeRpcOptions
import net.corda.node.services.keys.cryptoservice.SupportedCryptoServices
import net.corda.nodeapi.BrokerRpcSslOptions
import net.corda.nodeapi.internal.DEV_PUB_KEY_HASHES
import net.corda.nodeapi.internal.config.FileBasedCertificateStoreSupplier
import net.corda.nodeapi.internal.config.MutualSslConfiguration
import net.corda.nodeapi.internal.config.SslConfiguration
import net.corda.nodeapi.internal.config.User
import net.corda.nodeapi.internal.persistence.CordaPersistence
import net.corda.nodeapi.internal.persistence.DatabaseConfig
import net.corda.tools.shell.SSHDConfiguration
import java.net.URL
import java.nio.file.Path
import java.time.Duration
import java.util.*
import javax.security.auth.x500.X500Principal

data class NodeConfigurationImpl(
        /** This is not retrieved from the config file but rather from a command line argument. */
        override val baseDirectory: Path,
        override val myLegalName: CordaX500Name,
        override val jmxMonitoringHttpPort: Int? = Defaults.jmxMonitoringHttpPort,
        override val emailAddress: String,
        private val keyStorePassword: String,
        private val trustStorePassword: String,
        override val crlCheckSoftFail: Boolean,
        override val dataSourceProperties: Properties,
        override val compatibilityZoneURL: URL? = Defaults.compatibilityZoneURL,
        override var networkServices: NetworkServicesConfig? = Defaults.networkServices,
        override val tlsCertCrlDistPoint: URL? = Defaults.tlsCertCrlDistPoint,
        override val tlsCertCrlIssuer: X500Principal? = Defaults.tlsCertCrlIssuer,
        override val rpcUsers: List<User>,
        override val security: SecurityConfiguration? = Defaults.security,
        override val verifierType: VerifierType,
        override val flowTimeout: FlowTimeoutConfiguration,
        override val p2pAddress: NetworkHostAndPort,
        override val additionalP2PAddresses: List<NetworkHostAndPort> = Defaults.additionalP2PAddresses,
        private val rpcAddress: NetworkHostAndPort? = Defaults.rpcAddress,
        private val rpcSettings: NodeRpcSettings,
        override val relay: RelayConfiguration?,
        override val messagingServerAddress: NetworkHostAndPort?,
        override val messagingServerExternal: Boolean = Defaults.messagingServerExternal(messagingServerAddress),
        override val enterpriseConfiguration: EnterpriseConfiguration,
        override val notary: NotaryConfig?,
        @Suppress("DEPRECATION")
        @Deprecated("Do not configure")
        override val certificateChainCheckPolicies: List<CertChainPolicyConfig> = Defaults.certificateChainCheckPolicies,
        override val devMode: Boolean = Defaults.devMode,
        override val noLocalShell: Boolean = Defaults.noLocalShell,
        override val devModeOptions: DevModeOptions? = Defaults.devModeOptions,
        override val useTestClock: Boolean = Defaults.useTestClock,
        override val lazyBridgeStart: Boolean = Defaults.lazyBridgeStart,
        override val detectPublicIp: Boolean = Defaults.detectPublicIp,
        // TODO See TODO above. Rename this to nodeInfoPollingFrequency and make it of type Duration
        override val additionalNodeInfoPollingFrequencyMsec: Long = Defaults.additionalNodeInfoPollingFrequencyMsec,
        override val sshd: SSHDConfiguration? = Defaults.sshd,
        override val database: DatabaseConfig = Defaults.database(devMode),
        private val transactionCacheSizeMegaBytes: Int? = Defaults.transactionCacheSizeMegaBytes,
        private val attachmentContentCacheSizeMegaBytes: Int? = Defaults.attachmentContentCacheSizeMegaBytes,
        override val attachmentCacheBound: Long = Defaults.attachmentCacheBound,
        override val graphiteOptions: GraphiteOptions? = Defaults.graphiteOptions,
        override val extraNetworkMapKeys: List<UUID> = Defaults.extraNetworkMapKeys,
        // do not use or remove (breaks DemoBench together with rejection of unknown configuration keys during parsing)
        private val h2port: Int? = Defaults.h2port,
        private val h2Settings: NodeH2Settings? = Defaults.h2Settings,
        // do not use or remove (used by Capsule)
        private val jarDirs: List<String> = Defaults.jarDirs,
        override val flowMonitorPeriodMillis: Duration = Defaults.flowMonitorPeriodMillis,
        override val flowMonitorSuspensionLoggingThresholdMillis: Duration = Defaults.flowMonitorSuspensionLoggingThresholdMillis,
        override val cordappDirectories: List<Path> = Defaults.cordappsDirectories(baseDirectory),
        override val jmxReporterType: JmxReporterType? = Defaults.jmxReporterType,
        override val enableSNI: Boolean = Defaults.enableSNI,
        private val useOpenSsl: Boolean = Defaults.useOpenSsl,
        override val flowOverrides: FlowOverrideConfig?,
        override val cordappSignerKeyFingerprintBlacklist: List<String> = Defaults.cordappSignerKeyFingerprintBlacklist,
<<<<<<< HEAD
        override val cryptoServiceName: SupportedCryptoServices? = Defaults.cryptoServiceName,
        override val cryptoServiceConf: String? = Defaults.cryptoServiceConf
=======
        override val cryptoServiceName: SupportedCryptoServices? = null,
        override val cryptoServiceConf: String? = null,
        override val networkParameterAcceptanceSettings: NetworkParameterAcceptanceSettings = Defaults.networkParameterAcceptanceSettings
>>>>>>> 8827801a
) : NodeConfiguration {
    internal object Defaults {
        val jmxMonitoringHttpPort: Int? = null
        val compatibilityZoneURL: URL? = null
        val networkServices: NetworkServicesConfig? = null
        val tlsCertCrlDistPoint: URL? = null
        val tlsCertCrlIssuer: X500Principal? = null
        val security: SecurityConfiguration? = null
        val additionalP2PAddresses: List<NetworkHostAndPort> = emptyList()
        val rpcAddress: NetworkHostAndPort? = null
        @Suppress("DEPRECATION")
        val certificateChainCheckPolicies: List<CertChainPolicyConfig> = emptyList()
        const val devMode: Boolean = false
        const val noLocalShell: Boolean = false
        val devModeOptions: DevModeOptions? = null
        const val useTestClock: Boolean = false
        const val lazyBridgeStart: Boolean = true
        const val detectPublicIp: Boolean = true
        val additionalNodeInfoPollingFrequencyMsec: Long = 5.seconds.toMillis()
        val sshd: SSHDConfiguration? = null
        val transactionCacheSizeMegaBytes: Int? = null
        val attachmentContentCacheSizeMegaBytes: Int? = null
        const val attachmentCacheBound: Long = NodeConfiguration.defaultAttachmentCacheBound
        val extraNetworkMapKeys: List<UUID> = emptyList()
        val h2port: Int? = null
        val h2Settings: NodeH2Settings? = null
        val jarDirs: List<String> = emptyList()
        val flowMonitorPeriodMillis: Duration = NodeConfiguration.DEFAULT_FLOW_MONITOR_PERIOD_MILLIS
        val flowMonitorSuspensionLoggingThresholdMillis: Duration = NodeConfiguration.DEFAULT_FLOW_MONITOR_SUSPENSION_LOGGING_THRESHOLD_MILLIS
        val jmxReporterType: JmxReporterType = NodeConfiguration.defaultJmxReporterType
        val cordappSignerKeyFingerprintBlacklist: List<String> = DEV_PUB_KEY_HASHES.map { it.toString() }
<<<<<<< HEAD
        val graphiteOptions: GraphiteOptions? = null
        val enableSNI: Boolean = true
        val useOpenSsl: Boolean = false
        val cryptoServiceName: SupportedCryptoServices? = null
        val cryptoServiceConf: String? = null
=======
        val networkParameterAcceptanceSettings: NetworkParameterAcceptanceSettings = NetworkParameterAcceptanceSettings()
>>>>>>> 8827801a

        fun cordappsDirectories(baseDirectory: Path) = listOf(baseDirectory / CORDAPPS_DIR_NAME_DEFAULT)

        fun messagingServerExternal(messagingServerAddress: NetworkHostAndPort?) = messagingServerAddress != null

        fun database(devMode: Boolean) = DatabaseConfig(initialiseSchema = devMode, exportHibernateJMXStatistics = devMode)
    }

    companion object {
        private const val CORDAPPS_DIR_NAME_DEFAULT = "cordapps"

        private val logger = loggerFor<NodeConfigurationImpl>()

        // private val supportedCryptoServiceNames = setOf("BC", "UTIMACO", "GEMALTO-LUNA", "AZURE-KEY-VAULT")
    }

    private val actualRpcSettings: NodeRpcSettings

    init {
        actualRpcSettings = when {
            rpcAddress != null -> {
                require(rpcSettings.address == null) { "Can't provide top-level rpcAddress and rpcSettings.address (they control the same property)." }
                logger.warn("Top-level declaration of property 'rpcAddress' is deprecated. Please use 'rpcSettings.address' instead.")

                rpcSettings.copy(address = rpcAddress)
            }
            else -> {
                rpcSettings.address ?: throw ConfigException.Missing("rpcSettings.address")
                rpcSettings
            }
        }

        // This is a sanity feature do not remove.
        require(!useTestClock || devMode) { "Cannot use test clock outside of dev mode" }
        require(devModeOptions == null || devMode) { "Cannot use devModeOptions outside of dev mode" }
        require(security == null || rpcUsers.isEmpty()) {
            "Cannot specify both 'rpcUsers' and 'security' in configuration"
        }

        // ensure our datasource configuration is sane
        require(dataSourceProperties["autoCommit"] != true) { "Datbase auto commit cannot be enabled, Corda requires transactional behaviour" }
        dataSourceProperties["autoCommit"] = false
        if (dataSourceProperties["transactionIsolation"] == null) {
            dataSourceProperties["transactionIsolation"] = database.transactionIsolationLevel.jdbcString
        }

        // enforce that SQLServer does not get sent all strings as Unicode - hibernate handles this "cleverly"
        val dataSourceUrl = dataSourceProperties.getProperty(CordaPersistence.DataSourceConfigTag.DATA_SOURCE_URL, "")
        if (dataSourceUrl.contains(":sqlserver:") && !dataSourceUrl.contains("sendStringParametersAsUnicode", true)) {
            dataSourceProperties[CordaPersistence.DataSourceConfigTag.DATA_SOURCE_URL] = "$dataSourceUrl;sendStringParametersAsUnicode=false"
        }

        // Adjust connection pool size depending on N=flow thread pool size.
        // If there is no configured pool size set it to N + 1, otherwise check that it's greater than N.
        val flowThreadPoolSize = enterpriseConfiguration.tuning.flowThreadPoolSize
        val maxConnectionPoolSize = dataSourceProperties.getProperty("maximumPoolSize")
        if (maxConnectionPoolSize == null) {
            dataSourceProperties.setProperty("maximumPoolSize", (flowThreadPoolSize + 1).toString())
        } else {
            require(maxConnectionPoolSize.toInt() > flowThreadPoolSize)
        }

        @Suppress("DEPRECATION")
        if (certificateChainCheckPolicies.isNotEmpty()) {
            logger.warn("""You are configuring certificateChainCheckPolicies. This is a setting that is not used, and will be removed in a future version.
                |Please contact the R3 team on the public Slack to discuss your use case.
            """.trimMargin())
        }

        if (messagingServerExternal && messagingServerAddress != null) {
            require(enterpriseConfiguration.messagingServerSslConfiguration != null) { "Missing SSL configuration required by broker connection." }
        }

        // Support the deprecated method of configuring network services with a single compatibilityZoneURL option
        if (compatibilityZoneURL != null && networkServices == null) {
            networkServices = NetworkServicesConfig(compatibilityZoneURL, compatibilityZoneURL, inferred = true)
        }
        require(h2port == null || h2Settings == null) { "Cannot specify both 'h2port' and 'h2Settings' in configuration" }
    }

    override val certificatesDirectory = baseDirectory / "certificates"

    private val signingCertificateStorePath = certificatesDirectory / "nodekeystore.jks"
    private val p2pKeystorePath: Path get() = certificatesDirectory / "sslkeystore.jks"

    // TODO: There are two implications here:
    // 1. "signingCertificateStore" and "p2pKeyStore" have the same passwords. In the future we should re-visit this "rule" and see of they can be made different;
    // 2. The passwords for store and for keys in this store are the same, this is due to limitations of Artemis.
    override val signingCertificateStore = FileBasedCertificateStoreSupplier(signingCertificateStorePath, keyStorePassword, keyStorePassword)
    private val p2pKeyStore = FileBasedCertificateStoreSupplier(p2pKeystorePath, keyStorePassword, keyStorePassword)

    private val p2pTrustStoreFilePath: Path get() = certificatesDirectory / "truststore.jks"
    private val p2pTrustStore = FileBasedCertificateStoreSupplier(p2pTrustStoreFilePath, trustStorePassword, trustStorePassword)
    override val p2pSslOptions: MutualSslConfiguration = SslConfiguration.mutual(p2pKeyStore, p2pTrustStore, useOpenSsl)

    override val rpcOptions: NodeRpcOptions
        get() {
            return actualRpcSettings.asOptions()
        }

    override val transactionCacheSizeBytes: Long
        get() = transactionCacheSizeMegaBytes?.MB ?: super.transactionCacheSizeBytes
    override val attachmentContentCacheSizeBytes: Long
        get() = attachmentContentCacheSizeMegaBytes?.MB ?: super.attachmentContentCacheSizeBytes

    override val effectiveH2Settings: NodeH2Settings?
        get() = when {
            h2port != null -> NodeH2Settings(address = NetworkHostAndPort(host = "localhost", port = h2port))
            else -> h2Settings
        }

    fun validate(): List<String> {
        val errors = mutableListOf<String>()
        errors += validateDevModeOptions()
        val rpcSettingsErrors = validateRpcSettings(rpcSettings)
        errors += rpcSettingsErrors
        if (rpcSettingsErrors.isEmpty()) {
            // Forces lazy property to initialise in order to throw exceptions
            rpcOptions
        }
        errors += validateTlsCertCrlConfig()
        errors += validateNetworkServices()
        errors += validateH2Settings()
        errors += validateCryptoService()
        return errors
    }

    private fun validateTlsCertCrlConfig(): List<String> {
        val errors = mutableListOf<String>()
        if (tlsCertCrlIssuer != null) {
            if (tlsCertCrlDistPoint == null) {
                errors += "'tlsCertCrlDistPoint' is mandatory when 'tlsCertCrlIssuer' is specified"
            }
        }
        if (!crlCheckSoftFail && tlsCertCrlDistPoint == null) {
            errors += "'tlsCertCrlDistPoint' is mandatory when 'crlCheckSoftFail' is false"
        }
        return errors
    }

    private fun validateH2Settings(): List<String> {
        val errors = mutableListOf<String>()
        if (h2port != null && h2Settings != null) {
            errors += "cannot specify both 'h2port' and 'h2Settings'"
        }
        return errors
    }

    private fun validateCryptoService(): List<String> {
        val errors = mutableListOf<String>()
        if (cryptoServiceName == null && cryptoServiceConf != null) {
            errors += "'cryptoServiceName' is mandatory when 'cryptoServiceConf' is specified"
        }
        return errors
    }

    private fun validateRpcSettings(options: NodeRpcSettings): List<String> {
        val errors = mutableListOf<String>()
        if (options.adminAddress == null) {
            errors += "'rpcSettings.adminAddress' is mandatory"
        }
        if (options.useSsl && options.ssl == null) {
            errors += "'rpcSettings.ssl' is mandatory when 'rpcSettings.useSsl' is specified"
        }
        return errors
    }

    private fun validateDevModeOptions(): List<String> {
        if (devMode) {
            compatibilityZoneURL?.let {
                if (devModeOptions?.allowCompatibilityZone != true) {
                    return listOf("cannot specify 'compatibilityZoneURL' when 'devMode' is true, unless 'devModeOptions.allowCompatibilityZone' is also true")
                }
            }

            // if compatibilityZoneURL is set then it will be copied into the networkServices field and thus skipping
            // this check by returning above is fine.
            networkServices?.let {
                if (devModeOptions?.allowCompatibilityZone != true) {
                    return listOf("cannot specify 'networkServices' when 'devMode' is true, unless 'devModeOptions.allowCompatibilityZone' is also true")
                }
            }
        }
        return emptyList()
    }

    private fun validateNetworkServices(): List<String> {
        val errors = mutableListOf<String>()

        if (compatibilityZoneURL != null && networkServices != null && !(networkServices!!.inferred)) {
            errors += "cannot specify both 'compatibilityZoneUrl' and 'networkServices'"
        }

        return errors
    }
}

data class NodeRpcSettings(
        val address: NetworkHostAndPort?,
        val adminAddress: NetworkHostAndPort?,
        val standAloneBroker: Boolean = Defaults.standAloneBroker,
        val useSsl: Boolean = Defaults.useSsl,
        val ssl: BrokerRpcSslOptions?
) {
    internal object Defaults {
        val standAloneBroker = false
        val useSsl = false
    }

    fun asOptions(): NodeRpcOptions {
        return object : NodeRpcOptions {
            override val address = this@NodeRpcSettings.address!!
            override val adminAddress = this@NodeRpcSettings.adminAddress!!
            override val standAloneBroker = this@NodeRpcSettings.standAloneBroker
            override val useSsl = this@NodeRpcSettings.useSsl
            override val sslConfig = this@NodeRpcSettings.ssl

            override fun toString(): String {
                return "address: $address, adminAddress: $adminAddress, standAloneBroker: $standAloneBroker, useSsl: $useSsl, sslConfig: $sslConfig"
            }
        }
    }
}<|MERGE_RESOLUTION|>--- conflicted
+++ resolved
@@ -81,14 +81,9 @@
         private val useOpenSsl: Boolean = Defaults.useOpenSsl,
         override val flowOverrides: FlowOverrideConfig?,
         override val cordappSignerKeyFingerprintBlacklist: List<String> = Defaults.cordappSignerKeyFingerprintBlacklist,
-<<<<<<< HEAD
         override val cryptoServiceName: SupportedCryptoServices? = Defaults.cryptoServiceName,
-        override val cryptoServiceConf: String? = Defaults.cryptoServiceConf
-=======
-        override val cryptoServiceName: SupportedCryptoServices? = null,
-        override val cryptoServiceConf: String? = null,
+        override val cryptoServiceConf: String? = Defaults.cryptoServiceConf,
         override val networkParameterAcceptanceSettings: NetworkParameterAcceptanceSettings = Defaults.networkParameterAcceptanceSettings
->>>>>>> 8827801a
 ) : NodeConfiguration {
     internal object Defaults {
         val jmxMonitoringHttpPort: Int? = null
@@ -120,15 +115,12 @@
         val flowMonitorSuspensionLoggingThresholdMillis: Duration = NodeConfiguration.DEFAULT_FLOW_MONITOR_SUSPENSION_LOGGING_THRESHOLD_MILLIS
         val jmxReporterType: JmxReporterType = NodeConfiguration.defaultJmxReporterType
         val cordappSignerKeyFingerprintBlacklist: List<String> = DEV_PUB_KEY_HASHES.map { it.toString() }
-<<<<<<< HEAD
         val graphiteOptions: GraphiteOptions? = null
         val enableSNI: Boolean = true
         val useOpenSsl: Boolean = false
         val cryptoServiceName: SupportedCryptoServices? = null
         val cryptoServiceConf: String? = null
-=======
         val networkParameterAcceptanceSettings: NetworkParameterAcceptanceSettings = NetworkParameterAcceptanceSettings()
->>>>>>> 8827801a
 
         fun cordappsDirectories(baseDirectory: Path) = listOf(baseDirectory / CORDAPPS_DIR_NAME_DEFAULT)
 
