--- conflicted
+++ resolved
@@ -5,13 +5,8 @@
 import net.corda.core.contracts.*
 import net.corda.core.crypto.SecureHash
 import net.corda.core.internal.*
-<<<<<<< HEAD
-import net.corda.core.messaging.DataFeed
-import net.corda.core.node.ServiceHub
-=======
 import net.corda.core.node.StateLoader
 import net.corda.core.node.services.*
->>>>>>> f83f1b70
 import net.corda.core.node.services.StatesNotAvailableException
 import net.corda.core.node.services.Vault
 import net.corda.core.node.services.vault.QueryCriteria
@@ -299,13 +294,8 @@
     }
 
     override fun softLockRelease(lockId: UUID, stateRefs: NonEmptySet<StateRef>?) {
-<<<<<<< HEAD
-        val softLockTimestamp = services.clock.instant()
+        val softLockTimestamp = clock.instant()
         val session = currentSession()
-=======
-        val softLockTimestamp = clock.instant()
-        val session = DatabaseTransactionManager.current().session
->>>>>>> f83f1b70
         val criteriaBuilder = session.criteriaBuilder
         fun execute(configure: Root<*>.(CriteriaUpdate<*>, Array<Predicate>) -> Any?) = criteriaBuilder.executeUpdate(session) { update ->
             val stateStatusPredication = criteriaBuilder.equal(get<Vault.StateStatus>(VaultSchemaV1.VaultStates::stateStatus.name), Vault.StateStatus.UNCONSUMED)
