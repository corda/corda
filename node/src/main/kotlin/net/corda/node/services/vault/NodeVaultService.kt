--- conflicted
+++ resolved
@@ -49,11 +49,7 @@
  * TODO: keep an audit trail with time stamps of previously unconsumed states "as of" a particular point in time.
  * TODO: have transaction storage do some caching.
  */
-<<<<<<< HEAD
-class NodeVaultService(private val services: ServiceHub, hibernateConfig: HibernateConfiguration) : SingletonSerializeAsToken(), VaultService {
-=======
-class NodeVaultService(private val clock: Clock, private val keyManagementService: KeyManagementService, private val stateLoader: StateLoader, private val hibernateConfig: HibernateConfiguration) : SingletonSerializeAsToken(), VaultServiceInternal {
->>>>>>> f83f1b70
+class NodeVaultService(private val clock: Clock, private val keyManagementService: KeyManagementService, private val stateLoader: StateLoader, hibernateConfig: HibernateConfiguration) : SingletonSerializeAsToken(), VaultServiceInternal {
 
     private companion object {
         val log = loggerFor<NodeVaultService>()
