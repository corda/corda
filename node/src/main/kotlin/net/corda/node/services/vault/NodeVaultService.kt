package net.corda.node.services.vault

import co.paralleluniverse.fibers.Suspendable
import co.paralleluniverse.strands.Strand
import net.corda.core.CordaRuntimeException
import net.corda.core.contracts.Amount
import net.corda.core.contracts.ContractState
import net.corda.core.contracts.FungibleAsset
import net.corda.core.contracts.FungibleState
import net.corda.core.contracts.Issued
import net.corda.core.contracts.OwnableState
import net.corda.core.contracts.StateAndRef
import net.corda.core.contracts.StateRef
import net.corda.core.contracts.TransactionState
import net.corda.core.crypto.SecureHash
import net.corda.core.crypto.containsAny
import net.corda.core.flows.HospitalizeFlowException
import net.corda.core.internal.ThreadBox
import net.corda.core.internal.TransactionDeserialisationException
import net.corda.core.internal.VisibleForTesting
import net.corda.core.internal.bufferUntilSubscribed
import net.corda.core.internal.tee
import net.corda.core.internal.uncheckedCast
import net.corda.core.messaging.DataFeed
import net.corda.core.node.StatesToRecord
import net.corda.core.node.services.KeyManagementService
import net.corda.core.node.services.StatesNotAvailableException
import net.corda.core.node.services.Vault
import net.corda.core.node.services.VaultQueryException
import net.corda.core.node.services.VaultService
import net.corda.core.node.services.queryBy
import net.corda.core.node.services.vault.DEFAULT_PAGE_NUM
import net.corda.core.node.services.vault.DEFAULT_PAGE_SIZE
import net.corda.core.node.services.vault.PageSpecification
import net.corda.core.node.services.vault.QueryCriteria
import net.corda.core.node.services.vault.Sort
import net.corda.core.node.services.vault.SortAttribute
import net.corda.core.observable.internal.OnResilientSubscribe
import net.corda.core.schemas.PersistentStateRef
import net.corda.core.serialization.SingletonSerializeAsToken
import net.corda.core.transactions.ContractUpgradeWireTransaction
import net.corda.core.transactions.CoreTransaction
import net.corda.core.transactions.FullTransaction
import net.corda.core.transactions.LedgerTransaction
import net.corda.core.transactions.NotaryChangeWireTransaction
import net.corda.core.transactions.WireTransaction
import net.corda.core.utilities.NonEmptySet
import net.corda.core.utilities.contextLogger
import net.corda.core.utilities.debug
import net.corda.core.utilities.toNonEmptySet
import net.corda.core.utilities.trace
import net.corda.node.internal.NodeServicesForResolution
import net.corda.node.services.api.SchemaService
import net.corda.node.services.api.VaultServiceInternal
import net.corda.node.services.schema.PersistentStateService
import net.corda.node.services.statemachine.FlowStateMachineImpl
import net.corda.nodeapi.internal.persistence.CordaPersistence
import net.corda.nodeapi.internal.persistence.bufferUntilDatabaseCommit
import net.corda.nodeapi.internal.persistence.contextTransactionOrNull
import net.corda.nodeapi.internal.persistence.currentDBSession
import net.corda.nodeapi.internal.persistence.wrapWithDatabaseTransaction
import org.hibernate.Session
import org.hibernate.query.Query
import rx.Observable
import rx.exceptions.OnErrorNotImplementedException
import rx.subjects.PublishSubject
import java.security.PublicKey
import java.sql.SQLException
import java.time.Clock
import java.time.Instant
import java.util.*
import java.util.concurrent.ConcurrentHashMap
import java.util.concurrent.CopyOnWriteArraySet
import java.util.stream.Stream
import javax.persistence.PersistenceException
import javax.persistence.Tuple
import javax.persistence.criteria.CriteriaBuilder
import javax.persistence.criteria.CriteriaQuery
import javax.persistence.criteria.CriteriaUpdate
import javax.persistence.criteria.Predicate
import javax.persistence.criteria.Root
import kotlin.collections.ArrayList
import kotlin.collections.LinkedHashSet
import kotlin.collections.component1
import kotlin.collections.component2

/**
 * The vault service handles storage, retrieval and querying of states.
 *
 * This class needs database transactions to be in-flight during method calls and init, and will throw exceptions if
 * this is not the case.
 *
 * TODO: keep an audit trail with time stamps of previously unconsumed states "as of" a particular point in time.
 * TODO: have transaction storage do some caching.
 */
class NodeVaultService(
        private val clock: Clock,
        private val keyManagementService: KeyManagementService,
        private val servicesForResolution: NodeServicesForResolution,
        private val database: CordaPersistence,
        schemaService: SchemaService,
        private val appClassloader: ClassLoader
) : SingletonSerializeAsToken(), VaultServiceInternal {
    companion object {
        private val log = contextLogger()

        const val DEFAULT_SOFT_LOCKING_SQL_IN_CLAUSE_SIZE = 16

        /**
         * Establish whether a given state is relevant to a node, given the node's public keys.
         *
         * A state is relevant if any of the participants (or the owner for ownable states) has an owning key matching one of this node's
         * public keys.
         */
        fun isRelevant(state: ContractState, myKeys: Set<PublicKey>): Boolean {
            val keysToCheck = when (state) {
                is OwnableState -> listOf(state.owner.owningKey)
                else -> state.participants.map { it.owningKey }
            }
            return keysToCheck.any { it.containsAny(myKeys) }
        }
    }

    private class InnerState {
        val _updatesPublisher = PublishSubject.create<Vault.Update<ContractState>>()!!
        val _rawUpdatesPublisher = PublishSubject.create<Vault.Update<ContractState>>()!!
        val _updatesInDbTx = _updatesPublisher.wrapWithDatabaseTransaction().asObservable()!!

        // For use during publishing only.
        val updatesPublisher: rx.Observer<Vault.Update<ContractState>> get() = _updatesPublisher.bufferUntilDatabaseCommit().tee(_rawUpdatesPublisher)
    }

    private val mutex = ThreadBox(InnerState())
    private val criteriaBuilder: CriteriaBuilder by lazy { database.hibernateConfig.sessionFactoryForRegisteredSchemas.criteriaBuilder }
    private val persistentStateService = PersistentStateService(schemaService)

    /**
     * Maintain a list of contract state interfaces to concrete types stored in the vault
     * for usage in generic queries of type queryBy<LinearState> or queryBy<FungibleState<*>>
     */
    @VisibleForTesting
    internal val contractStateTypeMappings = ConcurrentHashMap<String, MutableSet<String>>()

    override fun start() {
        bootstrapContractStateTypes()
        rawUpdates.subscribe { update ->
            (update.produced + update.references).forEach {
                val concreteType = it.state.data.javaClass
                log.trace { "State update of type: $concreteType" }
                val seen = contractStateTypeMappings.any { it.value.contains(concreteType.name) }
                if (!seen) {
                    val contractTypes = deriveContractTypes(concreteType)
                    contractTypes.map {
                        val contractStateType = contractStateTypeMappings.getOrPut(it.name) { CopyOnWriteArraySet() }
                        contractStateType.add(concreteType.name)
                    }
                }
            }
        }
    }

    private fun saveStates(session: Session, states: Map<StateRef, StateAndRef<ContractState>>) {
        states.forEach { stateAndRef ->
            val stateOnly = stateAndRef.value.state.data
            // TODO: Optimise this.
            //
            // For EVERY state to be committed to the vault, this checks whether it is spendable by the recording
            // node. The behaviour is as follows:
            //
            // 1) All vault updates marked as RELEVANT will, of course, all have relevancy_status = 1 in the
            //    "vault_states" table.
            // 2) For ALL_VISIBLE updates, those which are not relevant according to the relevancy rules will have
            //    relevancy_status = 0 in the "vault_states" table.
            //
            // This is useful when it comes to querying for fungible states, when we do not want irrelevant states
            // included in the result.
            //
            // The same functionality could be obtained by passing in a list of participants to the vault query,
            // however this:
            //
            // * requires a join on the participants table which results in slow queries
            // * states may flip from being non-relevant to relevant
            // * it's more complicated for CorDapp developers
            //
            // Adding a new column in the "VaultStates" table was considered the best approach.
            val keys = stateOnly.participants.map { it.owningKey }
            val persistentStateRef = PersistentStateRef(stateAndRef.key)
            // This check is done to set the "relevancyStatus". When one performs a vault query, it is possible to return ALL states, ONLY
            // RELEVANT states or NOT relevant states.
            val isRelevant = isRelevant(stateOnly, keyManagementService.filterMyKeys(keys).toSet())
            val constraintInfo = Vault.ConstraintInfo(stateAndRef.value.state.constraint)
            // Save a row for each party in the state_party table.
            // TODO: Perhaps these can be stored in a batch?
            stateOnly.participants.groupBy { it.owningKey }.forEach { participants ->
                val persistentParty = VaultSchemaV1.PersistentParty(persistentStateRef, participants.value.first())
                session.save(persistentParty)
            }
            val stateToAdd = VaultSchemaV1.VaultStates(
                    notary = stateAndRef.value.state.notary,
                    contractStateClassName = stateAndRef.value.state.data.javaClass.name,
                    stateStatus = Vault.StateStatus.UNCONSUMED,
                    recordedTime = clock.instant(),
                    relevancyStatus = if (isRelevant) Vault.RelevancyStatus.RELEVANT else Vault.RelevancyStatus.NOT_RELEVANT,
                    constraintType = constraintInfo.type(),
                    constraintData = constraintInfo.data()
            )
            stateToAdd.stateRef = persistentStateRef
            session.save(stateToAdd)
        }
    }

    private fun recordUpdate(update: Vault.Update<ContractState>): Vault.Update<ContractState> {
        if (!update.isEmpty()) {
            val producedStateRefs = update.produced.map { it.ref }
            val producedStateRefsMap = update.produced.associateBy { it.ref }
            val consumedStateRefs = update.consumed.map { it.ref }
            val referenceStateRefsMap = update.references.associateBy { it.ref }
            log.trace { "Removing $consumedStateRefs consumed contract states and adding $producedStateRefs produced contract states to the database." }

            val session = currentDBSession()

            // Persist the outputs.
            saveStates(session, producedStateRefsMap)

            // Persist the reference states.
            saveStates(session, referenceStateRefsMap)

            // Persist the consumed inputs.
            consumedStateRefs.forEach { stateRef ->
                val state = session.get<VaultSchemaV1.VaultStates>(VaultSchemaV1.VaultStates::class.java, PersistentStateRef(stateRef))
                state?.run {
                    // Only update the state if it has not previously been consumed (this could have happened if the transaction is being
                    // re-recorded.
                    if (stateStatus != Vault.StateStatus.CONSUMED) {
                        stateStatus = Vault.StateStatus.CONSUMED
                        consumedTime = clock.instant()
                        // remove lock (if held)
                        if (lockId != null) {
                            lockId = null
                            lockUpdateTime = clock.instant()
                            log.trace { "Releasing soft lock on consumed state: $stateRef" }
                        }
                        session.save(state)
                    }
                }
            }

        }
        return update
    }

    override val rawUpdates: Observable<Vault.Update<ContractState>>
        get() = mutex.locked {
            FlowStateMachineImpl.currentStateMachine()?.let {
                // we are inside a flow; we cannot allow flows to subscribe Rx Observers,
                // because the Observer could reference flow's properties, essentially fiber's properties then,
                // since it does not unsubscribe on flow's/ fiber's completion,
                // it could prevent the flow/ fiber -object- get garbage collected.
                log.error(
                    "Flow ${it.logic::class.java.name} tried to access VaultService.rawUpdates " +
                            "- Rx.Observables should only be accessed outside the context of a flow " +
                            "- aborting the flow "
                )

                throw CordaRuntimeException(
                    "Flow ${it.logic::class.java.name} tried to access VaultService.rawUpdates " +
                            "- Rx.Observables should only be accessed outside the context of a flow "
                )
            }
            // we are not inside a flow, we are most likely inside a CordaService;
            // we will expose, by default, subscribing of -non unsubscribing- rx.Observers to rawUpdates.
            _rawUpdatesPublisher.resilientOnError()
        }

    override val updates: Observable<Vault.Update<ContractState>>
        get() = mutex.locked { _updatesInDbTx }

    @VisibleForTesting
    internal val publishUpdates get() = mutex.locked { updatesPublisher }

    /** Groups adjacent transactions into batches to generate separate net updates per transaction type. */
    override fun notifyAll(statesToRecord: StatesToRecord, txns: Iterable<CoreTransaction>, previouslySeenTxns: Iterable<CoreTransaction>) {
        if (statesToRecord == StatesToRecord.NONE || (!txns.any() && !previouslySeenTxns.any())) return
        val batch = mutableListOf<CoreTransaction>()

        fun flushBatch(previouslySeen: Boolean) {
            val updates = makeUpdates(batch, statesToRecord, previouslySeen)
            processAndNotify(updates)
            batch.clear()
        }

        fun processTransactions(txs: Iterable<CoreTransaction>, previouslySeen: Boolean) {
            for (tx in txs) {
                if (batch.isNotEmpty() && tx.javaClass != batch.last().javaClass) {
                    flushBatch(previouslySeen)
                }
                batch.add(tx)
            }
            flushBatch(previouslySeen)
        }

        processTransactions(previouslySeenTxns, true)
        processTransactions(txns, false)
    }

    private fun makeUpdates(batch: Iterable<CoreTransaction>, statesToRecord: StatesToRecord, previouslySeen: Boolean): List<Vault.Update<ContractState>> {

        fun <T> withValidDeserialization(list: List<T>, txId: SecureHash): Map<Int, T> = (0 until list.size).mapNotNull { idx ->
            try {
                idx to list[idx]
            } catch (e: TransactionDeserialisationException) {
                // When resolving transaction dependencies we might encounter contracts we haven't installed locally.
                // This will cause a failure as we can't deserialize such states in the context of the `appClassloader`.
                // For now we ignore these states.
                // In the future we will use the AttachmentsClassloader to correctly deserialize and asses the relevancy.
                log.warn("Could not deserialize state $idx from transaction $txId. Cause: $e")
                null
            }
        }.toMap()

        // Returns only output states that can be deserialised successfully.
        fun WireTransaction.deserializableOutputStates(): Map<Int, TransactionState<ContractState>> = withValidDeserialization(this.outputs, this.id)

        // Returns only reference states that can be deserialised successfully.
        fun LedgerTransaction.deserializableRefStates(): Map<Int, StateAndRef<ContractState>> = withValidDeserialization(this.references, this.id)

        fun makeUpdate(tx: WireTransaction): Vault.Update<ContractState>? {
            val outputs: Map<Int, TransactionState<ContractState>> = tx.deserializableOutputStates()
            val ourNewStates = when (statesToRecord) {
                StatesToRecord.NONE -> throw AssertionError("Should not reach here")
                StatesToRecord.ONLY_RELEVANT -> outputs.filter { (_, value) ->
                    isRelevant(value.data, keyManagementService.filterMyKeys(outputs.values.flatMap { it.data.participants.map { it.owningKey } }).toSet())
                }
                StatesToRecord.ALL_VISIBLE -> if (previouslySeen) {
                    // For transactions being re-recorded, the node must check its vault to find out what states it has already seen. Note
                    // that some of the outputs previously seen may have been consumed in the meantime, so the check must look for all state
                    // statuses.
                    val outputRefs = tx.outRefsOfType<ContractState>().map { it.ref }
                    val seenRefs = loadStates(outputRefs).map { it.ref }
                    val unseenRefs = outputRefs - seenRefs
                    val unseenOutputIdxs = unseenRefs.map { it.index }.toSet()
                    outputs.filter { it.key in unseenOutputIdxs }
                } else {
                    outputs
                }
            }.map { (idx, _) -> tx.outRef<ContractState>(idx) }

            // Retrieve all unconsumed states for this transaction's inputs.
            val consumedStates = loadStates(tx.inputs)

            // Is transaction irrelevant? If so, then we don't care about the reference states either.
            if (consumedStates.isEmpty() && ourNewStates.isEmpty()) {
                log.trace { "tx ${tx.id} was irrelevant to this vault, ignoring" }
                return null
            }

            // This list should only contain NEW states which we have not seen before as an output in another transaction. If we can't
            // obtain the references from the vault then the reference must be a state we have not seen before, therefore we should store it
            // in the vault. If StateToRecord is set to ALL_VISIBLE or ONLY_RELEVANT then we should store all of the previously unseen
            // states in the reference list. The assumption is that we might need to inspect them at some point if they were referred to
            // in the contracts of the input or output states. If states to record is none then we shouldn't record any reference states.
            val newReferenceStateAndRefs = if (tx.references.isEmpty()) {
                emptyList()
            } else {
                when (statesToRecord) {
                    StatesToRecord.NONE -> throw AssertionError("Should not reach here")
                    StatesToRecord.ALL_VISIBLE, StatesToRecord.ONLY_RELEVANT -> {
                        val notSeenReferences = tx.references - loadStates(tx.references).map { it.ref }
                        // TODO: This is expensive - is there another way?
                        tx.toLedgerTransaction(servicesForResolution).deserializableRefStates()
                                .filter { (_, stateAndRef) -> stateAndRef.ref in notSeenReferences }
                                .values
                    }
                }
            }

            return Vault.Update(consumedStates.toSet(), ourNewStates.toSet(), references = newReferenceStateAndRefs.toSet())
        }

        fun resolveAndMakeUpdate(tx: CoreTransaction): Vault.Update<ContractState>? {
            // We need to resolve the full transaction here because outputs are calculated from inputs
            // We also can't do filtering beforehand, since for notary change transactions output encumbrance pointers
            // get recalculated based on input positions.
            val ltx: FullTransaction = when (tx) {
                is NotaryChangeWireTransaction -> tx.resolve(servicesForResolution, emptyList())
                is ContractUpgradeWireTransaction -> tx.resolve(servicesForResolution, emptyList())
                else -> throw IllegalArgumentException("Unsupported transaction type: ${tx.javaClass.name}")
            }
            val myKeys by lazy { keyManagementService.filterMyKeys(ltx.outputs.flatMap { it.data.participants.map { it.owningKey } }) }
            val (consumedStateAndRefs, producedStates) = ltx.inputs.zip(ltx.outputs).filter { (_, output) ->
                if (statesToRecord == StatesToRecord.ONLY_RELEVANT) {
                    isRelevant(output.data, myKeys.toSet())
                } else {
                    true
                }
            }.unzip()

            val producedStateAndRefs = producedStates.map { ltx.outRef<ContractState>(it.data) }
            if (consumedStateAndRefs.isEmpty() && producedStateAndRefs.isEmpty()) {
                log.trace { "tx ${tx.id} was irrelevant to this vault, ignoring" }
                return null
            }

            val referenceStateAndRefs = ltx.references

            val updateType = if (tx is ContractUpgradeWireTransaction) {
                Vault.UpdateType.CONTRACT_UPGRADE
            } else {
                Vault.UpdateType.NOTARY_CHANGE
            }
            return Vault.Update(consumedStateAndRefs.toSet(), producedStateAndRefs.toSet(), null, updateType, referenceStateAndRefs.toSet())
        }


        return batch.mapNotNull {
            if (it is WireTransaction) makeUpdate(it) else resolveAndMakeUpdate(it)
        }
    }

    private fun loadStates(refs: Collection<StateRef>): Collection<StateAndRef<ContractState>> {
        val states = mutableListOf<StateAndRef<ContractState>>()
        if (refs.isNotEmpty()) {
            val refsList = refs.toList()
            val pageSize = PageSpecification().pageSize
            (0..(refsList.size - 1) / pageSize).forEach {
                val offset = it * pageSize
                val limit = minOf(offset + pageSize, refsList.size)
                val page = queryBy<ContractState>(QueryCriteria.VaultQueryCriteria(
                        stateRefs = refsList.subList(offset, limit),
                        status = Vault.StateStatus.ALL)).states
                states.addAll(page)
            }
        }
        return states
    }

    private fun processAndNotify(updates: List<Vault.Update<ContractState>>) {
        if (updates.isEmpty()) return
        val netUpdate = updates.reduce { update1, update2 -> update1 + update2 }
        if (!netUpdate.isEmpty()) {
            recordUpdate(netUpdate)
            mutex.locked {
                // flowId was required by SoftLockManager to perform auto-registration of soft locks for new states
                val uuid = (Strand.currentStrand() as? FlowStateMachineImpl<*>)?.id?.uuid
                val vaultUpdate = if (uuid != null) netUpdate.copy(flowId = uuid) else netUpdate
                if (uuid != null) {
                    val fungible = netUpdate.produced.filter { stateAndRef ->
                        val state = stateAndRef.state.data
                        state is FungibleAsset<*> || state is FungibleState<*>
                    }
                    if (fungible.isNotEmpty()) {
                        val stateRefs = fungible.map { it.ref }.toNonEmptySet()
                        log.trace { "Reserving soft locks for flow id $uuid and states $stateRefs" }
                        softLockReserve(uuid, stateRefs)
                    }
                }
                persistentStateService.persist(vaultUpdate.produced + vaultUpdate.references)
                try {
                    updatesPublisher.onNext(vaultUpdate)
                } catch (e: Exception) {
                    // exception thrown here will cause the recording of transaction states to the vault being rolled back
                    // it could cause the ledger go into an inconsistent state, therefore we should hospitalise this flow
                    // observer code should either be fixed or ignored and have the flow retry from previous checkpoint
                    log.error(
                        "Failed to record transaction states locally " +
                                "- the node could be now in an inconsistent state with other peers and/or the notary " +
                                "- hospitalising the flow ", e
                    )

                    throw (e as? OnErrorNotImplementedException)?.let {
                        it.cause?.let { wrapped ->
                            if (wrapped is SQLException || wrapped is PersistenceException) {
                                wrapped
                            } else {
                                HospitalizeFlowException(wrapped)
                            }
                        }
                    } ?: (e as? SQLException ?: (e as? PersistenceException ?: HospitalizeFlowException(e)))
                }
            }
        }
    }

    override fun addNoteToTransaction(txnId: SecureHash, noteText: String) {
        database.transaction {
            val txnNoteEntity = VaultSchemaV1.VaultTxnNote(txnId.toString(), noteText)
            currentDBSession().save(txnNoteEntity)
        }
    }

    override fun getTransactionNotes(txnId: SecureHash): Iterable<String> {
        return database.transaction {
            val session = currentDBSession()
            val criteriaBuilder = session.criteriaBuilder
            val criteriaQuery = criteriaBuilder.createQuery(VaultSchemaV1.VaultTxnNote::class.java)
            val vaultStates = criteriaQuery.from(VaultSchemaV1.VaultTxnNote::class.java)
            val txIdPredicate = criteriaBuilder.equal(vaultStates.get<Vault.StateStatus>(VaultSchemaV1.VaultTxnNote::txId.name), txnId.toString())
            criteriaQuery.where(txIdPredicate)
            val results = session.createQuery(criteriaQuery).resultList
            results.asIterable().map { it.note ?: "" }
        }
    }

    /**
     * Whenever executed inside a [FlowStateMachineImpl], if [lockId] refers to the currently running [FlowStateMachineImpl],
     * then in that case the [FlowStateMachineImpl] instance is locking states with its [FlowStateMachineImpl.id]'s [UUID].
     * In this case alone, we keep the reserved set of [StateRef] in [FlowStateMachineImpl.softLockedStates]. This set will be then
     * used by default in [softLockRelease].
     */
    @Suppress("NestedBlockDepth", "ComplexMethod")
    @Throws(StatesNotAvailableException::class)
    override fun softLockReserve(lockId: UUID, stateRefs: NonEmptySet<StateRef>) {
        val softLockTimestamp = clock.instant()
        try {
            val session = currentDBSession()
            val criteriaBuilder = session.criteriaBuilder
            fun execute(configure: Root<*>.(CriteriaUpdate<*>, Array<Predicate>) -> Any?) = criteriaBuilder.executeUpdate(session, null) { update, _ ->
                val persistentStateRefs = stateRefs.map { PersistentStateRef(it.txhash.toString(), it.index) }
                val compositeKey = get<PersistentStateRef>(VaultSchemaV1.VaultStates::stateRef.name)
                val stateRefsPredicate = criteriaBuilder.and(compositeKey.`in`(persistentStateRefs))
                configure(update, arrayOf(stateRefsPredicate))
            }

            val updatedRows = execute { update, commonPredicates ->
                val stateStatusPredication = criteriaBuilder.equal(get<Vault.StateStatus>(VaultSchemaV1.VaultStates::stateStatus.name), Vault.StateStatus.UNCONSUMED)
                val lockIdPredicate = criteriaBuilder.or(get<String>(VaultSchemaV1.VaultStates::lockId.name).isNull,
                        criteriaBuilder.equal(get<String>(VaultSchemaV1.VaultStates::lockId.name), lockId.toString()))
                update.set(get<String>(VaultSchemaV1.VaultStates::lockId.name), lockId.toString())
                update.set(get<Instant>(VaultSchemaV1.VaultStates::lockUpdateTime.name), softLockTimestamp)
                update.where(stateStatusPredication, lockIdPredicate, *commonPredicates)
            }
            if (updatedRows > 0 && updatedRows == stateRefs.size) {
                log.trace { "Reserving soft lock states for $lockId: $stateRefs" }
                FlowStateMachineImpl.currentStateMachine()?.let {
                    if (lockId == it.id.uuid) {
                        it.softLockedStates.addAll(stateRefs)
                    }
                }
            } else {
                // revert partial soft locks
                val revertUpdatedRows = execute { update, commonPredicates ->
                    val lockIdPredicate = criteriaBuilder.equal(get<String>(VaultSchemaV1.VaultStates::lockId.name), lockId.toString())
                    val lockUpdateTime = criteriaBuilder.equal(get<Instant>(VaultSchemaV1.VaultStates::lockUpdateTime.name), softLockTimestamp)
                    update.set(get<String>(VaultSchemaV1.VaultStates::lockId.name), criteriaBuilder.nullLiteral(String::class.java))
                    update.where(lockUpdateTime, lockIdPredicate, *commonPredicates)
                }
                if (revertUpdatedRows > 0) {
                    log.trace { "Reverting $revertUpdatedRows partially soft locked states for $lockId" }
                }
                throw StatesNotAvailableException("Attempted to reserve $stateRefs for $lockId but only $updatedRows rows available")
            }
        } catch (e: Exception) {
            log.error("""soft lock update error attempting to reserve states for $lockId and $stateRefs")
                    $e.
                """)
            if (e.cause is StatesNotAvailableException) throw (e.cause as StatesNotAvailableException)
            throw e
        }
    }

    /**
     * Whenever executed inside a [FlowStateMachineImpl], if [lockId] refers to the currently running [FlowStateMachineImpl] and [stateRefs] is null,
     * then in that case the [FlowStateMachineImpl] instance will, by default, retrieve its set of [StateRef]
     * from [FlowStateMachineImpl.softLockedStates] (previously reserved from [softLockReserve]). This set will be then explicitly provided
     * to the below query which then leads to the database query optimizer use the primary key index in VAULT_STATES table, instead of lock_id_idx
     * in order to search rows to be updated. That way the query will be aligned with the rest of the queries that are following that route as well
     * (i.e. making use of the primary key), and therefore its locking order of resources within the database will be aligned
     * with the rest queries' locking orders (solving SQL deadlocks).
     *
     * If [lockId] does not refer to the currently running [FlowStateMachineImpl] and [stateRefs] is null, then it will be using only [lockId] in
     * the below query.
     */
    @Suppress("NestedBlockDepth", "ComplexMethod")
    override fun softLockRelease(lockId: UUID, stateRefs: NonEmptySet<StateRef>?) {
        val softLockTimestamp = clock.instant()
        val session = currentDBSession()
        val criteriaBuilder = session.criteriaBuilder
        fun execute(stateRefs: NonEmptySet<StateRef>?, configure: Root<*>.(CriteriaUpdate<*>, Array<Predicate>, List<PersistentStateRef>?) -> Any?) =
            criteriaBuilder.executeUpdate(session, stateRefs) { update, persistentStateRefs ->
            val stateStatusPredication = criteriaBuilder.equal(get<Vault.StateStatus>(VaultSchemaV1.VaultStates::stateStatus.name), Vault.StateStatus.UNCONSUMED)
            val lockIdPredicate = criteriaBuilder.equal(get<String>(VaultSchemaV1.VaultStates::lockId.name), lockId.toString())
            update.set<String>(get<String>(VaultSchemaV1.VaultStates::lockId.name), criteriaBuilder.nullLiteral(String::class.java))
            update.set(get<Instant>(VaultSchemaV1.VaultStates::lockUpdateTime.name), softLockTimestamp)
            configure(update, arrayOf(stateStatusPredication, lockIdPredicate), persistentStateRefs)
        }

        val stateRefsToBeReleased =
            stateRefs ?: FlowStateMachineImpl.currentStateMachine()?.let {
                // We only hold states under our flowId. For all other lockId fall back to old query mechanism, i.e. stateRefsToBeReleased = null
                if (lockId == it.id.uuid && it.softLockedStates.isNotEmpty()) {
                    NonEmptySet.copyOf(it.softLockedStates)
                } else {
                    null
                }
            }

        if (stateRefsToBeReleased == null) {
            val update = execute(null) { update, commonPredicates, _ ->
                update.where(*commonPredicates)
            }
            if (update > 0) {
                log.trace { "Releasing $update soft locked states for $lockId" }
            }
        } else {
            try {
                val updatedRows = execute(stateRefsToBeReleased) { update, commonPredicates, persistentStateRefs  ->
                    val compositeKey = get<PersistentStateRef>(VaultSchemaV1.VaultStates::stateRef.name)
                    val stateRefsPredicate = criteriaBuilder.and(compositeKey.`in`(persistentStateRefs))
                    update.where(*commonPredicates, stateRefsPredicate)
                }
                if (updatedRows > 0) {
                    FlowStateMachineImpl.currentStateMachine()?.let {
                        if (lockId == it.id.uuid) {
                            it.softLockedStates.removeAll(stateRefsToBeReleased)
                        }
                    }
                    log.trace { "Releasing $updatedRows soft locked states for $lockId and stateRefs $stateRefsToBeReleased" }
                }
            } catch (e: Exception) {
                log.error("Soft lock update error attempting to release states for $lockId and $stateRefsToBeReleased", e)
                throw e
            }
        }
    }

    @Suspendable
    @Throws(StatesNotAvailableException::class)
    override fun <T : FungibleState<*>> tryLockFungibleStatesForSpending(
            lockId: UUID,
            eligibleStatesQuery: QueryCriteria,
            amount: Amount<*>,
            contractStateType: Class<out T>
    ): List<StateAndRef<T>> {
        if (amount.quantity == 0L) {
            return emptyList()
        }

        // Helper to unwrap the token from the Issued object if one exists.
        fun unwrapIssuedAmount(amount: Amount<*>): Any {
            val token = amount.token
            return when (token) {
                is Issued<*> -> token.product
                else -> token
            }
        }

        val unwrappedToken = unwrapIssuedAmount(amount)

        // Enrich QueryCriteria with additional default attributes (such as soft locks).
        // We only want to return RELEVANT states here.
        val sortAttribute = SortAttribute.Standard(Sort.CommonStateAttribute.STATE_REF)
        val sorter = Sort(setOf(Sort.SortColumn(sortAttribute, Sort.Direction.ASC)))
        val enrichedCriteria = QueryCriteria.VaultQueryCriteria(
                contractStateTypes = setOf(contractStateType),
                softLockingCondition = QueryCriteria.SoftLockingCondition(QueryCriteria.SoftLockingType.UNLOCKED_AND_SPECIFIED, listOf(lockId)),
                relevancyStatus = Vault.RelevancyStatus.RELEVANT
        )
        val results = queryBy(contractStateType, enrichedCriteria.and(eligibleStatesQuery), sorter)

        var claimedAmount = 0L
        val claimedStates = mutableListOf<StateAndRef<T>>()
        for (state in results.states) {
            // This method handles Amount<Issued<T>> in FungibleAsset and Amount<T> in FungibleState.
            val issuedAssetToken = unwrapIssuedAmount(state.state.data.amount)

            if (issuedAssetToken == unwrappedToken) {
                claimedStates += state
                claimedAmount += state.state.data.amount.quantity
                if (claimedAmount > amount.quantity) {
                    break
                }
            }
        }
        if (claimedStates.isEmpty() || claimedAmount < amount.quantity) {
            return emptyList()
        }
        softLockReserve(lockId, claimedStates.map { it.ref }.toNonEmptySet())
        return claimedStates
    }

    @Throws(VaultQueryException::class)
    override fun <T : ContractState> _queryBy(criteria: QueryCriteria, paging: PageSpecification, sorting: Sort, contractStateType: Class<out T>): Vault.Page<T> {
        try {
            // We decrement by one if the client requests MAX_VALUE, assuming they can not notice this because they don't have enough memory
            // to request MAX_VALUE states at once.
            val validPaging = if (paging.pageSize == Integer.MAX_VALUE) {
                paging.copy(pageSize = Integer.MAX_VALUE - 1)
            } else {
                checkVaultQuery(paging.pageSize >= 1) { "Page specification: invalid page size ${paging.pageSize} [minimum is 1]" }
                paging
            }
            if (!validPaging.isDefault) {
                checkVaultQuery(validPaging.pageNumber >= DEFAULT_PAGE_NUM) {
                    "Page specification: invalid page number ${validPaging.pageNumber} [page numbers start from $DEFAULT_PAGE_NUM]"
                }
            }
            log.debug { "Vault Query for contract type: $contractStateType, criteria: $criteria, pagination: $validPaging, sorting: $sorting" }
            return database.transaction {
                queryBy(criteria, validPaging, sorting, contractStateType)
            }
        } catch (e: VaultQueryException) {
            throw e
        } catch (e: Exception) {
            throw VaultQueryException("An error occurred while attempting to query the vault: ${e.message}", e)
        }
    }

    private fun <T : ContractState> queryBy(criteria: QueryCriteria,
                                            paging: PageSpecification,
                                            sorting: Sort,
                                            contractStateType: Class<out T>): Vault.Page<T> {
<<<<<<< HEAD
        // calculate total results where a page specification has been defined
        val totalStatesAvailable = if (paging.isDefault) -1 else queryTotalStateCount(criteria, contractStateType)

        val (criteriaQuery, criteriaParser) = buildCriteriaQuery<Tuple>(criteria, contractStateType, sorting)
        val query = getSession().createQuery(criteriaQuery)
=======
        val (query, stateTypes) = createQuery(criteria, contractStateType, sorting)
>>>>>>> 5cdbec9d
        query.setResultWindow(paging)

        val statesMetadata: MutableList<Vault.StateMetadata> = mutableListOf()
        val otherResults: MutableList<Any> = mutableListOf()

        query.resultStream(paging).use { results ->
            results.forEach { result ->
                val result0 = result[0]
                if (result0 is VaultSchemaV1.VaultStates) {
                    statesMetadata.add(result0.toStateMetadata())
                } else {
                    log.debug { "OtherResults: ${Arrays.toString(result.toArray())}" }
                    otherResults.addAll(result.toArray().asList())
                }
            }
        }

        val states: List<StateAndRef<T>> = servicesForResolution.loadStates(
                statesMetadata.mapTo(LinkedHashSet()) { it.ref },
                ArrayList()
        )

<<<<<<< HEAD
        return Vault.Page(states, statesMetadata, totalStatesAvailable, criteriaParser.stateTypes, otherResults)
=======
        val totalStatesAvailable = when {
            paging.isDefault -> -1L
            // If the first page isn't full then we know that's all the states that are available
            paging.pageNumber == DEFAULT_PAGE_NUM && states.size < paging.pageSize -> states.size.toLong()
            else -> queryTotalStateCount(criteria, contractStateType)
        }

        return Vault.Page(states, statesMetadata, totalStatesAvailable, stateTypes, otherResults)
>>>>>>> 5cdbec9d
    }

    private fun <R> Query<R>.resultStream(paging: PageSpecification): Stream<R> {
        return if (paging.isDefault) {
            val allResults = resultList
            // final pagination check (fail-fast on too many results when no pagination specified)
            checkVaultQuery(allResults.size != paging.pageSize + 1) {
                "There are more results than the limit of $DEFAULT_PAGE_SIZE for queries that do not specify paging. " +
                        "In order to retrieve these results, provide a PageSpecification to the method invoked."
            }
            allResults.stream()
        } else {
            stream()
        }
    }

    private fun Query<*>.setResultWindow(paging: PageSpecification) {
        if (paging.isDefault) {
            // For both SQLServer and PostgresSQL, firstResult must be >= 0.
            firstResult = 0
            // Peek ahead and see if there are more results in case pagination should be done
            maxResults = paging.pageSize + 1
        } else {
            firstResult = (paging.pageNumber - 1) * paging.pageSize
            maxResults = paging.pageSize
        }
    }

    private fun <T : ContractState> queryTotalStateCount(criteria: QueryCriteria, contractStateType: Class<out T>): Long {
        val (criteriaQuery, criteriaParser) = buildCriteriaQuery<Long>(criteria, contractStateType, null)
        criteriaQuery.select(criteriaBuilder.countDistinct(criteriaParser.vaultStates))
        val query = getSession().createQuery(criteriaQuery)
        return query.singleResult
    }

    private inline fun <reified T> buildCriteriaQuery(criteria: QueryCriteria,
                                                      contractStateType: Class<out ContractState>,
                                                      sorting: Sort?): Pair<CriteriaQuery<T>, HibernateQueryCriteriaParser> {
        val criteriaQuery = criteriaBuilder.createQuery(T::class.java)
        val criteriaParser = HibernateQueryCriteriaParser(
                contractStateType,
                contractStateTypeMappings,
                criteriaBuilder,
                criteriaQuery,
                criteriaQuery.from(VaultSchemaV1.VaultStates::class.java)
        )
        criteriaParser.parse(criteria, sorting)
        return Pair(criteriaQuery, criteriaParser)
    }

    /**
     * Returns a [DataFeed] containing the results of the provided query, along with the associated observable, containing any subsequent updates.
     *
     * Note that this method can be invoked concurrently with [NodeVaultService.notifyAll], which means there could be race conditions between reads
     * performed here and writes performed there. These are prevented, using the following approach:
     * - Observable updates emitted by [NodeVaultService.notifyAll] are buffered until the transaction's commit point
     *   This means that it's as if publication is performed, after the transaction is committed.
     * - Observable updates tracked by [NodeVaultService._trackBy] are buffered before the transaction (for the provided query) is open
     *   and until the client's subscription. So, it's as if the customer is subscribed to the observable before the read's transaction is open.
     *
     * The combination of the 2 conditions described above guarantee that there can be no possible interleaving, where some states are not observed in the query
     * (i.e. because read transaction opens, before write transaction is closed) and at the same time not included in the observable (i.e. because subscription
     * is done before the publication of updates). However, this guarantee cannot be provided, in cases where the client invokes [VaultService.trackBy] with an open
     * transaction.
     */
    @Throws(VaultQueryException::class)
    override fun <T : ContractState> _trackBy(criteria: QueryCriteria, paging: PageSpecification, sorting: Sort, contractStateType: Class<out T>): DataFeed<Vault.Page<T>, Vault.Update<T>> {
        return mutex.locked {
            val updates: Observable<Vault.Update<T>> = uncheckedCast(_updatesPublisher.bufferUntilSubscribed())
            if (contextTransactionOrNull != null) {
                log.warn("trackBy is called with an already existing, open DB transaction. As a result, there might be states missing from both the snapshot and observable, included in the returned data feed, because of race conditions.")
            }
            val snapshotResults = _queryBy(criteria, paging, sorting, contractStateType)
            val snapshotStatesRefs = snapshotResults.statesMetadata.map { it.ref }.toSet()
            val snapshotConsumedStatesRefs = snapshotResults.statesMetadata.filter { it.consumedTime != null }
                    .map { it.ref }.toSet()
            val filteredUpdates = updates.filter { it.containsType(contractStateType, snapshotResults.stateTypes) }
                    .map { filterContractStates(it, contractStateType) }
                    .filter { !hasBeenSeen(it, snapshotStatesRefs, snapshotConsumedStatesRefs) }

            DataFeed(snapshotResults, filteredUpdates)
        }
    }

    private inline fun checkVaultQuery(value: Boolean, lazyMessage: () -> Any) {
        if (!value) {
            throw VaultQueryException(lazyMessage().toString())
        }
    }

    private fun <T : ContractState> filterContractStates(update: Vault.Update<T>, contractStateType: Class<out T>) =
            update.copy(consumed = filterByContractState(contractStateType, update.consumed),
                    produced = filterByContractState(contractStateType, update.produced))

    private fun <T : ContractState> filterByContractState(contractStateType: Class<out T>, stateAndRefs: Set<StateAndRef<T>>) =
            stateAndRefs.filter { contractStateType.isAssignableFrom(it.state.data.javaClass) }.toSet()

    /**
     * Filters out updates that have been seen, aka being reflected in the query's result snapshot.
     *
     * An update is reflected in the snapshot, if both of the following conditions hold:
     * - all the states produced by the update are included in the snapshot (regardless of whether they are consumed).
     * - all the states consumed by the update are included in the snapshot, AND they are consumed.
     *
     * Note: An update can contain multiple transactions (with netting performed on them). As a result, some of these transactions
     *       can be included in the snapshot result, while some are not. In this case, since we are not capable of reverting the netting and doing
     *       partial exclusion, we decide to return some more updates, instead of losing them completely (not returning them either in
     *       the snapshot or in the observable).
     */
    private fun <T: ContractState> hasBeenSeen(update: Vault.Update<T>, snapshotStatesRefs: Set<StateRef>, snapshotConsumedStatesRefs: Set<StateRef>): Boolean {
        val updateProducedStatesRefs = update.produced.map { it.ref }.toSet()
        val updateConsumedStatesRefs = update.consumed.map { it.ref }.toSet()

        return snapshotStatesRefs.containsAll(updateProducedStatesRefs) && snapshotConsumedStatesRefs.containsAll(updateConsumedStatesRefs)
    }

    private fun getSession() = database.currentOrNew().session

    /**
     * Derive list from existing vault states and then incrementally update using vault observables
     */
    private fun bootstrapContractStateTypes() {
        val criteria = criteriaBuilder.createQuery(String::class.java)
        val vaultStates = criteria.from(VaultSchemaV1.VaultStates::class.java)
        criteria.select(vaultStates.get("contractStateClassName")).distinct(true)
        val session = getSession()

        val query = session.createQuery(criteria)
        val results = query.resultList
        val distinctTypes = results.map { it }

        val unknownTypes = mutableSetOf<String>()
        distinctTypes.forEach { type ->
            val concreteType: Class<ContractState>? = try {
                uncheckedCast(Class.forName(type, true, appClassloader))
            } catch (e: ClassNotFoundException) {
                unknownTypes += type
                null
            }
            concreteType?.let {
                val contractTypes = deriveContractTypes(it)
                contractTypes.map {
                    val contractStateType = contractStateTypeMappings.getOrPut(it.name) { CopyOnWriteArraySet() }
                    contractStateType.add(concreteType.name)
                }
            }
        }
        if (unknownTypes.isNotEmpty()) {
            log.warn("There are unknown contract state types in the vault, which will prevent these states from being used. The relevant CorDapps must be loaded for these states to be used. The types not on the classpath are ${unknownTypes.joinToString(", ", "[", "]")}.")
        }
    }

    private fun <T : ContractState> deriveContractTypes(clazz: Class<T>): Set<Class<T>> {
        val myTypes : MutableSet<Class<T>> = mutableSetOf()
        clazz.superclass?.let {
            if (!it.isInstance(Any::class)) {
                myTypes.add(uncheckedCast(it))
                myTypes.addAll(deriveContractTypes(uncheckedCast(it)))
            }
        }
        clazz.interfaces.forEach {
            if (it != ContractState::class.java) {
                myTypes.add(uncheckedCast(it))
                myTypes.addAll(deriveContractTypes(uncheckedCast(it)))
            }
        }
        return myTypes
    }
}

private fun CriteriaBuilder.executeUpdate(
    session: Session,
    stateRefs: NonEmptySet<StateRef>?,
    configure: Root<*>.(CriteriaUpdate<*>, List<PersistentStateRef>?) -> Any?
): Int {
    fun doUpdate(persistentStateRefs: List<PersistentStateRef>?): Int {
        createCriteriaUpdate(VaultSchemaV1.VaultStates::class.java).let { update ->
            update.from(VaultSchemaV1.VaultStates::class.java).run { configure(update, persistentStateRefs) }
            return session.createQuery(update).executeUpdate()
        }
    }
    return stateRefs?.let {
        // Increase SQL server performance by, processing updates in chunks allowing the database's optimizer to make use of the index.
        var updatedRows = 0
        it.asSequence()
            .map { stateRef -> PersistentStateRef(stateRef.txhash.toString(), stateRef.index) }
            .chunked(NodeVaultService.DEFAULT_SOFT_LOCKING_SQL_IN_CLAUSE_SIZE)
            .forEach { persistentStateRefs ->
                updatedRows += doUpdate(persistentStateRefs)
            }
        updatedRows
    } ?: doUpdate(null)
}

/** The Observable returned allows subscribing with custom SafeSubscribers to source [Observable]. */
internal fun<T> Observable<T>.resilientOnError(): Observable<T> = Observable.unsafeCreate(OnResilientSubscribe(this, false))<|MERGE_RESOLUTION|>--- conflicted
+++ resolved
@@ -709,15 +709,8 @@
                                             paging: PageSpecification,
                                             sorting: Sort,
                                             contractStateType: Class<out T>): Vault.Page<T> {
-<<<<<<< HEAD
-        // calculate total results where a page specification has been defined
-        val totalStatesAvailable = if (paging.isDefault) -1 else queryTotalStateCount(criteria, contractStateType)
-
         val (criteriaQuery, criteriaParser) = buildCriteriaQuery<Tuple>(criteria, contractStateType, sorting)
         val query = getSession().createQuery(criteriaQuery)
-=======
-        val (query, stateTypes) = createQuery(criteria, contractStateType, sorting)
->>>>>>> 5cdbec9d
         query.setResultWindow(paging)
 
         val statesMetadata: MutableList<Vault.StateMetadata> = mutableListOf()
@@ -740,9 +733,6 @@
                 ArrayList()
         )
 
-<<<<<<< HEAD
-        return Vault.Page(states, statesMetadata, totalStatesAvailable, criteriaParser.stateTypes, otherResults)
-=======
         val totalStatesAvailable = when {
             paging.isDefault -> -1L
             // If the first page isn't full then we know that's all the states that are available
@@ -750,8 +740,7 @@
             else -> queryTotalStateCount(criteria, contractStateType)
         }
 
-        return Vault.Page(states, statesMetadata, totalStatesAvailable, stateTypes, otherResults)
->>>>>>> 5cdbec9d
+        return Vault.Page(states, statesMetadata, totalStatesAvailable, criteriaParser.stateTypes, otherResults)
     }
 
     private fun <R> Query<R>.resultStream(paging: PageSpecification): Stream<R> {
