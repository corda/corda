--- conflicted
+++ resolved
@@ -31,11 +31,7 @@
 class DBTransactionStorageLedgerRecovery(private val database: CordaPersistence,
                                          cacheFactory: NamedCacheFactory,
                                          val clock: CordaClock,
-<<<<<<< HEAD
-                                         private val encryptionService: EncryptionService,
-=======
-                                         val cryptoService: CryptoService,
->>>>>>> d2029b3e
+                                         val encryptionService: EncryptionService,
                                          private val partyInfoCache: PersistentPartyInfoCache) : DBTransactionStorage(database, cacheFactory, clock) {
     @Embeddable
     @Immutable
@@ -90,30 +86,13 @@
             /** Encrypted recovery information for sole use by Sender **/
             @Lob
             @Column(name = "distribution_list", nullable = false)
-<<<<<<< HEAD
-            val distributionList: ByteArray,
-
-            /** states to record: NONE, ALL_VISIBLE, ONLY_RELEVANT */
-            @Column(name = "receiver_states_to_record", nullable = false)
-            val receiverStatesToRecord: StatesToRecord
-    ) {
-        constructor(key: Key, txId: SecureHash, initiatorPartyId: Long, encryptedDistributionList: ByteArray, receiverStatesToRecord: StatesToRecord) :
-                this(
-                        PersistentKey(key),
-                        txId = txId.toString(),
-                        senderPartyId = initiatorPartyId,
-                        distributionList = encryptedDistributionList,
-                        receiverStatesToRecord = receiverStatesToRecord
-                )
-=======
             val distributionList: ByteArray
 ) {
-        constructor(key: Key, txId: SecureHash, encryptedDistributionList: ByteArray) :
-            this(PersistentKey(key),
-                 txId = txId.toString(),
-                 distributionList = encryptedDistributionList
-            )
->>>>>>> d2029b3e
+        constructor(key: Key, txId: SecureHash, encryptedDistributionList: ByteArray) : this(
+                PersistentKey(key),
+                txId.toString(),
+                encryptedDistributionList
+        )
 
         fun toReceiverDistributionRecord(encryptionService: EncryptionService): ReceiverDistributionRecord {
             val hashedDL = HashedDistributionList.decrypt(this.distributionList, encryptionService)
@@ -147,35 +126,26 @@
             val timestamp: Instant,
             val timestampDiscriminator: Int = nextDiscriminatorNumber.andIncrement
     ) {
-        constructor(key: TimestampKey, partyId: Long): this(partyId = partyId, timestamp = key.timestamp, timestampDiscriminator = key.timestampDiscriminator)
+        constructor(key: TimestampKey, partyId: Long): this(partyId, key.timestamp, key.timestampDiscriminator)
         companion object {
             val nextDiscriminatorNumber = AtomicInteger()
         }
     }
 
-<<<<<<< HEAD
-    override fun addSenderTransactionRecoveryMetadata(txId: SecureHash, metadata: TransactionMetadata): ByteArray {
-        return database.transaction {
-            val senderRecordingTimestamp = clock.instant()
-            for (peer in metadata.distributionList.peersToStatesToRecord.keys) {
-                val senderDistributionRecord = DBSenderDistributionRecord(
-                        PersistentKey(Key(senderRecordingTimestamp)),
-                        txId.toString(),
-                        partyInfoCache.getPartyIdByCordaX500Name(peer),
-                        metadata.distributionList.senderStatesToRecord
-                )
-=======
     override fun addSenderTransactionRecoveryMetadata(id: SecureHash, metadata: TransactionMetadata): ByteArray {
         val senderRecordingTimestamp = clock.instant()
         return database.transaction {
             // sender distribution records must be unique per txnId and timestamp
             val timeDiscriminator = Key.nextDiscriminatorNumber.andIncrement
-            metadata.distributionList.peersToStatesToRecord.map { (peerCordaX500Name, peerStatesToRecord) ->
+            metadata.distributionList.peersToStatesToRecord.forEach { peerCordaX500Name, peerStatesToRecord ->
                 val senderDistributionRecord = DBSenderDistributionRecord(
-                        PersistentKey(Key(TimestampKey(senderRecordingTimestamp, timeDiscriminator), partyInfoCache.getPartyIdByCordaX500Name(peerCordaX500Name))),
+                        PersistentKey(Key(
+                                TimestampKey(senderRecordingTimestamp, timeDiscriminator),
+                                partyInfoCache.getPartyIdByCordaX500Name(peerCordaX500Name)
+                        )),
                         id.toString(),
-                        peerStatesToRecord)
->>>>>>> d2029b3e
+                        peerStatesToRecord
+                )
                 session.save(senderDistributionRecord)
             }
 
@@ -191,7 +161,31 @@
         }
     }
 
-<<<<<<< HEAD
+    fun createReceiverTransactionRecoverMetadata(txId: SecureHash,
+                                                 senderPartyId: Long,
+                                                 senderStatesToRecord: StatesToRecord,
+                                                 senderRecords: List<DBSenderDistributionRecord>): List<DBReceiverDistributionRecord> {
+        val senderRecordsByTimestampKey = senderRecords.groupBy { TimestampKey(it.compositeKey.timestamp, it.compositeKey.timestampDiscriminator) }
+        return senderRecordsByTimestampKey.map {
+            val hashedDistributionList = HashedDistributionList(
+                    senderStatesToRecord = senderStatesToRecord,
+                    peerHashToStatesToRecord = senderRecords.associate { it.compositeKey.peerPartyId to it.statesToRecord },
+                    senderRecordedTimestamp = it.key.timestamp
+            )
+            DBReceiverDistributionRecord(
+                    compositeKey = PersistentKey(Key(TimestampKey(it.key.timestamp, it.key.timestampDiscriminator), senderPartyId)),
+                    txId = txId.toString(),
+                    distributionList = cryptoService.encrypt(hashedDistributionList.serialize())
+            )
+        }
+    }
+
+    fun addSenderTransactionRecoveryMetadata(record: DBSenderDistributionRecord) {
+        return database.transaction {
+            session.save(record)
+        }
+    }
+
     override fun addReceiverTransactionRecoveryMetadata(txId: SecureHash,
                                                         sender: CordaX500Name,
                                                         receiver: CordaX500Name,
@@ -200,46 +194,10 @@
         val publicHeader = HashedDistributionList.PublicHeader.unauthenticatedDeserialise(encryptedDistributionList, encryptionService)
         database.transaction {
             val receiverDistributionRecord = DBReceiverDistributionRecord(
-                    Key(publicHeader.senderRecordedTimestamp),
-                    txId,
-                    partyInfoCache.getPartyIdByCordaX500Name(sender),
-                    encryptedDistributionList,
-                    receiverStatesToRecord
-            )
-=======
-    fun createReceiverTransactionRecoverMetadata(txId: SecureHash,
-                                                 senderPartyId: Long,
-                                                 senderStatesToRecord: StatesToRecord,
-                                                 senderRecords: List<DBSenderDistributionRecord>): List<DBReceiverDistributionRecord> {
-        val senderRecordsByTimestampKey = senderRecords.groupBy { TimestampKey(it.compositeKey.timestamp, it.compositeKey.timestampDiscriminator) }
-        return senderRecordsByTimestampKey.map {
-            val hashedDistributionList = HashedDistributionList(
-                    senderStatesToRecord = senderStatesToRecord,
-                    peerHashToStatesToRecord = senderRecords.map { it.compositeKey.peerPartyId to it.statesToRecord }.toMap(),
-                    senderRecordedTimestamp = it.key.timestamp
-            )
-            DBReceiverDistributionRecord(
-                    compositeKey = PersistentKey(Key(TimestampKey(it.key.timestamp, it.key.timestampDiscriminator), senderPartyId)),
-                    txId = txId.toString(),
-                    distributionList = cryptoService.encrypt(hashedDistributionList.serialize())
-            )
-        }
-    }
-
-    fun addSenderTransactionRecoveryMetadata(record: DBSenderDistributionRecord) {
-        return database.transaction {
-            session.save(record)
-        }
-    }
-
-    override fun addReceiverTransactionRecoveryMetadata(id: SecureHash, sender: CordaX500Name, receiver: CordaX500Name, receiverStatesToRecord: StatesToRecord, encryptedDistributionList: ByteArray) {
-        val senderRecordedTimestamp = HashedDistributionList.deserialize(cryptoService.decrypt(encryptedDistributionList)).senderRecordedTimestamp
-        database.transaction {
-            val receiverDistributionRecord =
-                    DBReceiverDistributionRecord(Key(partyInfoCache.getPartyIdByCordaX500Name(sender), senderRecordedTimestamp),
-                            id,
-                            encryptedDistributionList)
->>>>>>> d2029b3e
+                    Key(partyInfoCache.getPartyIdByCordaX500Name(sender), publicHeader.senderRecordedTimestamp),
+                    id,
+                    encryptedDistributionList
+            )
             session.save(receiverDistributionRecord)
         }
     }
@@ -319,13 +277,9 @@
                         }
                 criteriaQuery.orderBy(orderCriteria)
             }
-<<<<<<< HEAD
             session.createQuery(criteriaQuery).stream().use { results ->
                 results.map { it.toSenderDistributionRecord() }.toList()
             }
-=======
-            val results = session.createQuery(criteriaQuery).stream()
-            results.toList()
         }
     }
 
@@ -337,7 +291,6 @@
             criteriaQuery.where(criteriaBuilder.equal(txnMetadata.get<String>(DBSenderDistributionRecord::txId.name), txId.toString()))
             val results = session.createQuery(criteriaQuery).stream()
             results.toList()
->>>>>>> d2029b3e
         }
     }
 
@@ -374,7 +327,6 @@
                         }
                 criteriaQuery.orderBy(orderCriteria)
             }
-<<<<<<< HEAD
             session.createQuery(criteriaQuery).stream().use { results ->
                 results.map { it.toReceiverDistributionRecord(encryptionService) }.toList()
             }
@@ -382,24 +334,6 @@
     }
 }
 
-=======
-            val results = session.createQuery(criteriaQuery).stream()
-            results.toList()
-        }
-    }
-}
-
-// TO DO: https://r3-cev.atlassian.net/browse/ENT-9876
-@VisibleForTesting
-fun CryptoService.decrypt(bytes: ByteArray): ByteArray {
-    return bytes
-}
-
-// TO DO: https://r3-cev.atlassian.net/browse/ENT-9876
-fun CryptoService.encrypt(bytes: ByteArray): ByteArray {
-    return bytes
-}
->>>>>>> d2029b3e
 
 @CordaSerializable
 class DistributionRecords(
