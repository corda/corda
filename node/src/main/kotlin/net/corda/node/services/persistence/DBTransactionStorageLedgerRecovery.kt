--- conflicted
+++ resolved
@@ -32,11 +32,7 @@
 class DBTransactionStorageLedgerRecovery(private val database: CordaPersistence,
                                          cacheFactory: NamedCacheFactory,
                                          val clock: CordaClock,
-<<<<<<< HEAD
                                          private val encryptionService: EncryptionService,
-=======
-                                         val cryptoService: CryptoService,
->>>>>>> d2029b3e
                                          private val partyInfoCache: PersistentPartyInfoCache) : DBTransactionStorage(database, cacheFactory, clock) {
     @Embeddable
     @Immutable
@@ -91,30 +87,18 @@
             /** Encrypted recovery information for sole use by Sender **/
             @Lob
             @Column(name = "distribution_list", nullable = false)
-<<<<<<< HEAD
             val distributionList: ByteArray,
 
             /** states to record: NONE, ALL_VISIBLE, ONLY_RELEVANT */
             @Column(name = "receiver_states_to_record", nullable = false)
             val receiverStatesToRecord: StatesToRecord
-    ) {
-        constructor(key: Key, txId: SecureHash, initiatorPartyId: Long, encryptedDistributionList: ByteArray, receiverStatesToRecord: StatesToRecord) :
-                this(
-                        PersistentKey(key),
-                        txId = txId.toString(),
-                        senderPartyId = initiatorPartyId,
-                        distributionList = encryptedDistributionList,
-                        receiverStatesToRecord = receiverStatesToRecord
-                )
-=======
-            val distributionList: ByteArray
 ) {
-        constructor(key: Key, txId: SecureHash, encryptedDistributionList: ByteArray) :
+        constructor(key: Key, txId: SecureHash, encryptedDistributionList: ByteArray, receiverStatesToRecord: StatesToRecord) :
             this(PersistentKey(key),
                  txId = txId.toString(),
-                 distributionList = encryptedDistributionList
-            )
->>>>>>> d2029b3e
+                 distributionList = encryptedDistributionList,
+                 receiverStatesToRecord = receiverStatesToRecord
+            )
 
         fun toReceiverDistributionRecord(encryptionService: EncryptionService): ReceiverDistributionRecord {
             val hashedDL = HashedDistributionList.decrypt(this.distributionList, encryptionService)
@@ -154,30 +138,17 @@
         }
     }
 
-<<<<<<< HEAD
     override fun addSenderTransactionRecoveryMetadata(txId: SecureHash, metadata: TransactionMetadata): ByteArray {
         return database.transaction {
             val senderRecordingTimestamp = clock.instant()
+            val timeDiscriminator = Key.nextDiscriminatorNumber.andIncrement
             val distributionList = metadata.distributionList as? SenderDistributionList ?: throw IllegalStateException("Expecting SenderDistributionList")
             for (peer in distributionList.peersToStatesToRecord.keys) {
                 val senderDistributionRecord = DBSenderDistributionRecord(
-                        PersistentKey(Key(senderRecordingTimestamp)),
+                        PersistentKey(Key(TimestampKey(senderRecordingTimestamp, timeDiscriminator), partyInfoCache.getPartyIdByCordaX500Name(peer))),
                         txId.toString(),
-                        partyInfoCache.getPartyIdByCordaX500Name(peer),
                         distributionList.senderStatesToRecord
                 )
-=======
-    override fun addSenderTransactionRecoveryMetadata(id: SecureHash, metadata: TransactionMetadata): ByteArray {
-        val senderRecordingTimestamp = clock.instant()
-        return database.transaction {
-            // sender distribution records must be unique per txnId and timestamp
-            val timeDiscriminator = Key.nextDiscriminatorNumber.andIncrement
-            metadata.distributionList.peersToStatesToRecord.map { (peerCordaX500Name, peerStatesToRecord) ->
-                val senderDistributionRecord = DBSenderDistributionRecord(
-                        PersistentKey(Key(TimestampKey(senderRecordingTimestamp, timeDiscriminator), partyInfoCache.getPartyIdByCordaX500Name(peerCordaX500Name))),
-                        id.toString(),
-                        peerStatesToRecord)
->>>>>>> d2029b3e
                 session.save(senderDistributionRecord)
             }
 
@@ -193,22 +164,6 @@
         }
     }
 
-<<<<<<< HEAD
-    override fun addReceiverTransactionRecoveryMetadata(txId: SecureHash,
-                                                        sender: CordaX500Name,
-                                                        receiver: CordaX500Name,
-                                                        receiverStatesToRecord: StatesToRecord,
-                                                        encryptedDistributionList: ByteArray) {
-        val publicHeader = HashedDistributionList.PublicHeader.unauthenticatedDeserialise(encryptedDistributionList, encryptionService)
-        database.transaction {
-            val receiverDistributionRecord = DBReceiverDistributionRecord(
-                    Key(publicHeader.senderRecordedTimestamp),
-                    txId,
-                    partyInfoCache.getPartyIdByCordaX500Name(sender),
-                    encryptedDistributionList,
-                    receiverStatesToRecord
-            )
-=======
     fun createReceiverTransactionRecoverMetadata(txId: SecureHash,
                                                  senderPartyId: Long,
                                                  senderStatesToRecord: StatesToRecord,
@@ -234,14 +189,19 @@
         }
     }
 
-    override fun addReceiverTransactionRecoveryMetadata(id: SecureHash, sender: CordaX500Name, receiver: CordaX500Name, receiverStatesToRecord: StatesToRecord, encryptedDistributionList: ByteArray) {
-        val senderRecordedTimestamp = HashedDistributionList.deserialize(cryptoService.decrypt(encryptedDistributionList)).senderRecordedTimestamp
+    override fun addReceiverTransactionRecoveryMetadata(txId: SecureHash,
+                                                        sender: CordaX500Name,
+                                                        receiver: CordaX500Name,
+                                                        receiverStatesToRecord: StatesToRecord,
+                                                        encryptedDistributionList: ByteArray) {
+        val publicHeader = HashedDistributionList.PublicHeader.unauthenticatedDeserialise(encryptedDistributionList, encryptionService)
         database.transaction {
-            val receiverDistributionRecord =
-                    DBReceiverDistributionRecord(Key(partyInfoCache.getPartyIdByCordaX500Name(sender), senderRecordedTimestamp),
-                            id,
-                            encryptedDistributionList)
->>>>>>> d2029b3e
+            val receiverDistributionRecord = DBReceiverDistributionRecord(
+                    Key(partyInfoCache.getPartyIdByCordaX500Name(sender), publicHeader.senderRecordedTimestamp),
+                    txId,
+                    encryptedDistributionList,
+                    receiverStatesToRecord
+            )
             session.save(receiverDistributionRecord)
         }
     }
@@ -321,13 +281,9 @@
                         }
                 criteriaQuery.orderBy(orderCriteria)
             }
-<<<<<<< HEAD
             session.createQuery(criteriaQuery).stream().use { results ->
                 results.map { it.toSenderDistributionRecord() }.toList()
             }
-=======
-            val results = session.createQuery(criteriaQuery).stream()
-            results.toList()
         }
     }
 
@@ -339,7 +295,6 @@
             criteriaQuery.where(criteriaBuilder.equal(txnMetadata.get<String>(DBSenderDistributionRecord::txId.name), txId.toString()))
             val results = session.createQuery(criteriaQuery).stream()
             results.toList()
->>>>>>> d2029b3e
         }
     }
 
@@ -376,7 +331,6 @@
                         }
                 criteriaQuery.orderBy(orderCriteria)
             }
-<<<<<<< HEAD
             session.createQuery(criteriaQuery).stream().use { results ->
                 results.map { it.toReceiverDistributionRecord(encryptionService) }.toList()
             }
@@ -384,24 +338,6 @@
     }
 }
 
-=======
-            val results = session.createQuery(criteriaQuery).stream()
-            results.toList()
-        }
-    }
-}
-
-// TO DO: https://r3-cev.atlassian.net/browse/ENT-9876
-@VisibleForTesting
-fun CryptoService.decrypt(bytes: ByteArray): ByteArray {
-    return bytes
-}
-
-// TO DO: https://r3-cev.atlassian.net/browse/ENT-9876
-fun CryptoService.encrypt(bytes: ByteArray): ByteArray {
-    return bytes
-}
->>>>>>> d2029b3e
 
 @CordaSerializable
 class DistributionRecords(
