package net.corda.node.services.config

import com.typesafe.config.Config
import com.typesafe.config.ConfigFactory
import com.typesafe.config.ConfigParseOptions
import net.corda.cliutils.CordaSystemUtils
import net.corda.common.configuration.parsing.internal.Configuration
import net.corda.core.identity.CordaX500Name
import net.corda.core.internal.createDirectories
import net.corda.core.internal.div
import net.corda.core.internal.exists
import net.corda.node.internal.Node
import net.corda.node.services.config.schema.v1.V1NodeConfigurationSpec
import net.corda.nodeapi.internal.DEV_CA_KEY_STORE_PASS
import net.corda.nodeapi.internal.config.FileBasedCertificateStoreSupplier
import net.corda.nodeapi.internal.config.MutualSslConfiguration
import net.corda.nodeapi.internal.config.toProperties
import net.corda.nodeapi.internal.crypto.X509KeyStore
import net.corda.nodeapi.internal.cryptoservice.CryptoService
import net.corda.nodeapi.internal.cryptoservice.bouncycastle.BCCryptoService
import net.corda.nodeapi.internal.installDevNodeCaCertPath
import net.corda.nodeapi.internal.loadDevCaTrustStore
import net.corda.nodeapi.internal.registerDevP2pCertificates
import org.slf4j.LoggerFactory
import java.nio.file.Path
import kotlin.reflect.KClass
import kotlin.reflect.full.memberProperties

fun configOf(vararg pairs: Pair<String, Any?>): Config = ConfigFactory.parseMap(mapOf(*pairs))
operator fun Config.plus(overrides: Map<String, Any?>): Config = ConfigFactory.parseMap(overrides).withFallback(this)

object ConfigHelper {

    private const val CORDA_PROPERTY_PREFIX = "corda."

    private val log = LoggerFactory.getLogger(javaClass)
    fun loadConfig(baseDirectory: Path,
                   configFile: Path = baseDirectory / "node.conf",
                   allowMissingConfig: Boolean = false,
                   configOverrides: Config = ConfigFactory.empty()): Config {
        val parseOptions = ConfigParseOptions.defaults()
        val defaultConfig = ConfigFactory.parseResources("reference.conf", parseOptions.setAllowMissing(false))
        val appConfig = ConfigFactory.parseFile(configFile.toFile(), parseOptions.setAllowMissing(allowMissingConfig))

        // Detect the underlying OS. If mac or windows non-server then we assume we're running in devMode. Unless specified otherwise.
        val smartDevMode = CordaSystemUtils.isOsMac() || (CordaSystemUtils.isOsWindows() && !CordaSystemUtils.getOsName().toLowerCase().contains("server"))
        val devModeConfig = ConfigFactory.parseMap(mapOf("devMode" to smartDevMode))

        val systemOverrides = ConfigFactory.systemProperties().cordaEntriesOnly()
        val environmentOverrides = ConfigFactory.systemEnvironment().cordaEntriesOnly()
        val finalConfig = configOf(
                // Add substitution values here
                "baseDirectory" to baseDirectory.toString())
                .withFallback(configOverrides)
                .withFallback(systemOverrides)
                .withFallback(environmentOverrides)
                .withFallback(appConfig)
                .withFallback(devModeConfig) // this needs to be after the appConfig, so it doesn't override the configured devMode
                .withFallback(defaultConfig)
                .resolve()

        val entrySet = finalConfig.entrySet().filter { entry ->
            // System properties can reasonably be expected to contain '.'. However, only
            // entries that match this pattern are allowed to contain a '"' character:
            //           systemProperties."text-without-any-quotes-in"
            with(entry.key) { contains("\"") && !matches("^systemProperties\\.\"[^\"]++\"\$".toRegex()) }
        }
        for (key in entrySet) {
            log.error("Config files should not contain \" in property names. Please fix: $key")
        }

        return finalConfig
    }

    private fun Config.cordaEntriesOnly(): Config {
<<<<<<< HEAD

        val cordaPropOccurrences = mutableSetOf<String>()
        val badKeyConversions = mutableSetOf<String>()

        return ConfigFactory.parseMap(
                toProperties()
                .mapKeys {
                    val newKey = (it.key as String)
                                .replace("_", ".")

                    if (newKey.ignoreCase().startsWith(CORDA_PROPERTY_PREFIX)
                            && cordaPropOccurrences.contains(newKey.ignoreCase()
                                    .removePrefix(CORDA_PROPERTY_PREFIX)))
                    {
                            throw ShadowingException(it.key.toString(), newKey)
                    }

                    cordaPropOccurrences.add(newKey.ignoreCase().removePrefix(CORDA_PROPERTY_PREFIX))
                    newKey.let { key ->
                        if (!key.ignoreCase().startsWith(CORDA_PROPERTY_PREFIX))
                            return@let key

                        val nodeConfKey = key.ignoreCase().removePrefix(CORDA_PROPERTY_PREFIX)

                        val cfg = ConfigFactory.parseString("$nodeConfKey=${it.value}")
                        val result = V1NodeConfigurationSpec.validate(cfg, Configuration.Validation.Options(strict = true))

                        val isInvalidProperty = result.errors.any { err -> err is Configuration.Validation.Error.Unknown }
                        if (isInvalidProperty) {
                            Node.printWarning(
                                    "${it.key} (property or environment variable) cannot be mapped to an existing Corda" +
                                            " config property and thus won't be used as a config override!" +
                                            " It won't be passed as a config override! If that was the intention " +
                                            " double check the spelling and ensure there is such config key.")
                            badKeyConversions.add(nodeConfKey)
                        }

                        CORDA_PROPERTY_PREFIX + nodeConfKey
                    }
                }.filterKeys { it.ignoreCase().startsWith(CORDA_PROPERTY_PREFIX) }
                .mapKeys { it.key.ignoreCase().removePrefix(CORDA_PROPERTY_PREFIX) }
                .filterKeys { !badKeyConversions.contains(it) })
=======
        return ConfigFactory.parseMap(toProperties()
            .filterKeys { (it as String).startsWith(CORDA_PROPERTY_PREFIX) }
            .mapKeys { (it.key as String).removePrefix(CORDA_PROPERTY_PREFIX) }
        )
>>>>>>> 02ed8e91
    }
}

/**
 * Strictly for dev only automatically construct a server certificate/private key signed from
 * the CA certs in Node resources. Then provision KeyStores into certificates folder under node path.
 */
// TODO Move this to KeyStoreConfigHelpers.
fun NodeConfiguration.configureWithDevSSLCertificate(cryptoService: CryptoService? = null) = p2pSslOptions.configureDevKeyAndTrustStores(myLegalName, signingCertificateStore, certificatesDirectory, cryptoService)

// TODO Move this to KeyStoreConfigHelpers.
fun MutualSslConfiguration.configureDevKeyAndTrustStores(myLegalName: CordaX500Name, signingCertificateStore: FileBasedCertificateStoreSupplier, certificatesDirectory: Path, cryptoService: CryptoService? = null) {
    val specifiedTrustStore = trustStore.getOptional()

    val specifiedKeyStore = keyStore.getOptional()
    val specifiedSigningStore = signingCertificateStore.getOptional()

    if (specifiedTrustStore != null && specifiedKeyStore != null && specifiedSigningStore != null) return
    certificatesDirectory.createDirectories()

    if (specifiedTrustStore == null) {
        loadDevCaTrustStore().copyTo(trustStore.get(true))
    }

    if (specifiedKeyStore == null || specifiedSigningStore == null) {
        FileBasedCertificateStoreSupplier(keyStore.path, keyStore.storePassword, keyStore.entryPassword).get(true)
                .also { it.registerDevP2pCertificates(myLegalName) }
        when (cryptoService) {
            is BCCryptoService, null -> {
                val signingKeyStore = FileBasedCertificateStoreSupplier(signingCertificateStore.path, signingCertificateStore.storePassword, signingCertificateStore.entryPassword).get(true)
                        .also { it.installDevNodeCaCertPath(myLegalName) }

                // Move distributed service composite key (generated by IdentityGenerator.generateToDisk) to keystore if exists.
                val distributedServiceKeystore = certificatesDirectory / "distributedService.jks"
                if (distributedServiceKeystore.exists()) {
                    val serviceKeystore = X509KeyStore.fromFile(distributedServiceKeystore, DEV_CA_KEY_STORE_PASS)

                    signingKeyStore.update {
                        serviceKeystore.aliases().forEach {
                            if (serviceKeystore.internal.isKeyEntry(it)) {
                                setPrivateKey(it, serviceKeystore.getPrivateKey(it, DEV_CA_KEY_STORE_PASS), serviceKeystore.getCertificateChain(it), signingKeyStore.entryPassword)
                            } else {
                                setCertificate(it, serviceKeystore.getCertificate(it))
                            }
                        }
                    }
                }
            }
            else -> throw IllegalArgumentException("CryptoService not supported.")
        }
    }
}

class CaseInsensitiveUtils(val target: String) {
    fun startsWith(prefix: String) =
            org.apache.commons.lang3.StringUtils.startsWithIgnoreCase(target, prefix)

    fun removePrefix(toRemove: String) =
            org.apache.commons.lang3.StringUtils.removeStartIgnoreCase(target, toRemove)!!
}
fun String.ignoreCase() = CaseInsensitiveUtils(this)<|MERGE_RESOLUTION|>--- conflicted
+++ resolved
@@ -73,8 +73,6 @@
     }
 
     private fun Config.cordaEntriesOnly(): Config {
-<<<<<<< HEAD
-
         val cordaPropOccurrences = mutableSetOf<String>()
         val badKeyConversions = mutableSetOf<String>()
 
@@ -116,12 +114,6 @@
                 }.filterKeys { it.ignoreCase().startsWith(CORDA_PROPERTY_PREFIX) }
                 .mapKeys { it.key.ignoreCase().removePrefix(CORDA_PROPERTY_PREFIX) }
                 .filterKeys { !badKeyConversions.contains(it) })
-=======
-        return ConfigFactory.parseMap(toProperties()
-            .filterKeys { (it as String).startsWith(CORDA_PROPERTY_PREFIX) }
-            .mapKeys { (it.key as String).removePrefix(CORDA_PROPERTY_PREFIX) }
-        )
->>>>>>> 02ed8e91
     }
 }
 
