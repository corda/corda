--- conflicted
+++ resolved
@@ -27,7 +27,11 @@
 import net.corda.core.serialization.deserialize
 import net.corda.core.serialization.internal.nodeSerializationEnv
 import net.corda.core.serialization.serialize
-import net.corda.core.utilities.*
+import net.corda.core.utilities.ByteSequence
+import net.corda.core.utilities.NetworkHostAndPort
+import net.corda.core.utilities.OpaqueBytes
+import net.corda.core.utilities.contextLogger
+import net.corda.core.utilities.trace
 import net.corda.node.VersionInfo
 import net.corda.node.internal.LifecycleSupport
 import net.corda.node.internal.artemis.ReactiveArtemisConsumer
@@ -40,11 +44,14 @@
 import net.corda.nodeapi.ArtemisTcpTransport
 import net.corda.nodeapi.ConnectionDirection
 import net.corda.nodeapi.internal.ArtemisMessagingComponent
-import net.corda.nodeapi.internal.ArtemisMessagingComponent.*
+import net.corda.nodeapi.internal.ArtemisMessagingComponent.ArtemisAddress
 import net.corda.nodeapi.internal.ArtemisMessagingComponent.Companion.BRIDGE_CONTROL
 import net.corda.nodeapi.internal.ArtemisMessagingComponent.Companion.BRIDGE_NOTIFY
 import net.corda.nodeapi.internal.ArtemisMessagingComponent.Companion.P2PMessagingHeaders
 import net.corda.nodeapi.internal.ArtemisMessagingComponent.Companion.PEERS_PREFIX
+import net.corda.nodeapi.internal.ArtemisMessagingComponent.NodeAddress
+import net.corda.nodeapi.internal.ArtemisMessagingComponent.RemoteInboxAddress
+import net.corda.nodeapi.internal.ArtemisMessagingComponent.ServiceAddress
 import net.corda.nodeapi.internal.bridging.BridgeControl
 import net.corda.nodeapi.internal.bridging.BridgeEntry
 import net.corda.nodeapi.internal.persistence.CordaPersistence
@@ -54,7 +61,12 @@
 import org.apache.activemq.artemis.api.core.Message.HDR_VALIDATED_USER
 import org.apache.activemq.artemis.api.core.RoutingType
 import org.apache.activemq.artemis.api.core.SimpleString
-import org.apache.activemq.artemis.api.core.client.*
+import org.apache.activemq.artemis.api.core.client.ActiveMQClient
+import org.apache.activemq.artemis.api.core.client.ClientConsumer
+import org.apache.activemq.artemis.api.core.client.ClientMessage
+import org.apache.activemq.artemis.api.core.client.ClientProducer
+import org.apache.activemq.artemis.api.core.client.ClientSession
+import org.apache.activemq.artemis.api.core.client.ServerLocator
 import org.apache.commons.lang.ArrayUtils.EMPTY_BYTE_ARRAY
 import rx.Observable
 import rx.Subscription
@@ -443,42 +455,12 @@
     private fun deliver(msg: ReceivedMessage, artemisMessage: ClientMessage) {
 
         state.checkNotLocked()
-<<<<<<< HEAD
         val deliverTo = handlers[msg.topic]
         if (deliverTo != null) {
             try {
                 deliverTo(msg, HandlerRegistration(msg.topic, deliverTo), MessageDeduplicationHandler(artemisMessage, msg))
             } catch (e: Exception) {
                 log.error("Caught exception whilst executing message handler for ${msg.topic}", e)
-=======
-        // Because handlers is a COW list, the loop inside filter will operate on a snapshot. Handlers being added
-        // or removed whilst the filter is executing will not affect anything.
-        val deliverTo = handlers.filter { it.topic.isBlank() || it.topic == msg.topic }
-        try {
-            // This will perform a BLOCKING call onto the executor. Thus if the handlers are slow, we will
-            // be slow, and Artemis can handle that case intelligently. We don't just invoke the handler
-            // directly in order to ensure that we have the features of the AffinityExecutor class throughout
-            // the bulk of the codebase and other non-messaging jobs can be scheduled onto the server executor
-            // easily.
-            //
-            // Note that handlers may re-enter this class. We aren't holding any locks and methods like
-            // start/run/stop have re-entrancy assertions at the top, so it is OK.
-            nodeExecutor.fetchFrom {
-                database.transaction {
-                    if (msg.uniqueMessageId in processedMessages) {
-                        log.trace { "Discard duplicate message ${msg.uniqueMessageId} for ${msg.topic}" }
-                    } else {
-                        if (deliverTo.isEmpty()) {
-                            // TODO: Implement dead letter queue, and send it there.
-                            log.warn("Received message ${msg.uniqueMessageId} for ${msg.topic} that doesn't have any registered handlers yet")
-                        } else {
-                            callHandlers(msg, deliverTo)
-                        }
-                        // TODO We will at some point need to decide a trimming policy for the id's
-                        processedMessages[msg.uniqueMessageId] = Instant.now()
-                    }
-                }
->>>>>>> ce877190
             }
         } else {
             log.warn("Received message ${msg.uniqueMessageId} for ${msg.topic} that doesn't have any registered handlers yet")
@@ -551,53 +533,12 @@
 
     override fun close() = stop()
 
-<<<<<<< HEAD
     @Suspendable
     override fun send(message: Message, target: MessageRecipients, retryId: Long?, sequenceKey: Any) {
         messagingExecutor!!.send(message, target)
         retryId?.let {
             database.transaction {
                 messagesToRedeliver.computeIfAbsent(it, { Pair(message, target) })
-=======
-    override fun send(message: Message, target: MessageRecipients, retryId: Long?, sequenceKey: Any, additionalHeaders: Map<String, String>) {
-        sendInternal(message, target, retryId, additionalHeaders)
-    }
-
-    private fun sendInternal(message: Message, target: MessageRecipients, retryId: Long?, additionalHeaders: Map<String, String> = emptyMap()) {
-        // We have to perform sending on a different thread pool, since using the same pool for messaging and
-        // fibers leads to Netty buffer memory leaks, caused by both Netty and Quasar fiddling with thread-locals.
-        messagingExecutor.fetchFrom {
-            state.locked {
-                val mqAddress = getMQAddress(target)
-                val artemisMessage = producerSession!!.createMessage(true).apply {
-                    putStringProperty(P2PMessagingHeaders.cordaVendorProperty, cordaVendor)
-                    putStringProperty(P2PMessagingHeaders.releaseVersionProperty, releaseVersion)
-                    putIntProperty(P2PMessagingHeaders.platformVersionProperty, versionInfo.platformVersion)
-                    putStringProperty(P2PMessagingHeaders.topicProperty, SimpleString(message.topic))
-                    writeBodyBufferBytes(message.data.bytes)
-                    // Use the magic deduplication property built into Artemis as our message identity too
-                    putStringProperty(HDR_DUPLICATE_DETECTION_ID, SimpleString(message.uniqueMessageId))
-
-                    // For demo purposes - if set then add a delay to messages in order to demonstrate that the flows are doing as intended
-                    if (amqDelayMillis > 0 && message.topic == StateMachineManagerImpl.sessionTopic) {
-                        putLongProperty(HDR_SCHEDULED_DELIVERY_TIME, System.currentTimeMillis() + amqDelayMillis)
-                    }
-                    additionalHeaders.forEach { key, value -> putStringProperty(key, value) }
-                }
-                log.trace {
-                    "Send to: $mqAddress topic: ${message.topic} uuid: ${message.uniqueMessageId}"
-                }
-                sendMessage(mqAddress, artemisMessage)
-                retryId?.let {
-                    database.transaction {
-                        messagesToRedeliver.computeIfAbsent(it, { Pair(message, target) })
-                    }
-                    scheduledMessageRedeliveries[it] = messagingExecutor.schedule({
-                        sendWithRetry(0, mqAddress, artemisMessage, it)
-                    }, messageRedeliveryDelaySeconds, TimeUnit.SECONDS)
-
-                }
->>>>>>> ce877190
             }
             scheduledMessageRedeliveries[it] = nodeExecutor.schedule({
                 sendWithRetry(0, message, target, retryId)
@@ -649,12 +590,7 @@
         } else {
             // Otherwise we send the message to an internal queue for the target residing on our broker. It's then the
             // broker's job to route the message to the target's P2P queue.
-<<<<<<< HEAD
             val internalTargetQueue = (address as? ArtemisAddress)?.queueName ?: throw IllegalArgumentException("Not an Artemis address")
-=======
-            val internalTargetQueue = (target as? ArtemisAddress)?.queueName
-                    ?: throw IllegalArgumentException("Not an Artemis address")
->>>>>>> ce877190
             state.locked {
                 createQueueIfAbsent(internalTargetQueue, producerSession!!)
             }
