package net.corda.node.services.schema

import net.corda.core.contracts.ContractState
import net.corda.core.contracts.FungibleAsset
import net.corda.core.contracts.LinearState
import net.corda.core.schemas.CommonSchemaV1
import net.corda.core.schemas.MappedSchema
import net.corda.core.schemas.NodeInfoSchemaV1
import net.corda.core.schemas.PersistentState
import net.corda.core.schemas.QueryableState
import net.corda.core.serialization.SingletonSerializeAsToken
import net.corda.node.services.api.SchemaService
import net.corda.node.services.events.NodeSchedulerService
import net.corda.node.services.identity.PersistentIdentityService
import net.corda.node.services.keys.PersistentKeyManagementService
import net.corda.node.services.messaging.NodeMessagingClient
import net.corda.node.services.network.PersistentNetworkMapService
import net.corda.node.services.persistence.DBCheckpointStorage
import net.corda.node.services.persistence.DBTransactionMappingStorage
import net.corda.node.services.persistence.DBTransactionStorage
import net.corda.node.services.persistence.NodeAttachmentService
import net.corda.node.services.transactions.BFTNonValidatingNotaryService
import net.corda.node.services.transactions.PersistentUniquenessProvider
import net.corda.node.services.transactions.RaftUniquenessProvider
import net.corda.node.services.upgrade.ContractUpgradeServiceImpl
import net.corda.node.services.vault.VaultSchemaV1

/**
 * Most basic implementation of [SchemaService].
 *
 * TODO: support loading schema options from node configuration.
 * TODO: support configuring what schemas are to be selected for persistence.
 * TODO: support plugins for schema version upgrading or custom mapping not supported by original [QueryableState].
 * TODO: create whitelisted tables when a CorDapp is first installed
 */
class NodeSchemaService(customSchemas: Set<MappedSchema>) : SchemaService, SingletonSerializeAsToken() {

    // Entities for compulsory services
    object NodeServices

    object NodeServicesV1 : MappedSchema(schemaFamily = NodeServices.javaClass, version = 1,
            mappedTypes = listOf(DBCheckpointStorage.DBCheckpoint::class.java,
                    DBTransactionStorage.DBTransaction::class.java,
                    DBTransactionMappingStorage.DBTransactionMapping::class.java,
                    PersistentKeyManagementService.PersistentKey::class.java,
                    PersistentUniquenessProvider.PersistentUniqueness::class.java,
                    PersistentUniquenessProvider.PersistentNotaryCommit::class.java,
                    NodeSchedulerService.PersistentScheduledState::class.java,
                    NodeAttachmentService.DBAttachment::class.java,
                    PersistentNetworkMapService.NetworkNode::class.java,
                    PersistentNetworkMapService.NetworkSubscriber::class.java,
                    NodeMessagingClient.ProcessedMessage::class.java,
                    NodeMessagingClient.RetryMessage::class.java,
                    NodeAttachmentService.DBAttachment::class.java,
                    RaftUniquenessProvider.RaftState::class.java,
                    BFTNonValidatingNotaryService.PersistedCommittedState::class.java,
                    PersistentIdentityService.PersistentIdentity::class.java,
                    PersistentIdentityService.PersistentIdentityNames::class.java,
                    ContractUpgradeServiceImpl.DBContractUpgrade::class.java
            ))

    // Required schemas are those used by internal Corda services
    // For example, cash is used by the vault for coin selection (but will be extracted as a standalone CorDapp in future)
    private val requiredSchemas: Map<MappedSchema, SchemaService.SchemaOptions> =
            mapOf(Pair(CommonSchemaV1, SchemaService.SchemaOptions()),
                    Pair(VaultSchemaV1, SchemaService.SchemaOptions()),
                    Pair(NodeInfoSchemaV1, SchemaService.SchemaOptions()),
                    Pair(NodeServicesV1, SchemaService.SchemaOptions()))

<<<<<<< HEAD
    override val schemaOptions: Map<MappedSchema, SchemaService.SchemaOptions> = requiredSchemas.plus(customSchemas.map {
        mappedSchema -> Pair(mappedSchema, SchemaService.SchemaOptions())
=======
    override var schemaOptions: Map<MappedSchema, SchemaService.SchemaOptions> = requiredSchemas.plus(customSchemas.map { mappedSchema ->
        Pair(mappedSchema, SchemaService.SchemaOptions())
>>>>>>> 7340a2e3
    })

    // Currently returns all schemas supported by the state, with no filtering or enrichment.
    override fun selectSchemas(state: ContractState): Iterable<MappedSchema> {
        val schemas = mutableSetOf<MappedSchema>()
        if (state is QueryableState)
            schemas += state.supportedSchemas()
        if (state is LinearState)
            schemas += VaultSchemaV1   // VaultLinearStates
        if (state is FungibleAsset<*>)
            schemas += VaultSchemaV1   // VaultFungibleStates

        return schemas
    }

    // Because schema is always one supported by the state, just delegate.
    override fun generateMappedObject(state: ContractState, schema: MappedSchema): PersistentState {
        if ((schema is VaultSchemaV1) && (state is LinearState))
            return VaultSchemaV1.VaultLinearStates(state.linearId, state.participants)
        if ((schema is VaultSchemaV1) && (state is FungibleAsset<*>))
            return VaultSchemaV1.VaultFungibleStates(state.owner, state.amount.quantity, state.amount.token.issuer.party, state.amount.token.issuer.reference, state.participants)
        return (state as QueryableState).generateMappedObject(schema)
    }
<<<<<<< HEAD
=======

    override fun registerCustomSchemas(_customSchemas: Set<MappedSchema>) {
        schemaOptions = schemaOptions.plus(_customSchemas.map { mappedSchema ->
            Pair(mappedSchema, SchemaService.SchemaOptions())
        })
    }
>>>>>>> 7340a2e3
}<|MERGE_RESOLUTION|>--- conflicted
+++ resolved
@@ -67,13 +67,8 @@
                     Pair(NodeInfoSchemaV1, SchemaService.SchemaOptions()),
                     Pair(NodeServicesV1, SchemaService.SchemaOptions()))
 
-<<<<<<< HEAD
     override val schemaOptions: Map<MappedSchema, SchemaService.SchemaOptions> = requiredSchemas.plus(customSchemas.map {
         mappedSchema -> Pair(mappedSchema, SchemaService.SchemaOptions())
-=======
-    override var schemaOptions: Map<MappedSchema, SchemaService.SchemaOptions> = requiredSchemas.plus(customSchemas.map { mappedSchema ->
-        Pair(mappedSchema, SchemaService.SchemaOptions())
->>>>>>> 7340a2e3
     })
 
     // Currently returns all schemas supported by the state, with no filtering or enrichment.
@@ -97,13 +92,4 @@
             return VaultSchemaV1.VaultFungibleStates(state.owner, state.amount.quantity, state.amount.token.issuer.party, state.amount.token.issuer.reference, state.participants)
         return (state as QueryableState).generateMappedObject(schema)
     }
-<<<<<<< HEAD
-=======
-
-    override fun registerCustomSchemas(_customSchemas: Set<MappedSchema>) {
-        schemaOptions = schemaOptions.plus(_customSchemas.map { mappedSchema ->
-            Pair(mappedSchema, SchemaService.SchemaOptions())
-        })
-    }
->>>>>>> 7340a2e3
 }