--- conflicted
+++ resolved
@@ -355,12 +355,7 @@
         return null
     }
 
-<<<<<<< HEAD
-    @Deprecated("More attachment information is required", replaceWith = ReplaceWith("importAttachment(jar, uploader, filename)"))
-    @Suppress("OverridingDeprecatedMember")
-=======
     @Suppress("OVERRIDE_DEPRECATION")
->>>>>>> 3abb218b
     override fun importAttachment(jar: InputStream): AttachmentId {
         return import(jar, UNKNOWN_UPLOADER, null)
     }
@@ -474,12 +469,7 @@
                 it.manifest?.mainAttributes?.getValue(CORDAPP_CONTRACT_VERSION)?.toIntOrNull() ?: DEFAULT_CORDAPP_VERSION
             }
 
-<<<<<<< HEAD
-    @Deprecated("More attachment information is required", replaceWith = ReplaceWith("importAttachment(jar, uploader, filename)"))
-    @Suppress("OverridingDeprecatedMember")
-=======
     @Suppress("OVERRIDE_DEPRECATION")
->>>>>>> 3abb218b
     override fun importOrGetAttachment(jar: InputStream): AttachmentId {
         return try {
             import(jar, UNKNOWN_UPLOADER, null)
