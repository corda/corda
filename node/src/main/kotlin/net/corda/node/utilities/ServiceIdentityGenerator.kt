package net.corda.node.utilities

import net.corda.core.crypto.CompositeKey
import net.corda.core.crypto.generateKeyPair
import net.corda.core.identity.Party
import net.corda.core.serialization.serialize
import net.corda.core.serialization.storageKryo
import net.corda.core.utilities.loggerFor
import net.corda.core.utilities.trace
import org.bouncycastle.asn1.x500.X500Name
import java.nio.file.Files
import java.nio.file.Path

object ServiceIdentityGenerator {
    private val log = loggerFor<ServiceIdentityGenerator>()

    /**
     * Generates signing key pairs and a common distributed service identity for a set of nodes.
     * The key pairs and the group identity get serialized to disk in the corresponding node directories.
     * This method should be called *before* any of the nodes are started.
     *
     * @param dirs List of node directories to place the generated identity and key pairs in.
     * @param serviceId The service id of the distributed service.
     * @param serviceName The legal name of the distributed service.
     * @param threshold The threshold for the generated group [CompositeKey].
     */
    // TODO: This needs to write out to the key store, not just files on disk
    fun generateToDisk(dirs: List<Path>,
                       serviceId: String,
                       serviceName: X500Name,
                       threshold: Int = 1): Party {
        log.trace { "Generating a group identity \"serviceName\" for nodes: ${dirs.joinToString()}" }
        val keyPairs = (1..dirs.size).map { generateKeyPair() }
        val notaryKey = CompositeKey.Builder().addKeys(keyPairs.map { it.public }).build(threshold)
<<<<<<< HEAD
        // Avoid adding complexity! This class is a hack that needs to stay runnable in the gradle environment.
        val notaryParty = Party(serviceName, notaryKey)
=======
        val certFactory = CertificateFactory.getInstance("X509")
        val notaryCert = X509Utilities.createCertificate(CertificateType.IDENTITY, serviceCa.certificate,
            serviceCa.keyPair, serviceName, notaryKey)
        val notaryCertPath = certFactory.generateCertPath(listOf(notaryCert.cert, serviceCa.certificate.cert))
        val notaryParty = PartyAndCertificate(serviceName, notaryKey, notaryCert, notaryCertPath)
>>>>>>> d54f66cc
        val notaryPartyBytes = notaryParty.serialize()
        val privateKeyFile = "$serviceId-private-key"
        val publicKeyFile = "$serviceId-public"
        keyPairs.zip(dirs) { keyPair, dir ->
            Files.createDirectories(dir)
            notaryPartyBytes.writeToFile(dir.resolve(publicKeyFile))
            // Use storageKryo as our whitelist is not available in the gradle build environment:
            keyPair.serialize(storageKryo()).writeToFile(dir.resolve(privateKeyFile))
        }
        return notaryParty
    }
}<|MERGE_RESOLUTION|>--- conflicted
+++ resolved
@@ -1,6 +1,7 @@
 package net.corda.node.utilities
 
 import net.corda.core.crypto.CompositeKey
+import net.corda.core.crypto.X509Utilities
 import net.corda.core.crypto.generateKeyPair
 import net.corda.core.identity.Party
 import net.corda.core.serialization.serialize
@@ -32,16 +33,8 @@
         log.trace { "Generating a group identity \"serviceName\" for nodes: ${dirs.joinToString()}" }
         val keyPairs = (1..dirs.size).map { generateKeyPair() }
         val notaryKey = CompositeKey.Builder().addKeys(keyPairs.map { it.public }).build(threshold)
-<<<<<<< HEAD
         // Avoid adding complexity! This class is a hack that needs to stay runnable in the gradle environment.
         val notaryParty = Party(serviceName, notaryKey)
-=======
-        val certFactory = CertificateFactory.getInstance("X509")
-        val notaryCert = X509Utilities.createCertificate(CertificateType.IDENTITY, serviceCa.certificate,
-            serviceCa.keyPair, serviceName, notaryKey)
-        val notaryCertPath = certFactory.generateCertPath(listOf(notaryCert.cert, serviceCa.certificate.cert))
-        val notaryParty = PartyAndCertificate(serviceName, notaryKey, notaryCert, notaryCertPath)
->>>>>>> d54f66cc
         val notaryPartyBytes = notaryParty.serialize()
         val privateKeyFile = "$serviceId-private-key"
         val publicKeyFile = "$serviceId-public"
