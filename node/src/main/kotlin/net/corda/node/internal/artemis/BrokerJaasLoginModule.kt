package net.corda.node.internal.artemis

import net.corda.core.internal.uncheckedCast
import net.corda.core.utilities.contextLogger
import net.corda.node.internal.security.Password
import net.corda.node.internal.security.RPCSecurityManager
import net.corda.node.services.rpc.LoginListener
import net.corda.nodeapi.RPCApi
import net.corda.nodeapi.internal.ArtemisMessagingComponent
import net.corda.nodeapi.internal.protonwrapper.netty.RevocationConfig
import org.apache.activemq.artemis.spi.core.security.jaas.CertificateCallback
import org.apache.activemq.artemis.spi.core.security.jaas.RolePrincipal
import org.apache.activemq.artemis.spi.core.security.jaas.UserPrincipal
import java.io.IOException
import java.security.KeyStore
import java.security.Principal
import java.security.cert.X509Certificate
import java.util.*
import javax.security.auth.Subject
import javax.security.auth.callback.CallbackHandler
import javax.security.auth.callback.NameCallback
import javax.security.auth.callback.PasswordCallback
import javax.security.auth.callback.UnsupportedCallbackException
import javax.security.auth.login.FailedLoginException
import javax.security.auth.login.LoginException
import javax.security.auth.spi.LoginModule

/**
 *
 * The Participants in the system are "The current node", "Peer nodes", "The Artemis P2P broker", "RPC clients", "The Artemis RPC broker".
 *
 * These participants need to communicate and authenticate each other.
 *
 * Peer Nodes must use TLS when connecting to the current node's P2P broker.
 *
 * RPC Clients may use TLS, and need to provide a username/password.
 *
 * Note that the "login" method is called after the SSL handshake was successful.
 * Based on the provided username, we execute extra authentication logic based on the presented client certificates or the username/password:
 *
 * * If someone connects with [PEER_USER] then we confirm they belong on our P2P network by checking their root CA is
 * the same as our root CA. If that's the case, the only access they're given is the ability to send to our P2P address.
 * The messages these authenticated nodes send to us are tagged with their subject DN.
 *
 * * If someone connects with [NODE_P2P_USER] or [NODE_RPC_USER] then we confirm it's the current node by checking their TLS certificate
 * is the same as our one in our key store. Then they're given full access to all valid queues.
 *
 * * Otherwise, if the username is neither of the above, we assume it's an RPC user and authenticate against our list of valid RPC users.
 * RPC clients are given permission to perform RPC and nothing else.
 *
 *
 * Basically, our security policy is to use some hardcoded usernames as discriminators to determine what checks to run on the presented client certificates,
 * and after the checks pass, what roles to assign.
 *
 * The node starts one broker for RPC and one broker for P2P.
 *
 * The P2P broker has only 1 acceptor to which only clients that have a doorman signed certificate can connect.
 * If a Peer attempts to connect as the current node, it would fail because it can't present the node's certificate.
 *
 * The RPC broker has 2 acceptors:
 * * The Admin acceptor to which only the current node should connect. This port should be blocked to any outside connection.
 * To connect as the current Node, you need to present the nodes ssl certificate.
 * Theoretically, if the port is open, any Peer Node could connect to this endpoint, but to actually run commands it would have to know a valid rpc username/password.
 * If the connection was made as [NODE_RPC_USER], the client would have to present the owner node's certificate.
 * * The RPC client acceptor. This can be configured to use SSL. The authentication is based on username/password.
 *
 */
class BrokerJaasLoginModule : BaseBrokerJaasLoginModule() {
    companion object {
        const val PEER_ROLE = "SystemRoles/Peer"
        const val NODE_P2P_ROLE = "SystemRoles/NodeP2P"
        const val NODE_RPC_ROLE = "SystemRoles/NodeRPC"
        const val RPC_ROLE = "SystemRoles/RPC"

        internal val RPC_SECURITY_CONFIG = "RPC_SECURITY_CONFIG"
        internal val P2P_SECURITY_CONFIG = "P2P_SECURITY_CONFIG"
        internal val NODE_SECURITY_CONFIG = "NODE_SECURITY_CONFIG"

        private val log = contextLogger()
    }

    private lateinit var nodeJaasConfig: NodeJaasConfig
    private var rpcJaasConfig: RPCJaasConfig? = null
    private var p2pJaasConfig: P2PJaasConfig? = null

    override fun initialize(subject: Subject, callbackHandler: CallbackHandler, sharedState: Map<String, *>, options: Map<String, *>) {
        super.initialize(subject, callbackHandler, sharedState, options)

        nodeJaasConfig = uncheckedCast(options[NODE_SECURITY_CONFIG])
        p2pJaasConfig = uncheckedCast(options[P2P_SECURITY_CONFIG])
        rpcJaasConfig = uncheckedCast(options[RPC_SECURITY_CONFIG])
    }

    override fun login(): Boolean {
        try {
            val (username, password, certificates) = getUsernamePasswordAndCerts()
            log.debug("Processing login for $username")

            val userAndRoles = authenticateAndAuthorise(username, certificates, password)
            principals += UserPrincipal(userAndRoles.first)
            principals += userAndRoles.second

            log.debug("Login for $username succeeded")
            loginSucceeded = true
            return true
        } catch (e: Exception) {
            // This is a known problem, so we swallow this exception. A peer will attempt to connect without presenting client certificates during SASL
            if (e is IllegalArgumentException && e.stackTrace.any { it.className == "org.apache.activemq.artemis.protocol.amqp.sasl.PlainSASL" }) {
                log.trace("SASL Login failed.")
            } else {
                log.warn("Login failed: ${e.message}")
            }
            if (e is LoginException) {
                throw e
            } else {
                throw FailedLoginException(e.message)
            }
        }
    }

    // The Main authentication logic, responsible for running all the configured checks for each user type
    // and return the actual User and principals
    private fun authenticateAndAuthorise(username: String, certificates: Array<X509Certificate>, password: String): Pair<String, List<RolePrincipal>> {
        fun requireTls(certificates: Array<X509Certificate>?) = requireNotNull(certificates) { "No client certificates presented." }

        return when (username) {
            ArtemisMessagingComponent.NODE_P2P_USER -> {
                requireTls(certificates)
                CertificateChainCheckPolicy.LeafMustMatch.createCheck(nodeJaasConfig.keyStore, nodeJaasConfig.trustStore).checkCertificateChain(certificates)
                Pair(certificates.first().subjectDN.name, listOf(RolePrincipal(NODE_P2P_ROLE)))
            }
            ArtemisMessagingComponent.NODE_RPC_USER -> {
                requireTls(certificates)
                CertificateChainCheckPolicy.LeafMustMatch.createCheck(nodeJaasConfig.keyStore, nodeJaasConfig.trustStore).checkCertificateChain(certificates)
                Pair(ArtemisMessagingComponent.NODE_RPC_USER, listOf(RolePrincipal(NODE_RPC_ROLE)))
            }
            ArtemisMessagingComponent.PEER_USER -> {
                val p2pJaasConfig = requireNotNull(p2pJaasConfig) { "Attempted to connect as a peer to the rpc broker." }
                requireTls(certificates)
                // This check is redundant as it was performed already during the SSL handshake
<<<<<<< HEAD
                CertificateChainCheckPolicy.RootMustMatch.createCheck(p2pJaasConfig!!.keyStore, p2pJaasConfig!!.trustStore).checkCertificateChain(certificates)
                CertificateChainCheckPolicy.RevocationCheck(p2pJaasConfig!!.revocationMode)
                        .createCheck(p2pJaasConfig!!.keyStore, p2pJaasConfig!!.trustStore).checkCertificateChain(certificates)
=======
                CertificateChainCheckPolicy.RootMustMatch
                        .createCheck(p2pJaasConfig.keyStore, p2pJaasConfig.trustStore)
                        .checkCertificateChain(certificates!!)
>>>>>>> a817218b
                Pair(certificates.first().subjectDN.name, listOf(RolePrincipal(PEER_ROLE)))
            }
            else -> {
                requireNotNull(rpcJaasConfig) { "Attempted to connect as an rpc user to the P2P broker." }
                rpcJaasConfig!!.run {
                    securityManager.authenticate(username, Password(password))
                    // This will assign the username the actual rights.
                    loginListener(username)
                    // This enables the RPC client to send requests and to receive responses.
                    Pair(username, listOf(RolePrincipal(RPC_ROLE), RolePrincipal("${RPCApi.RPC_CLIENT_QUEUE_NAME_PREFIX}.$username")))
                }
            }
        }
    }

}

// Configs used for setting up the broker custom security module.
data class RPCJaasConfig(
        val securityManager: RPCSecurityManager, //used to authenticate users - implemented with Shiro
        val loginListener: LoginListener, //callback that dynamically assigns security roles to RPC users on their authentication
        val useSslForRPC: Boolean)

data class P2PJaasConfig(val keyStore: KeyStore, val trustStore: KeyStore, val revocationMode: RevocationConfig.Mode)

data class NodeJaasConfig(val keyStore: KeyStore, val trustStore: KeyStore)


// Boilerplate required for JAAS.
abstract class BaseBrokerJaasLoginModule : LoginModule {
    protected var loginSucceeded: Boolean = false
    protected lateinit var subject: Subject
    protected lateinit var callbackHandler: CallbackHandler
    protected val principals = ArrayList<Principal>()

    @Suppress("ThrowsCount")
    protected fun getUsernamePasswordAndCerts(): Triple<String, String, Array<X509Certificate>> {
        val nameCallback = NameCallback("Username: ")
        val passwordCallback = PasswordCallback("Password: ", false)
        val certificateCallback = CertificateCallback()
        try {
            callbackHandler.handle(arrayOf(nameCallback, passwordCallback, certificateCallback))
        } catch (e: IOException) {
            throw LoginException(e.message)
        } catch (e: UnsupportedCallbackException) {
            throw LoginException("${e.message} not available to obtain information from user")
        }

        val username = nameCallback.name ?: throw FailedLoginException("Username not provided")
        val password = String(passwordCallback.password ?: throw FailedLoginException("Password not provided"))
        val certificates = certificateCallback.certificates
        return Triple(username, password, certificates)
    }

    override fun initialize(subject: Subject, callbackHandler: CallbackHandler, sharedState: Map<String, *>, options: Map<String, *>) {
        this.subject = subject
        this.callbackHandler = callbackHandler
    }

    override fun commit(): Boolean {
        val result = loginSucceeded
        if (result) {
            subject.principals.addAll(principals)
        }
        clear()
        return result
    }

    override fun abort(): Boolean {
        clear()
        return true
    }

    override fun logout(): Boolean {
        subject.principals.removeAll(principals)
        return true
    }

    private fun clear() {
        loginSucceeded = false
    }
}<|MERGE_RESOLUTION|>--- conflicted
+++ resolved
@@ -138,15 +138,9 @@
                 val p2pJaasConfig = requireNotNull(p2pJaasConfig) { "Attempted to connect as a peer to the rpc broker." }
                 requireTls(certificates)
                 // This check is redundant as it was performed already during the SSL handshake
-<<<<<<< HEAD
-                CertificateChainCheckPolicy.RootMustMatch.createCheck(p2pJaasConfig!!.keyStore, p2pJaasConfig!!.trustStore).checkCertificateChain(certificates)
-                CertificateChainCheckPolicy.RevocationCheck(p2pJaasConfig!!.revocationMode)
-                        .createCheck(p2pJaasConfig!!.keyStore, p2pJaasConfig!!.trustStore).checkCertificateChain(certificates)
-=======
                 CertificateChainCheckPolicy.RootMustMatch
                         .createCheck(p2pJaasConfig.keyStore, p2pJaasConfig.trustStore)
                         .checkCertificateChain(certificates!!)
->>>>>>> a817218b
                 Pair(certificates.first().subjectDN.name, listOf(RolePrincipal(PEER_ROLE)))
             }
             else -> {
