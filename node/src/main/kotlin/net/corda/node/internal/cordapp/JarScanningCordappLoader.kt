package net.corda.node.internal.cordapp

import io.github.classgraph.ClassGraph
import io.github.classgraph.ClassInfo
import io.github.classgraph.ClassInfoList
import io.github.classgraph.ScanResult
import net.corda.common.logging.errorReporting.CordappErrors
import net.corda.common.logging.errorReporting.ErrorCode
import net.corda.core.CordaRuntimeException
<<<<<<< HEAD
import net.corda.core.contracts.CordaRotatedKeys
=======
>>>>>>> 9bc1ee1a
import net.corda.core.contracts.RotatedKeys
import net.corda.core.cordapp.Cordapp
import net.corda.core.crypto.SecureHash
import net.corda.core.crypto.sha256
import net.corda.core.flows.FlowLogic
import net.corda.core.flows.InitiatedBy
import net.corda.core.flows.SchedulableFlow
import net.corda.core.flows.StartableByRPC
import net.corda.core.flows.StartableByService
import net.corda.core.internal.JarSignatureCollector
import net.corda.core.internal.PlatformVersionSwitches
import net.corda.core.internal.cordapp.CordappImpl
import net.corda.core.internal.cordapp.CordappImpl.Companion.UNKNOWN_INFO
import net.corda.core.internal.cordapp.KotlinMetadataVersion
import net.corda.core.internal.cordapp.LanguageVersion
import net.corda.core.internal.cordapp.get
import net.corda.core.internal.flatMapToSet
import net.corda.core.internal.groupByMultipleKeys
import net.corda.core.internal.hash
import net.corda.core.internal.isAbstractClass
import net.corda.core.internal.loadClassOfType
import net.corda.core.internal.location
import net.corda.core.internal.mapToSet
import net.corda.core.internal.notary.NotaryService
import net.corda.core.internal.notary.SinglePartyNotaryService
import net.corda.core.internal.objectOrNewInstance
import net.corda.core.internal.pooledScan
import net.corda.core.internal.telemetry.TelemetryComponent
import net.corda.core.internal.toPath
import net.corda.core.internal.toTypedArray
import net.corda.core.internal.warnContractWithoutConstraintPropagation
import net.corda.core.node.services.CordaService
import net.corda.core.schemas.MappedSchema
import net.corda.core.serialization.CheckpointCustomSerializer
import net.corda.core.serialization.SerializationCustomSerializer
import net.corda.core.serialization.SerializationWhitelist
import net.corda.core.serialization.SerializeAsToken
import net.corda.core.utilities.contextLogger
import net.corda.core.utilities.debug
import net.corda.core.utilities.trace
import net.corda.node.VersionInfo
import net.corda.nodeapi.internal.cordapp.CordappLoader
import net.corda.nodeapi.internal.coreContractClasses
import net.corda.serialization.internal.DefaultWhitelist
import java.lang.reflect.Modifier
import java.net.URLClassLoader
import java.nio.file.Path
import java.util.ServiceLoader
import java.util.TreeSet
import java.util.jar.JarInputStream
import java.util.jar.Manifest
import kotlin.io.path.absolutePathString
import kotlin.io.path.exists
import kotlin.io.path.inputStream
import kotlin.io.path.isSameFileAs
import kotlin.io.path.listDirectoryEntries
import kotlin.io.path.useDirectoryEntries
import kotlin.reflect.KClass
import kotlin.reflect.KProperty1

/**
 * Handles CorDapp loading and classpath scanning of CorDapp JARs
 *
 * @property cordappJars The classpath of cordapp JARs
 * @property legacyContractJars Legacy contract CorDapps (4.11 or earlier) needed for backwards compatibility with 4.11 nodes.
 */
<<<<<<< HEAD
class JarScanningCordappLoader private constructor(private val cordappJarPaths: List<RestrictedURL>,
                                                   private val versionInfo: VersionInfo = VersionInfo.UNKNOWN,
                                                   extraCordapps: List<CordappImpl>,
                                                   private val signerKeyFingerprintBlacklist: List<SecureHash> = emptyList(),
                                                   private val rotatedKeys: RotatedKeys = RotatedKeys()) : CordappLoaderTemplate() {
    init {
        if (cordappJarPaths.isEmpty()) {
            logger.info("No CorDapp paths provided")
        } else {
            logger.info("Loading CorDapps from ${cordappJarPaths.joinToString()}")
        }
    }
    private val cordappClasses: ConcurrentHashMap<String, Set<Cordapp>> = ConcurrentHashMap()
    override val cordapps: List<CordappImpl> by lazy { loadCordapps() + extraCordapps }

    override val appClassLoader: URLClassLoader = URLClassLoader(cordappJarPaths.stream().map { it.url }.toTypedArray(), javaClass.classLoader)

    override fun close() = appClassLoader.close()

=======
@Suppress("TooManyFunctions", "LongParameterList")
class JarScanningCordappLoader(private val cordappJars: Set<Path>,
                               private val legacyContractJars: Set<Path> = emptySet(),
                               private val versionInfo: VersionInfo = VersionInfo.UNKNOWN,
                               private val extraCordapps: List<CordappImpl> = emptyList(),
                               private val signerKeyFingerprintBlacklist: List<SecureHash> = emptyList(),
                               private val rotatedKeys: RotatedKeys = RotatedKeys()) : CordappLoader {
>>>>>>> 9bc1ee1a
    companion object {
        private val logger = contextLogger()

        const val LEGACY_CONTRACTS_DIR_NAME = "legacy-contracts"

        /**
         * Creates a CordappLoader from multiple directories.
         *
         * @param cordappDirs Directories used to scan for CorDapp JARs.
         * @param legacyContractsDir Directory containing legacy contract CorDapps (4.11 or earlier).
         */
        fun fromDirectories(cordappDirs: Collection<Path>,
                            legacyContractsDir: Path? = null,
                            versionInfo: VersionInfo = VersionInfo.UNKNOWN,
                            extraCordapps: List<CordappImpl> = emptyList(),
                            signerKeyFingerprintBlacklist: List<SecureHash> = emptyList(),
                            rotatedKeys: RotatedKeys = RotatedKeys()): JarScanningCordappLoader {
<<<<<<< HEAD
            logger.info("Looking for CorDapps in ${cordappDirs.distinct().joinToString(", ", "[", "]")}")
            val paths = cordappDirs.distinct().flatMap(this::jarUrlsInDirectory).map { it.restricted() }
            return JarScanningCordappLoader(paths, versionInfo, extraCordapps, signerKeyFingerprintBlacklist, rotatedKeys)
=======
            logger.info("Looking for CorDapps in ${cordappDirs.toSet().joinToString(", ", "[", "]")}")
            val cordappJars = cordappDirs
                    .asSequence()
                    .flatMap { if (it.exists()) it.listDirectoryEntries("*.jar") else emptyList() }
                    .toSet()
            val legacyContractJars = legacyContractsDir?.useDirectoryEntries("*.jar") { it.toSet() } ?: emptySet()
            return JarScanningCordappLoader(cordappJars, legacyContractJars, versionInfo, extraCordapps, signerKeyFingerprintBlacklist, rotatedKeys)
>>>>>>> 9bc1ee1a
        }
    }

<<<<<<< HEAD
        /**
         * Creates a CordappLoader loader out of a list of JAR URLs.
         *
         * @param scanJars Uses the JAR URLs provided for classpath scanning and Cordapp detection.
         */
        fun fromJarUrls(scanJars: List<URL>, versionInfo: VersionInfo = VersionInfo.UNKNOWN, extraCordapps: List<CordappImpl> = emptyList(),
                        cordappsSignerKeyFingerprintBlacklist: List<SecureHash> = emptyList(), rotatedKeys: RotatedKeys = CordaRotatedKeys.keys): JarScanningCordappLoader {
            val paths = scanJars.map { it.restricted() }
            return JarScanningCordappLoader(paths, versionInfo, extraCordapps, cordappsSignerKeyFingerprintBlacklist, rotatedKeys)
        }
=======
    init {
        logger.debug { "cordappJars: $cordappJars" }
        logger.debug { "legacyContractJars: $legacyContractJars" }
    }
>>>>>>> 9bc1ee1a

    override val appClassLoader = URLClassLoader(cordappJars.stream().map { it.toUri().toURL() }.toTypedArray(), javaClass.classLoader)

    private val internal by lazy(::InternalHolder)

    override val cordapps: List<CordappImpl>
        get() = internal.nonLegacyCordapps

    override val legacyContractCordapps: List<CordappImpl>
        get() = internal.legacyContractCordapps

    override fun close() = appClassLoader.close()

    private inner class InternalHolder {
        val nonLegacyCordapps = cordappJars.mapTo(ArrayList(), ::scanCordapp)
        val legacyContractCordapps = legacyContractJars.map(::scanCordapp)

        init {
            commonChecks(nonLegacyCordapps, LanguageVersion::isNonLegacyCompatible)
            nonLegacyCordapps += extraCordapps
            if (legacyContractCordapps.isNotEmpty()) {
                commonChecks(legacyContractCordapps, LanguageVersion::isLegacyCompatible)
                checkLegacyContracts()
            }
        }

        private fun commonChecks(cordapps: List<CordappImpl>, compatibilityProperty: KProperty1<LanguageVersion, Boolean>) {
            for (cordapp in cordapps) {
                check(compatibilityProperty(cordapp.languageVersion)) {
                    val isLegacyCompatibleCheck = compatibilityProperty == LanguageVersion::isLegacyCompatible
                    val msg = when {
                        isLegacyCompatibleCheck -> "not legacy; please remove or place it in the node's CorDapps directory."
                        cordapp.contractClassNames.isEmpty() -> "legacy (should be 4.12 or later)"
                        else -> "legacy contracts; please place it in the node's '$LEGACY_CONTRACTS_DIR_NAME' directory."
                    }
                    "CorDapp ${cordapp.jarFile} is $msg"
                }
            }
            checkInvalidCordapps(cordapps)
            checkDuplicateCordapps(cordapps)
            // The same contract may occur in both 4.11 and 4.12 CorDapps for ledger compatibility, so we only check for overlap within each
            // compatibility group
            checkContractOverlap(cordapps)
        }

        private fun checkInvalidCordapps(cordapps: List<CordappImpl>) {
            val invalidCordapps = LinkedHashMap<String, CordappImpl>()

            for (cordapp in cordapps) {
                if (cordapp.minimumPlatformVersion > versionInfo.platformVersion) {
                    logger.error("Not loading CorDapp ${cordapp.info.shortName} (${cordapp.info.vendor}) as it requires minimum " +
                            "platform version ${cordapp.minimumPlatformVersion} (This node is running version ${versionInfo.platformVersion}).")
                    invalidCordapps["CorDapp requires minimumPlatformVersion ${cordapp.minimumPlatformVersion}, but this node is running version ${versionInfo.platformVersion}"] = cordapp
                }
                if (signerKeyFingerprintBlacklist.isNotEmpty()) {
                    val certificates = cordapp.jarPath.openStream().let(::JarInputStream).use(JarSignatureCollector::collectCertificates)
                    val blockedCertificates = certificates.filterTo(HashSet()) { it.publicKey.hash.sha256() in signerKeyFingerprintBlacklist }
                    if (certificates.isNotEmpty() && (certificates - blockedCertificates).isEmpty()) {
                        logger.error("Not loading CorDapp ${cordapp.info.shortName} (${cordapp.info.vendor}) as it is signed by blacklisted " +
                                "key(s) only (probably development key): ${blockedCertificates.map { it.publicKey }}.")
                        invalidCordapps["Corresponding contracts are signed by blacklisted key(s) only (probably development key),"] = cordapp
                    }
                }
            }

            if (invalidCordapps.isNotEmpty()) {
                throw InvalidCordappException("Invalid Cordapps found, that couldn't be loaded: " +
                        "${invalidCordapps.map { "Problem: ${it.key} in Cordapp ${it.value.jarFile}" }}, ")
            }
        }

        private fun checkDuplicateCordapps(cordapps: List<CordappImpl>) {
            for (group in cordapps.groupBy { it.jarHash }.values) {
                if (group.size > 1) {
                    throw DuplicateCordappsInstalledException(group[0], group.drop(1))
                }
            }
        }

        private fun checkContractOverlap(cordapps: List<CordappImpl>) {
            cordapps.groupByMultipleKeys(CordappImpl::contractClassNames) { contract, cordapp1, cordapp2 ->
                throw IllegalStateException("Contract $contract occuring in multiple CorDapps (${cordapp1.name}, ${cordapp2.name}). " +
                        "Please remove the previous version when upgrading to a new version.")
            }
        }

        private fun checkLegacyContracts() {
            for (legacyCordapp in legacyContractCordapps) {
                if (legacyCordapp.contractClassNames.isEmpty()) continue
                logger.debug { "Contracts CorDapp ${legacyCordapp.name} is legacy (4.11 or older), searching for corresponding 4.12+ contracts" }
                for (legacyContract in legacyCordapp.contractClassNames) {
                    val newerCordapp = nonLegacyCordapps.find { legacyContract in it.contractClassNames }
                    checkNotNull(newerCordapp) {
                        "Contract $legacyContract in legacy CorDapp (4.11 or older) '${legacyCordapp.jarFile}' does not have a " +
                                "corresponding newer version (4.12 or later). Please add this corresponding CorDapp or remove the legacy one."
                    }
                    check(newerCordapp.contractVersionId > legacyCordapp.contractVersionId) {
                        "Newer contract CorDapp '${newerCordapp.jarFile}' does not have a higher versionId " +
                                "(${newerCordapp.contractVersionId}) than corresponding legacy contract CorDapp " +
                                "'${legacyCordapp.jarFile}' (${legacyCordapp.contractVersionId})"
                    }
                    checkSignersMatch(legacyCordapp, newerCordapp)
                }
            }
        }

        private fun checkSignersMatch(legacyCordapp: CordappImpl, nonLegacyCordapp: CordappImpl) {
            val legacySigners = legacyCordapp.jarPath.openStream().let(::JarInputStream).use(JarSignatureCollector::collectSigners)
            val nonLegacySigners = nonLegacyCordapp.jarPath.openStream().let(::JarInputStream).use(JarSignatureCollector::collectSigners)
            check(rotatedKeys.canBeTransitioned(legacySigners, nonLegacySigners)) {
                "Newer contract CorDapp '${nonLegacyCordapp.jarFile}' signers do not match legacy contract CorDapp " +
                        "'${legacyCordapp.jarFile}' signers."
            }
        }

        private val CordappImpl.contractVersionId: Int
            get() = when (val info = info) {
                is Cordapp.Info.Contract -> info.versionId
                is Cordapp.Info.ContractAndWorkflow -> info.contract.versionId
                else -> 1
            }
    }

    private fun ScanResult.toCordapp(path: Path): CordappImpl {
        val manifest: Manifest? = JarInputStream(path.inputStream()).use { it.manifest }
        val info = parseCordappInfo(manifest, CordappImpl.jarName(path))
        val minPlatformVersion = manifest?.get(CordappImpl.MIN_PLATFORM_VERSION)?.toIntOrNull() ?: 1
        val targetPlatformVersion = manifest?.get(CordappImpl.TARGET_PLATFORM_VERSION)?.toIntOrNull() ?: minPlatformVersion
        val languageVersion = determineLanguageVersion(path)
        logger.debug { "$path: $languageVersion" }
        return CordappImpl(
                path,
                findContractClassNames(this),
                findInitiatedFlows(this),
                findRPCFlows(this),
                findServiceFlows(this),
                findSchedulableFlows(this),
                findServices(this),
                findTelemetryComponents(this),
                findWhitelists(path),
                findSerializers(this),
                findCheckpointSerializers(this),
                findCustomSchemas(this),
                findAllFlows(this),
                info,
                minPlatformVersion,
                targetPlatformVersion,
                languageVersion = languageVersion,
                notaryService = findNotaryService(this),
                explicitCordappClasses = findAllCordappClasses(this)
        )
    }

    private fun parseCordappInfo(manifest: Manifest?, defaultName: String): Cordapp.Info {
        if (manifest == null) return UNKNOWN_INFO

        /** new identifiers (Corda 4) */
        // is it a Contract Jar?
        val contractInfo = if (manifest[CordappImpl.CORDAPP_CONTRACT_NAME] != null) {
            Cordapp.Info.Contract(
                    shortName = manifest[CordappImpl.CORDAPP_CONTRACT_NAME] ?: defaultName,
                    vendor = manifest[CordappImpl.CORDAPP_CONTRACT_VENDOR] ?: CordappImpl.UNKNOWN_VALUE,
                    versionId = parseVersion(manifest[CordappImpl.CORDAPP_CONTRACT_VERSION], CordappImpl.CORDAPP_CONTRACT_VERSION),
                    licence = manifest[CordappImpl.CORDAPP_CONTRACT_LICENCE] ?: CordappImpl.UNKNOWN_VALUE
            )
        } else {
            null
        }

        // is it a Workflow (flows and services) Jar?
        val workflowInfo = if (manifest[CordappImpl.CORDAPP_WORKFLOW_NAME] != null) {
            Cordapp.Info.Workflow(
                    shortName = manifest[CordappImpl.CORDAPP_WORKFLOW_NAME] ?: defaultName,
                    vendor = manifest[CordappImpl.CORDAPP_WORKFLOW_VENDOR] ?: CordappImpl.UNKNOWN_VALUE,
                    versionId = parseVersion(manifest[CordappImpl.CORDAPP_WORKFLOW_VERSION], CordappImpl.CORDAPP_WORKFLOW_VERSION),
                    licence = manifest[CordappImpl.CORDAPP_WORKFLOW_LICENCE] ?: CordappImpl.UNKNOWN_VALUE
            )
        } else {
            null
        }

        when {
            // combined Contract and Workflow Jar?
            contractInfo != null && workflowInfo != null -> return Cordapp.Info.ContractAndWorkflow(contractInfo, workflowInfo)
            contractInfo != null -> return contractInfo
            workflowInfo != null -> return workflowInfo
        }

        return Cordapp.Info.Default(
                shortName = manifest["Name"] ?: defaultName,
                vendor = manifest["Implementation-Vendor"] ?: CordappImpl.UNKNOWN_VALUE,
                version = manifest["Implementation-Version"] ?: CordappImpl.UNKNOWN_VALUE,
                licence = CordappImpl.UNKNOWN_VALUE
        )
    }

    private fun parseVersion(versionStr: String?, attributeName: String): Int {
        if (versionStr == null) {
            throw CordappInvalidVersionException(
                    "Target versionId attribute $attributeName not specified. Please specify a whole number starting from 1.",
                    CordappErrors.MISSING_VERSION_ATTRIBUTE,
                    listOf(attributeName))
        }
        val version = versionStr.toIntOrNull()
                ?: throw CordappInvalidVersionException(
                        "Version identifier ($versionStr) for attribute $attributeName must be a whole number starting from 1.",
                        CordappErrors.INVALID_VERSION_IDENTIFIER,
                        listOf(versionStr, attributeName))
        if (version < PlatformVersionSwitches.FIRST_VERSION) {
            throw CordappInvalidVersionException(
                    "Target versionId ($versionStr) for attribute $attributeName must not be smaller than 1.",
                    CordappErrors.INVALID_VERSION_IDENTIFIER,
                    listOf(versionStr, attributeName))
        }
        return version
    }

    private fun findNotaryService(scanResult: ScanResult): Class<out NotaryService>? {
        // Note: we search for implementations of both NotaryService and SinglePartyNotaryService as
        // the scanner won't find subclasses deeper down the hierarchy if any intermediate class is not
        // present in the CorDapp.
        val result = scanResult.getClassesExtending(NotaryService::class) +
                scanResult.getClassesExtending(SinglePartyNotaryService::class)
        if (result.isNotEmpty()) {
            logger.info("Found notary service CorDapp implementations: " + result.joinToString(", "))
        }
        return result.firstOrNull()
    }

    private fun findServices(scanResult: ScanResult): List<Class<out SerializeAsToken>> {
        return scanResult.getClassesWithAnnotation(SerializeAsToken::class, CordaService::class)
    }

    private fun findTelemetryComponents(scanResult: ScanResult): List<Class<out TelemetryComponent>> {
        return scanResult.getClassesImplementing(TelemetryComponent::class)
    }

    private fun findInitiatedFlows(scanResult: ScanResult): List<Class<out FlowLogic<*>>> {
        return scanResult.getClassesWithAnnotation(FlowLogic::class, InitiatedBy::class)
    }

    private fun Class<out FlowLogic<*>>.isUserInvokable(): Boolean {
        return Modifier.isPublic(modifiers) && !isLocalClass && !isAnonymousClass && (!isMemberClass || Modifier.isStatic(modifiers))
    }

    private fun findRPCFlows(scanResult: ScanResult): List<Class<out FlowLogic<*>>> {
        return scanResult.getClassesWithAnnotation(FlowLogic::class, StartableByRPC::class).filter { it.isUserInvokable() }
    }

    private fun findServiceFlows(scanResult: ScanResult): List<Class<out FlowLogic<*>>> {
        return scanResult.getClassesWithAnnotation(FlowLogic::class, StartableByService::class)
    }

    private fun findSchedulableFlows(scanResult: ScanResult): List<Class<out FlowLogic<*>>> {
        return scanResult.getClassesWithAnnotation(FlowLogic::class, SchedulableFlow::class)
    }

    private fun findAllFlows(scanResult: ScanResult): List<Class<out FlowLogic<*>>> {
        return scanResult.getClassesExtending(FlowLogic::class)
    }

    private fun findAllCordappClasses(scanResult: ScanResult): List<String> {
        val cordappClasses = ArrayList<String>()
        scanResult.allStandardClasses.mapTo(cordappClasses) { it.name }
        scanResult.allInterfaces.mapTo(cordappClasses) { it.name }
        return cordappClasses
    }

    private fun findContractClassNames(scanResult: ScanResult): List<String> {
        val contractClasses = coreContractClasses.flatMapToSet(scanResult::getClassesImplementing)
        for (contractClass in contractClasses) {
            contractClass.name.warnContractWithoutConstraintPropagation(appClassLoader)
        }
        return contractClasses.map { it.name }
    }

    private fun findWhitelists(cordappJar: Path): List<SerializationWhitelist> {
        val whitelists = ServiceLoader.load(SerializationWhitelist::class.java, appClassLoader).toList()
        return whitelists.filter {
            it.javaClass.location.toPath().isSameFileAs(cordappJar)
        } + DefaultWhitelist // Always add the DefaultWhitelist to the whitelist for an app.
    }

    private fun findSerializers(scanResult: ScanResult): List<SerializationCustomSerializer<*, *>> {
        return scanResult.getClassesImplementing(SerializationCustomSerializer::class).map { it.kotlin.objectOrNewInstance() }
    }

    private fun findCheckpointSerializers(scanResult: ScanResult): List<CheckpointCustomSerializer<*, *>> {
        return scanResult.getClassesImplementing(CheckpointCustomSerializer::class).map { it.kotlin.objectOrNewInstance() }
    }

    private fun findCustomSchemas(scanResult: ScanResult): Set<MappedSchema> {
        return scanResult.getClassesExtending(MappedSchema::class).mapToSet { it.kotlin.objectOrNewInstance() }
    }

    private fun scanCordapp(cordappJar: Path): CordappImpl {
        logger.info("Scanning CorDapp ${cordappJar.absolutePathString()}")
        return ClassGraph()
                .overrideClasspath(cordappJar.absolutePathString())
                .enableAllInfo()
                .pooledScan()
                .use { it.toCordapp(cordappJar) }
    }

    private fun <T : Any> loadClass(className: String, type: KClass<T>): Class<out T>? {
        return try {
            loadClassOfType(type.java, className, false, appClassLoader)
        } catch (e: ClassCastException) {
            logger.warn("As $className must be a sub-type of ${type.java.name}")
            null
        } catch (e: Exception) {
            logger.warn("Unable to load class $className", e)
            null
        }
    }

    private fun <T : Any> ScanResult.getClassesExtending(type: KClass<T>): List<Class<out T>> {
        return getSubclasses(type.java).getAllConcreteClasses(type)
    }

    private fun <T : Any> ScanResult.getClassesImplementing(type: KClass<T>): List<Class<out T>> {
        return getClassesImplementing(type.java).getAllConcreteClasses(type)
    }

    private fun <T : Any> ScanResult.getClassesWithAnnotation(type: KClass<T>, annotation: KClass<out Annotation>): List<Class<out T>> {
        return getClassesWithAnnotation(annotation.java).getAllConcreteClasses(type)
    }

    private fun <T : Any> ClassInfoList.getAllConcreteClasses(type: KClass<T>): List<Class<out T>> {
        return mapNotNull { loadClass(it.name, type)?.takeUnless(Class<*>::isAbstractClass) }
    }

    private fun ScanResult.determineLanguageVersion(cordappJar: Path): LanguageVersion {
        val allClasses = allClassesAsMap.values
        if (allClasses.isEmpty()) {
            return LanguageVersion.Data
        }
        val classFileMajorVersion = allClasses.maxOf { it.classfileMajorVersion }
        val kotlinMetadataVersion = allClasses
                .mapNotNullTo(TreeSet()) { it.kotlinMetadataVersion() }
                .let { kotlinMetadataVersions ->
                    // If there's more than one minor version of Kotlin
                    if (kotlinMetadataVersions.size > 1 && kotlinMetadataVersions.mapToSet { it.copy(patch = 0) }.size > 1) {
                        logger.warn("CorDapp $cordappJar comprised of multiple Kotlin versions (kotlinMetadataVersions=$kotlinMetadataVersions). " +
                                "This may cause compatibility issues.")
                    }
                    kotlinMetadataVersions.takeIf { it.isNotEmpty() }?.last()
                }
        try {
            return LanguageVersion.Bytecode(classFileMajorVersion, kotlinMetadataVersion)
        } catch (e: IllegalArgumentException) {
            throw IllegalStateException("Unable to load CorDapp $cordappJar: ${e.message}")
        }
    }

    private fun ClassInfo.kotlinMetadataVersion(): KotlinMetadataVersion? {
        val kotlinMetadata = getAnnotationInfo(Metadata::class.java) ?: return null
        val kotlinMetadataVersion = KotlinMetadataVersion.from(kotlinMetadata.parameterValues.get("mv").value as IntArray)
        logger.trace { "$name: $kotlinMetadataVersion" }
        return kotlinMetadataVersion
    }
}

/**
 * Thrown when scanning CorDapps.
 */
class MultipleCordappsForFlowException(
        message: String,
        flowName: String,
        jars: String
) : CordaRuntimeException(message), ErrorCode<CordappErrors> {
    override val code = CordappErrors.MULTIPLE_CORDAPPS_FOR_FLOW
    override val parameters = listOf(flowName, jars)
}

/**
 * Thrown if an exception occurs whilst parsing version identifiers within cordapp configuration
 */
class CordappInvalidVersionException(
        msg: String,
        override val code: CordappErrors,
        override val parameters: List<Any> = listOf()
) : CordaRuntimeException(msg), ErrorCode<CordappErrors>

/**
 * Thrown if duplicate CorDapps are installed on the node
 */
class DuplicateCordappsInstalledException(app: Cordapp, duplicates: Collection<Cordapp>)
    : CordaRuntimeException("IllegalStateExcepion", "The CorDapp (name: ${app.info.shortName}, file: ${app.name}) " +
        "is installed multiple times on the node. The following files correspond to the exact same content: " +
        "${duplicates.map { it.name }}", null), ErrorCode<CordappErrors> {
    override val code = CordappErrors.DUPLICATE_CORDAPPS_INSTALLED
    override val parameters = listOf(app.info.shortName, app.name, duplicates.map { it.name })
}

/**
 * Thrown if an exception occurs during loading cordapps.
 */
class InvalidCordappException(message: String) : CordaRuntimeException(message)<|MERGE_RESOLUTION|>--- conflicted
+++ resolved
@@ -7,10 +7,6 @@
 import net.corda.common.logging.errorReporting.CordappErrors
 import net.corda.common.logging.errorReporting.ErrorCode
 import net.corda.core.CordaRuntimeException
-<<<<<<< HEAD
-import net.corda.core.contracts.CordaRotatedKeys
-=======
->>>>>>> 9bc1ee1a
 import net.corda.core.contracts.RotatedKeys
 import net.corda.core.cordapp.Cordapp
 import net.corda.core.crypto.SecureHash
@@ -77,27 +73,6 @@
  * @property cordappJars The classpath of cordapp JARs
  * @property legacyContractJars Legacy contract CorDapps (4.11 or earlier) needed for backwards compatibility with 4.11 nodes.
  */
-<<<<<<< HEAD
-class JarScanningCordappLoader private constructor(private val cordappJarPaths: List<RestrictedURL>,
-                                                   private val versionInfo: VersionInfo = VersionInfo.UNKNOWN,
-                                                   extraCordapps: List<CordappImpl>,
-                                                   private val signerKeyFingerprintBlacklist: List<SecureHash> = emptyList(),
-                                                   private val rotatedKeys: RotatedKeys = RotatedKeys()) : CordappLoaderTemplate() {
-    init {
-        if (cordappJarPaths.isEmpty()) {
-            logger.info("No CorDapp paths provided")
-        } else {
-            logger.info("Loading CorDapps from ${cordappJarPaths.joinToString()}")
-        }
-    }
-    private val cordappClasses: ConcurrentHashMap<String, Set<Cordapp>> = ConcurrentHashMap()
-    override val cordapps: List<CordappImpl> by lazy { loadCordapps() + extraCordapps }
-
-    override val appClassLoader: URLClassLoader = URLClassLoader(cordappJarPaths.stream().map { it.url }.toTypedArray(), javaClass.classLoader)
-
-    override fun close() = appClassLoader.close()
-
-=======
 @Suppress("TooManyFunctions", "LongParameterList")
 class JarScanningCordappLoader(private val cordappJars: Set<Path>,
                                private val legacyContractJars: Set<Path> = emptySet(),
@@ -105,7 +80,6 @@
                                private val extraCordapps: List<CordappImpl> = emptyList(),
                                private val signerKeyFingerprintBlacklist: List<SecureHash> = emptyList(),
                                private val rotatedKeys: RotatedKeys = RotatedKeys()) : CordappLoader {
->>>>>>> 9bc1ee1a
     companion object {
         private val logger = contextLogger()
 
@@ -123,11 +97,6 @@
                             extraCordapps: List<CordappImpl> = emptyList(),
                             signerKeyFingerprintBlacklist: List<SecureHash> = emptyList(),
                             rotatedKeys: RotatedKeys = RotatedKeys()): JarScanningCordappLoader {
-<<<<<<< HEAD
-            logger.info("Looking for CorDapps in ${cordappDirs.distinct().joinToString(", ", "[", "]")}")
-            val paths = cordappDirs.distinct().flatMap(this::jarUrlsInDirectory).map { it.restricted() }
-            return JarScanningCordappLoader(paths, versionInfo, extraCordapps, signerKeyFingerprintBlacklist, rotatedKeys)
-=======
             logger.info("Looking for CorDapps in ${cordappDirs.toSet().joinToString(", ", "[", "]")}")
             val cordappJars = cordappDirs
                     .asSequence()
@@ -135,27 +104,13 @@
                     .toSet()
             val legacyContractJars = legacyContractsDir?.useDirectoryEntries("*.jar") { it.toSet() } ?: emptySet()
             return JarScanningCordappLoader(cordappJars, legacyContractJars, versionInfo, extraCordapps, signerKeyFingerprintBlacklist, rotatedKeys)
->>>>>>> 9bc1ee1a
-        }
-    }
-
-<<<<<<< HEAD
-        /**
-         * Creates a CordappLoader loader out of a list of JAR URLs.
-         *
-         * @param scanJars Uses the JAR URLs provided for classpath scanning and Cordapp detection.
-         */
-        fun fromJarUrls(scanJars: List<URL>, versionInfo: VersionInfo = VersionInfo.UNKNOWN, extraCordapps: List<CordappImpl> = emptyList(),
-                        cordappsSignerKeyFingerprintBlacklist: List<SecureHash> = emptyList(), rotatedKeys: RotatedKeys = CordaRotatedKeys.keys): JarScanningCordappLoader {
-            val paths = scanJars.map { it.restricted() }
-            return JarScanningCordappLoader(paths, versionInfo, extraCordapps, cordappsSignerKeyFingerprintBlacklist, rotatedKeys)
-        }
-=======
+        }
+    }
+
     init {
         logger.debug { "cordappJars: $cordappJars" }
         logger.debug { "legacyContractJars: $legacyContractJars" }
     }
->>>>>>> 9bc1ee1a
 
     override val appClassLoader = URLClassLoader(cordappJars.stream().map { it.toUri().toURL() }.toTypedArray(), javaClass.classLoader)
 
