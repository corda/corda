package net.corda.node.internal

import com.typesafe.config.Config
import com.typesafe.config.ConfigException
import com.typesafe.config.ConfigRenderOptions
import io.netty.channel.unix.Errors
import net.corda.cliutils.*
import net.corda.core.crypto.Crypto
import net.corda.core.internal.*
import net.corda.core.internal.concurrent.thenMatch
import net.corda.core.internal.cordapp.CordappImpl
import net.corda.core.internal.errors.AddressBindingException
import net.corda.core.utilities.Try
import net.corda.core.utilities.contextLogger
import net.corda.core.utilities.loggerFor
import net.corda.node.*
import net.corda.node.internal.Node.Companion.isInvalidJavaVersion
import net.corda.node.internal.cordapp.MultipleCordappsForFlowException
import net.corda.node.internal.subcommands.*
import net.corda.node.services.config.NodeConfiguration
import net.corda.node.services.config.shouldStartLocalShell
import net.corda.node.services.config.shouldStartSSHDaemon
import net.corda.node.utilities.registration.NodeRegistrationException
import net.corda.nodeapi.internal.addShutdownHook
import net.corda.nodeapi.internal.config.UnknownConfigurationKeysException
import net.corda.nodeapi.internal.persistence.CouldNotCreateDataSourceException
import net.corda.nodeapi.internal.persistence.DatabaseIncompatibleException
import net.corda.tools.shell.InteractiveShell
import org.fusesource.jansi.Ansi
import org.slf4j.bridge.SLF4JBridgeHandler
import picocli.CommandLine.*
import sun.misc.VMSupport
import java.io.IOException
import java.io.RandomAccessFile
import java.lang.management.ManagementFactory
import java.net.InetAddress
import java.nio.file.Path
import java.time.DayOfWeek
import java.time.ZonedDateTime
import java.util.*

/** An interface that can be implemented to tell the node what to do once it's intitiated. */
interface RunAfterNodeInitialisation {
    fun run(node: Node)
}

/** Base class for subcommands to derive from that initialises the logs and provides standard options. */
abstract class NodeCliCommand(alias: String, description: String, val startup: NodeStartup) : CliWrapperBase(alias, description), NodeStartupLogging {
    companion object {
        const val LOGS_DIRECTORY_NAME = "logs"
    }

    override fun initLogging() = this.initLogging(cmdLineOptions.baseDirectory)

    @Mixin
    val cmdLineOptions = SharedNodeCmdLineOptions()
}

/** Main corda entry point. */
open class NodeStartupCli : CordaCliWrapper("corda", "Runs a Corda Node") {
<<<<<<< HEAD
    val startup = NodeStartup()
    @Mixin
    val cmdLineOptions = NodeCmdLineOptions()

    private val networkCache = ClearNetworkCacheCli(startup)
    private val justGenerateNodeInfo = GenerateNodeInfoCli(startup)
    private val justGenerateRpcSslCerts = GenerateRpcSslCertsCli(startup)
    private val initialRegistration = InitialRegistrationCli(startup)
    private val validateConfiguration = ValidateConfigurationCli(cmdLineOptions)
=======
    open val startup = NodeStartup()

    private val networkCacheCli by lazy { ClearNetworkCacheCli(startup) }
    private val justGenerateNodeInfoCli by lazy { GenerateNodeInfoCli(startup) }
    private val justGenerateRpcSslCertsCli by lazy { GenerateRpcSslCertsCli(startup) }
    private val initialRegistrationCli by lazy { InitialRegistrationCli(startup) }
>>>>>>> 953da9ef

    override fun initLogging() = this.initLogging(cmdLineOptions.baseDirectory)

    override fun additionalSubCommands() = setOf(networkCache, justGenerateNodeInfo, justGenerateRpcSslCerts, initialRegistration, validateConfiguration)

    override fun runProgram(): Int {
        return when {
            InitialRegistration.checkRegistrationMode(cmdLineOptions.baseDirectory) -> {
                println("Node was started before in `initial-registration` mode, but the registration was not completed.\nResuming registration.")
                initialRegistration.cmdLineOptions.copyFrom(cmdLineOptions)
                initialRegistration.runProgram()
            }
            //deal with legacy flags and redirect to subcommands
            cmdLineOptions.isRegistration -> {
                Node.printWarning("The --initial-registration flag has been deprecated and will be removed in a future version. Use the initial-registration command instead.")
                requireNotNull(cmdLineOptions.networkRootTrustStorePassword) { "Network root trust store password must be provided in registration mode using --network-root-truststore-password." }
                initialRegistration.networkRootTrustStorePassword = cmdLineOptions.networkRootTrustStorePassword!!
                initialRegistration.networkRootTrustStorePathParameter = cmdLineOptions.networkRootTrustStorePathParameter
                initialRegistration.cmdLineOptions.copyFrom(cmdLineOptions)
                initialRegistration.runProgram()
            }
            cmdLineOptions.clearNetworkMapCache -> {
                Node.printWarning("The --clear-network-map-cache flag has been deprecated and will be removed in a future version. Use the clear-network-cache command instead.")
                networkCache.cmdLineOptions.copyFrom(cmdLineOptions)
                networkCache.runProgram()
            }
            cmdLineOptions.justGenerateNodeInfo -> {
                Node.printWarning("The --just-generate-node-info flag has been deprecated and will be removed in a future version. Use the generate-node-info command instead.")
                justGenerateNodeInfo.cmdLineOptions.copyFrom(cmdLineOptions)
                justGenerateNodeInfo.runProgram()
            }
            cmdLineOptions.justGenerateRpcSslCerts -> {
                Node.printWarning("The --just-generate-rpc-ssl-settings flag has been deprecated and will be removed in a future version. Use the generate-rpc-ssl-settings command instead.")
                justGenerateRpcSslCerts.cmdLineOptions.copyFrom(cmdLineOptions)
                justGenerateRpcSslCerts.runProgram()
            }
            else -> startup.initialiseAndRun(cmdLineOptions, object : RunAfterNodeInitialisation {
                val startupTime = System.currentTimeMillis()
                override fun run(node: Node) = startup.startNode(node, startupTime)
            })
        }
    }
}

/** This class provides a common set of functionality for starting a Node from command line arguments. */
open class NodeStartup : NodeStartupLogging {
    companion object {
        private val logger by lazy { loggerFor<Node>() } // I guess this is lazy to allow for logging init, but why Node?
        const val LOGS_DIRECTORY_NAME = "logs"
        const val LOGS_CAN_BE_FOUND_IN_STRING = "Logs can be found in"
    }

    lateinit var cmdLineOptions: SharedNodeCmdLineOptions

    fun initialiseAndRun(cmdLineOptions: SharedNodeCmdLineOptions, afterNodeInitialisation: RunAfterNodeInitialisation): Int {
        this.cmdLineOptions = cmdLineOptions

        // Step 1. Check for supported Java version.
        if (isInvalidJavaVersion()) return ExitCodes.FAILURE

        // Step 2. We do the single node check before we initialise logging so that in case of a double-node start it
        // doesn't mess with the running node's logs.
        enforceSingleNodeIsRunning(cmdLineOptions.baseDirectory)

        // Step 3. Register all cryptography [Provider]s.
        // Required to install our [SecureRandom] before e.g., UUID asks for one.
        // This needs to go after initLogging(netty clashes with our logging)
        Crypto.registerProviders()

        // Step 4. Print banner and basic node info.
        val versionInfo = getVersionInfo()
        drawBanner(versionInfo)
        Node.printBasicNodeInfo(LOGS_CAN_BE_FOUND_IN_STRING, System.getProperty("log-path"))

        // Step 5. Load and validate node configuration.
        val configuration = cmdLineOptions.nodeConfiguration().doOnErrors(::logConfigurationErrors).valueOptional ?: return ExitCodes.FAILURE

        // Step 6. Configuring special serialisation requirements, i.e., bft-smart relies on Java serialization.
        attempt { banJavaSerialisation(configuration) }.doOnException { error -> error.logAsUnexpected("Exception while configuring serialisation") } as? Try.Success
                ?: return ExitCodes.FAILURE

        // Step 7. Any actions required before starting up the Corda network layer.
        attempt { preNetworkRegistration(configuration) }.doOnException(::handleRegistrationError) as? Try.Success
                ?: return ExitCodes.FAILURE

        // Step 8. Log startup info.
        logStartupInfo(versionInfo, configuration)

        // Step 9. Start node: create the node, check for other command-line options, add extra logging etc.
        attempt {
            cmdLineOptions.baseDirectory.createDirectories()
            afterNodeInitialisation.run(createNode(configuration, versionInfo))
        }.doOnException(::handleStartError) as? Try.Success ?: return ExitCodes.FAILURE

        return ExitCodes.SUCCESS
    }

    private fun logConfigurationErrors(errors: Set<Exception>) {

        logger.error("Invalid node configuration. Errors were:${System.lineSeparator()}${errors.asSequence().map(Exception::message).joinToString(System.lineSeparator())}")
    }

    private fun log(config: Config) {

        if (cmdLineOptions.devMode == true) {
            println("Config:\n${config.root().render(ConfigRenderOptions.defaults())}")
        }
    }

    protected open fun preNetworkRegistration(conf: NodeConfiguration) = Unit

    open fun createNode(conf: NodeConfiguration, versionInfo: VersionInfo): Node = Node(conf, versionInfo)

    fun startNode(node: Node, startTime: Long) {
        if (node.configuration.devMode) {
            Emoji.renderIfSupported {
                Node.printWarning("This node is running in development mode! ${Emoji.developer} This is not safe for production deployment.")
            }
        } else {
            logger.info("The Corda node is running in production mode. If this is a developer environment you can set 'devMode=true' in the node.conf file.")
        }

        val nodeInfo = node.start()
        val loadedCodapps = node.services.cordappProvider.cordapps.filter { it.isLoaded }
        logLoadedCorDapps(loadedCodapps)

        node.nodeReadyFuture.thenMatch({
            // Elapsed time in seconds. We used 10 / 100.0 and not directly / 1000.0 to only keep two decimal digits.
            val elapsed = (System.currentTimeMillis() - startTime) / 10 / 100.0
            val name = nodeInfo.legalIdentitiesAndCerts.first().name.organisation
            Node.printBasicNodeInfo("Node for \"$name\" started up and registered in $elapsed sec")

            // Don't start the shell if there's no console attached.
            if (node.configuration.shouldStartLocalShell()) {
                node.startupComplete.then {
                    try {
                        InteractiveShell.runLocalShell(node::stop)
                    } catch (e: Throwable) {
                        logger.error("Shell failed to start", e)
                    }
                }
            }
            if (node.configuration.shouldStartSSHDaemon()) {
                Node.printBasicNodeInfo("SSH server listening on port", node.configuration.sshd!!.port.toString())
            }
        },
                { th ->
                    logger.error("Unexpected exception during registration", th)
                })
        node.run()
    }

    protected open fun logStartupInfo(versionInfo: VersionInfo, conf: NodeConfiguration) {
        logger.info("Vendor: ${versionInfo.vendor}")
        logger.info("Release: ${versionInfo.releaseVersion}")
        logger.info("Platform Version: ${versionInfo.platformVersion}")
        logger.info("Revision: ${versionInfo.revision}")
        val info = ManagementFactory.getRuntimeMXBean()
        logger.info("PID: ${info.name.split("@").firstOrNull()}")  // TODO Java 9 has better support for this
        logger.info("Main class: ${NodeConfiguration::class.java.location.toURI().path}")
        logger.info("CommandLine Args: ${info.inputArguments.joinToString(" ")}")
        logger.info("bootclasspath: ${info.bootClassPath}")
        logger.info("classpath: ${info.classPath}")
        logger.info("VM ${info.vmName} ${info.vmVendor} ${info.vmVersion}")
        logger.info("Machine: ${lookupMachineNameAndMaybeWarn()}")
        logger.info("Working Directory: ${cmdLineOptions.baseDirectory}")
        val agentProperties = VMSupport.getAgentProperties()
        if (agentProperties.containsKey("sun.jdwp.listenerAddress")) {
            logger.info("Debug port: ${agentProperties.getProperty("sun.jdwp.listenerAddress")}")
        }
        var nodeStartedMessage = "Starting as node on ${conf.p2pAddress}"
        if (conf.extraNetworkMapKeys.isNotEmpty()) {
            nodeStartedMessage = "$nodeStartedMessage with additional Network Map keys ${conf.extraNetworkMapKeys.joinToString(prefix = "[", postfix = "]", separator = ", ")}"
        }
        logger.info(nodeStartedMessage)
    }

    protected open fun banJavaSerialisation(conf: NodeConfiguration) {
        // Note that in dev mode this filter can be overridden by a notary service implementation.
        SerialFilter.install(::defaultSerialFilter)
    }

    open fun getVersionInfo(): VersionInfo {
        return VersionInfo(
                PLATFORM_VERSION,
                CordaVersionProvider.releaseVersion,
                CordaVersionProvider.revision,
                CordaVersionProvider.vendor
        )
    }

    protected open fun logLoadedCorDapps(corDapps: List<CordappImpl>) {
        fun CordappImpl.Info.description() = "$shortName version $version by $vendor"

        Node.printBasicNodeInfo("Loaded ${corDapps.size} CorDapp(s)", corDapps.map { it.info }.joinToString(", ", transform = CordappImpl.Info::description))
        corDapps.map { it.info }.filter { it.hasUnknownFields() }.let { malformed ->
            if (malformed.isNotEmpty()) {
                logger.warn("Found ${malformed.size} CorDapp(s) with unknown information. They will be unable to run on Corda in the future.")
            }
        }
    }

    private fun enforceSingleNodeIsRunning(baseDirectory: Path) {
        // Write out our process ID (which may or may not resemble a UNIX process id - to us it's just a string) to a
        // file that we'll do our best to delete on exit. But if we don't, it'll be overwritten next time. If it already
        // exists, we try to take the file lock first before replacing it and if that fails it means we're being started
        // twice with the same directory: that's a user error and we should bail out.
        val pidFile = (baseDirectory / "process-id").toFile()
        try {
            pidFile.createNewFile()
            val pidFileRw = RandomAccessFile(pidFile, "rw")
            val pidFileLock = pidFileRw.channel.tryLock()

            if (pidFileLock == null) {
                println("It appears there is already a node running with the specified data directory $baseDirectory")
                println("Shut that other node down and try again. It may have process ID ${pidFile.readText()}")
                System.exit(1)
            }
            pidFile.deleteOnExit()
            // Avoid the lock being garbage collected. We don't really need to release it as the OS will do so for us
            // when our process shuts down, but we try in stop() anyway just to be nice.
            addShutdownHook {
                pidFileLock.release()
            }
            val ourProcessID: String = ManagementFactory.getRuntimeMXBean().name.split("@")[0]
            pidFileRw.setLength(0)
            pidFileRw.write(ourProcessID.toByteArray())
        } catch (ex: IOException) {
            val appUser = System.getProperty("user.name")
            println("Application user '$appUser' does not have necessary permissions for Node base directory '$baseDirectory'.")
            println("Corda Node process in now exiting. Please check directory permissions and try starting the Node again.")
            System.exit(1)
        }
    }

    private fun lookupMachineNameAndMaybeWarn(): String {
        val start = System.currentTimeMillis()
        val hostName: String = InetAddress.getLocalHost().hostName
        val elapsed = System.currentTimeMillis() - start
        if (elapsed > 1000 && hostName.endsWith(".local")) {
            // User is probably on macOS and experiencing this problem: http://stackoverflow.com/questions/10064581/how-can-i-eliminate-slow-resolving-loading-of-localhost-virtualhost-a-2-3-secon
            //
            // Also see https://bugs.openjdk.java.net/browse/JDK-8143378
            val messages = listOf(
                    "Your computer took over a second to resolve localhost due an incorrect configuration. Corda will work but start very slowly until this is fixed. ",
                    "Please see https://docs.corda.net/troubleshooting.html#slow-localhost-resolution for information on how to fix this. ",
                    "It will only take a few seconds for you to resolve."
            )
            logger.warn(messages.joinToString(""))
            Emoji.renderIfSupported {
                print(Ansi.ansi().fgBrightRed())
                messages.forEach {
                    println("${Emoji.sleepingFace}$it")
                }
                print(Ansi.ansi().reset())
            }
        }
        return hostName
    }

    open fun drawBanner(versionInfo: VersionInfo) {
        Emoji.renderIfSupported {
            val messages = arrayListOf(
                    "The only distributed ledger that pays\nhomage to Pac Man in its logo.",
                    "You know, I was a banker\nonce ... but I lost interest. ${Emoji.bagOfCash}",
                    "It's not who you know, it's who you know\nknows what you know you know.",
                    "It runs on the JVM because QuickBasic\nis apparently not 'professional' enough.",
                    "\"It's OK computer, I go to sleep after\ntwenty minutes of inactivity too!\"",
                    "It's kind of like a block chain but\ncords sounded healthier than chains.",
                    "Computer science and finance together.\nYou should see our crazy Christmas parties!",
                    "I met my bank manager yesterday and asked\nto check my balance ... he pushed me over!",
                    "A banker left to their own devices may find\nthemselves .... a-loan! <applause>",
                    "Whenever I go near my bank\nI get withdrawal symptoms ${Emoji.coolGuy}",
                    "There was an earthquake in California,\na local bank went into de-fault.",
                    "I asked for insurance if the nearby\nvolcano erupted. They said I'd be covered.",
                    "I had an account with a bank in the\nNorth Pole, but they froze all my assets ${Emoji.santaClaus}",
                    "Check your contracts carefully. The fine print\nis usually a clause for suspicion ${Emoji.santaClaus}",
                    "Some bankers are generous ...\nto a vault! ${Emoji.bagOfCash} ${Emoji.coolGuy}",
                    "What you can buy for a dollar these\ndays is absolute non-cents! ${Emoji.bagOfCash}",
                    "Old bankers never die, they\njust... pass the buck",
                    "I won $3M on the lottery so I donated a quarter\nof it to charity. Now I have $2,999,999.75.",
                    "There are two rules for financial success:\n1) Don't tell everything you know.",
                    "Top tip: never say \"oops\", instead\nalways say \"Ah, Interesting!\"",
                    "Computers are useless. They can only\ngive you answers.  -- Picasso",
                    "Regular naps prevent old age, especially\nif you take them whilst driving.",
                    "Always borrow money from a pessimist.\nHe won't expect it back.",
                    "War does not determine who is right.\nIt determines who is left.",
                    "A bus stops at a bus station. A train stops at a\ntrain station. What happens at a workstation?",
                    "I got a universal remote control yesterday.\nI thought, this changes everything.",
                    "Did you ever walk into an office and\nthink, whiteboards are remarkable!",
                    "The good thing about lending out your time machine\nis that you basically get it back immediately.",
                    "I used to work in a shoe recycling\nshop. It was sole destroying.",
                    "What did the fish say\nwhen he hit a wall? Dam.",
                    "You should really try a seafood diet.\nIt's easy: you see food and eat it.",
                    "I recently sold my vacuum cleaner,\nall it was doing was gathering dust.",
                    "My professor accused me of plagiarism.\nHis words, not mine!",
                    "Change is inevitable, except\nfrom a vending machine.",
                    "If at first you don't succeed, destroy\nall the evidence that you tried.",
                    "If at first you don't succeed, \nthen we have something in common!",
                    "Moses had the first tablet that\ncould connect to the cloud.",
                    "How did my parents fight boredom before the internet?\nI asked my 17 siblings and they didn't know either.",
                    "Cats spend two thirds of their lives sleeping\nand the other third making viral videos.",
                    "The problem with troubleshooting\nis that trouble shoots back.",
                    "I named my dog 'Six Miles' so I can tell\npeople I walk Six Miles every day.",
                    "People used to laugh at me when I said I wanted\nto be a comedian. Well they're not laughing now!",
                    "My wife just found out I replaced our bed\nwith a trampoline; she hit the roof.",
                    "My boss asked me who is the stupid one, me or him?\nI said everyone knows he doesn't hire stupid people.",
                    "Don't trust atoms.\nThey make up everything.",
                    "Keep the dream alive:\nhit the snooze button.",
                    "Rest in peace, boiled water.\nYou will be mist.",
                    "When I discovered my toaster wasn't\nwaterproof, I was shocked.",
                    "Where do cryptographers go for\nentertainment? The security theatre.",
                    "How did the Java programmer get rich?\nThey inherited a factory.",
                    "Why did the developer quit his job?\nHe didn't get ar-rays."
            )

            if (Emoji.hasEmojiTerminal)
                messages += "Kind of like a regular database but\nwith emojis, colours and ascii art. ${Emoji.coolGuy}"


            if (ZonedDateTime.now().dayOfWeek == DayOfWeek.FRIDAY) {
                // Make it quite likely people see it.
                repeat(20) { messages += "Ah, Friday.\nMy second favourite F-word." }
            }

            val (msg1, msg2) = messages.randomOrNull()!!.split('\n')

            println(Ansi.ansi().newline().fgBrightRed().a(
                    """   ______               __""").newline().a(
                    """  / ____/     _________/ /___ _""").newline().a(
                    """ / /     __  / ___/ __  / __ `/         """).fgBrightBlue().a(msg1).newline().fgBrightRed().a(
                    """/ /___  /_/ / /  / /_/ / /_/ /          """).fgBrightBlue().a(msg2).newline().fgBrightRed().a(
                    """\____/     /_/   \__,_/\__,_/""").reset().newline().newline().fgBrightDefault().bold().a("--- ${versionInfo.vendor} ${versionInfo.releaseVersion} (${versionInfo.revision.take(7)}) -------------------------------------------------------------").newline().newline().reset())

        }
    }
}

/** Provide some common logging methods for node startup commands. */
interface NodeStartupLogging {
    companion object {
        val logger by lazy { contextLogger() }
        val startupErrors = setOf(MultipleCordappsForFlowException::class, CheckpointIncompatibleException::class, AddressBindingException::class, NetworkParametersReader::class, DatabaseIncompatibleException::class)
    }

    fun <RESULT> attempt(action: () -> RESULT): Try<RESULT> = Try.on(action)

    fun Exception.logAsExpected(message: String? = this.message, print: (String?) -> Unit = logger::error) = print(message)

    fun Exception.logAsUnexpected(message: String? = this.message, error: Exception = this, print: (String?, Throwable) -> Unit = logger::error) = print("$message${this.message?.let { ": $it" } ?: ""}", error)

    fun handleRegistrationError(error: Exception) {
        when (error) {
            is NodeRegistrationException -> error.logAsExpected("Issue with Node registration: ${error.message}")
            else -> error.logAsUnexpected("Exception during node registration")
        }
    }

    fun Exception.isOpenJdkKnownIssue() = message?.startsWith("Unknown named curve:") == true

    fun Exception.isExpectedWhenStartingNode() = startupErrors.any { error -> error.isInstance(this) }

    fun handleStartError(error: Exception) {
        when {
            error.isExpectedWhenStartingNode() -> error.logAsExpected()
            error is CouldNotCreateDataSourceException -> error.logAsUnexpected()
            error is Errors.NativeIoException && error.message?.contains("Address already in use") == true -> error.logAsExpected("One of the ports required by the Corda node is already in use.")
            error.isOpenJdkKnownIssue() -> error.logAsExpected("Exception during node startup - ${error.message}. This is a known OpenJDK issue on some Linux distributions, please use OpenJDK from zulu.org or Oracle JDK.")
            else -> error.logAsUnexpected("Exception during node startup")
        }
    }

    fun handleConfigurationLoadingError(configFile: Path) = { error: Exception ->
        when (error) {
            is UnknownConfigurationKeysException -> error.logAsExpected()
            is ConfigException.IO -> error.logAsExpected(configFileNotFoundMessage(configFile), ::println)
            else -> error.logAsUnexpected("Unexpected error whilst reading node configuration")
        }
    }

    private fun configFileNotFoundMessage(configFile: Path): String {
        return """
                Unable to load the node config file from '$configFile'.

                Try setting the --base-directory flag to change which directory the node
                is looking in, or use the --config-file flag to specify it explicitly.
            """.trimIndent()
    }
}

fun CliWrapperBase.initLogging(baseDirectory: Path) {
    val loggingLevel = loggingLevel.name.toLowerCase(Locale.ENGLISH)
    System.setProperty("defaultLogLevel", loggingLevel) // These properties are referenced from the XML config file.
    if (verbose) {
        System.setProperty("consoleLogLevel", loggingLevel)
        Node.renderBasicInfoToConsole = false
    }
    System.setProperty("log-path", (baseDirectory / NodeCliCommand.LOGS_DIRECTORY_NAME).toString())
    SLF4JBridgeHandler.removeHandlersForRootLogger() // The default j.u.l config adds a ConsoleHandler.
    SLF4JBridgeHandler.install()
}<|MERGE_RESOLUTION|>--- conflicted
+++ resolved
@@ -58,24 +58,15 @@
 
 /** Main corda entry point. */
 open class NodeStartupCli : CordaCliWrapper("corda", "Runs a Corda Node") {
-<<<<<<< HEAD
-    val startup = NodeStartup()
+    open val startup = NodeStartup()
     @Mixin
     val cmdLineOptions = NodeCmdLineOptions()
 
-    private val networkCache = ClearNetworkCacheCli(startup)
-    private val justGenerateNodeInfo = GenerateNodeInfoCli(startup)
-    private val justGenerateRpcSslCerts = GenerateRpcSslCertsCli(startup)
-    private val initialRegistration = InitialRegistrationCli(startup)
-    private val validateConfiguration = ValidateConfigurationCli(cmdLineOptions)
-=======
-    open val startup = NodeStartup()
-
-    private val networkCacheCli by lazy { ClearNetworkCacheCli(startup) }
-    private val justGenerateNodeInfoCli by lazy { GenerateNodeInfoCli(startup) }
-    private val justGenerateRpcSslCertsCli by lazy { GenerateRpcSslCertsCli(startup) }
-    private val initialRegistrationCli by lazy { InitialRegistrationCli(startup) }
->>>>>>> 953da9ef
+    private val networkCache by lazy { ClearNetworkCacheCli(startup) }
+    private val justGenerateNodeInfo by lazy { GenerateNodeInfoCli(startup) }
+    private val justGenerateRpcSslCerts by lazy { GenerateRpcSslCertsCli(startup) }
+    private val initialRegistration by lazy { InitialRegistrationCli(startup) }
+    private val validateConfiguration by lazy { ValidateConfigurationCli(cmdLineOptions) }
 
     override fun initLogging() = this.initLogging(cmdLineOptions.baseDirectory)
 
