--- conflicted
+++ resolved
@@ -155,11 +155,10 @@
         } catch (e: CheckpointIncompatibleException) {
             logger.error(e.message)
             return false
-<<<<<<< HEAD
         } catch (e: AddressBindingException) {
-=======
+            logger.error(e.message)
+            return false
         } catch (e: NetworkParametersReader.Error) {
->>>>>>> 408cc68c
             logger.error(e.message)
             return false
         } catch (e: Exception) {
