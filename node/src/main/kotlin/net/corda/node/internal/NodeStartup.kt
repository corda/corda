package net.corda.node.internal

import com.typesafe.config.ConfigException
import io.netty.channel.unix.Errors
import net.corda.cliutils.*
import net.corda.core.crypto.Crypto
import net.corda.core.internal.*
import net.corda.core.internal.concurrent.thenMatch
import net.corda.core.internal.cordapp.CordappImpl
import net.corda.core.internal.errors.AddressBindingException
import net.corda.core.utilities.Try
import net.corda.core.utilities.contextLogger
import net.corda.core.utilities.loggerFor
import net.corda.node.*
import net.corda.node.internal.Node.Companion.isInvalidJavaVersion
import net.corda.node.internal.cordapp.MultipleCordappsForFlowException
import net.corda.node.internal.subcommands.*
import net.corda.node.services.config.NodeConfiguration
import net.corda.node.services.config.shouldStartLocalShell
import net.corda.node.services.config.shouldStartSSHDaemon
import net.corda.node.utilities.registration.NodeRegistrationException
<<<<<<< HEAD
=======
import net.corda.node.utilities.registration.NodeRegistrationHelper
import net.corda.node.utilities.saveToKeyStore
import net.corda.node.utilities.saveToTrustStore
>>>>>>> 391c6bf6
import net.corda.nodeapi.internal.addShutdownHook
import net.corda.nodeapi.internal.config.UnknownConfigurationKeysException
import net.corda.nodeapi.internal.persistence.CouldNotCreateDataSourceException
import net.corda.nodeapi.internal.persistence.DatabaseIncompatibleException
import net.corda.tools.shell.InteractiveShell
import org.fusesource.jansi.Ansi
import org.slf4j.bridge.SLF4JBridgeHandler
import picocli.CommandLine.*
import sun.misc.VMSupport
import java.io.IOException
import java.io.RandomAccessFile
import java.lang.management.ManagementFactory
import java.net.InetAddress
import java.nio.file.Path
import java.time.DayOfWeek
import java.time.ZonedDateTime
import java.util.*

/** An interface that can be implemented to tell the node what to do once it's intitiated. */
interface RunAfterNodeInitialisation {
    fun run(node: Node)
}

/** Base class for subcommands to derive from that initialises the logs and provides standard options. */
abstract class NodeCliCommand(alias: String, description: String, val startup: NodeStartup) : CliWrapperBase(alias, description), NodeStartupLogging {
    companion object {
        const val LOGS_DIRECTORY_NAME = "logs"
    }

    override fun initLogging() = this.initLogging(cmdLineOptions.baseDirectory)

    @Mixin
    val cmdLineOptions = SharedNodeCmdLineOptions()
}

/** Main corda entry point. */
open class NodeStartupCli : CordaCliWrapper("corda", "Runs a Corda Node") {
    val startup = NodeStartup()
    private val networkCacheCli = ClearNetworkCacheCli(startup)
    private val justGenerateNodeInfoCli = GenerateNodeInfoCli(startup)
    private val justGenerateRpcSslCertsCli = GenerateRpcSslCertsCli(startup)
    private val initialRegistrationCli = InitialRegistrationCli(startup)
    private val bootstrapRaftNotaryCli = BootstrapRaftNotaryCli(startup)

    override fun initLogging() = this.initLogging(cmdLineOptions.baseDirectory)

    override fun additionalSubCommands() = setOf(networkCacheCli, justGenerateNodeInfoCli, justGenerateRpcSslCertsCli, initialRegistrationCli, bootstrapRaftNotaryCli)

    override fun runProgram(): Int {
        return when {
            InitialRegistration.checkRegistrationMode(cmdLineOptions.baseDirectory) -> {
                println("Node was started before in `initial-registration` mode, but the registration was not completed.\nResuming registration.")
                initialRegistrationCli.runProgram()
            }
            //deal with legacy flags and redirect to subcommands
            cmdLineOptions.isRegistration -> {
                Node.printWarning("The --initial-registration flag has been deprecated and will be removed in a future version. Use the initial-registration command instead.")
                requireNotNull(cmdLineOptions.networkRootTrustStorePassword) { "Network root trust store password must be provided in registration mode using --network-root-truststore-password." }
                initialRegistrationCli.networkRootTrustStorePassword = cmdLineOptions.networkRootTrustStorePassword!!
                initialRegistrationCli.networkRootTrustStorePathParameter = cmdLineOptions.networkRootTrustStorePathParameter
                initialRegistrationCli.runProgram()
            }
            cmdLineOptions.clearNetworkMapCache -> {
                Node.printWarning("The --clear-network-map-cache flag has been deprecated and will be removed in a future version. Use the clear-network-cache command instead.")
                networkCacheCli.runProgram()
            }
            cmdLineOptions.justGenerateNodeInfo -> {
                Node.printWarning("The --just-generate-node-info flag has been deprecated and will be removed in a future version. Use the generate-node-info command instead.")
                justGenerateNodeInfoCli.runProgram()
            }
            cmdLineOptions.justGenerateRpcSslCerts -> {
                Node.printWarning("The --just-generate-rpc-ssl-settings flag has been deprecated and will be removed in a future version. Use the generate-rpc-ssl-settings command instead.")
                justGenerateRpcSslCertsCli.runProgram()
            }
            cmdLineOptions.bootstrapRaftCluster -> {
                Node.printWarning("The --bootstrap-raft-cluster flag has been deprecated and will be removed in a future version. Use the bootstrap-raft-cluster command instead.")
                bootstrapRaftNotaryCli.runProgram()
            }
            else -> startup.initialiseAndRun(cmdLineOptions, object : RunAfterNodeInitialisation {
                val startupTime = System.currentTimeMillis()
                override fun run(node: Node) = startup.startNode(node, startupTime)
            })
        }
    }

    @Mixin
    val cmdLineOptions = NodeCmdLineOptions()
}

/** This class provides a common set of functionality for starting a Node from command line arguments. */
open class NodeStartup : NodeStartupLogging {
    companion object {
        private val logger by lazy { loggerFor<Node>() } // I guess this is lazy to allow for logging init, but why Node?
        const val LOGS_DIRECTORY_NAME = "logs"
        const val LOGS_CAN_BE_FOUND_IN_STRING = "Logs can be found in"
    }

    lateinit var cmdLineOptions: SharedNodeCmdLineOptions

    fun initialiseAndRun(cmdLineOptions: SharedNodeCmdLineOptions, afterNodeInitialisation: RunAfterNodeInitialisation): Int {
        this.cmdLineOptions = cmdLineOptions

        // Step 1. Check for supported Java version.
        if (isInvalidJavaVersion()) return ExitCodes.FAILURE

        // Step 2. We do the single node check before we initialise logging so that in case of a double-node start it
        // doesn't mess with the running node's logs.
        enforceSingleNodeIsRunning(cmdLineOptions.baseDirectory)

        // Step 3. Register all cryptography [Provider]s.
        // Required to install our [SecureRandom] before e.g., UUID asks for one.
        // This needs to go after initLogging(netty clashes with our logging)
        Crypto.registerProviders()

        // Step 4. Print banner and basic node info.
        val versionInfo = getVersionInfo()
        drawBanner(versionInfo)
        Node.printBasicNodeInfo(LOGS_CAN_BE_FOUND_IN_STRING, System.getProperty("log-path"))

        // Step 5. Load and validate node configuration.
        val configuration = (attempt { cmdLineOptions.loadConfig() }.doOnException(handleConfigurationLoadingError(cmdLineOptions.configFile)) as? Try.Success)?.let(Try.Success<NodeConfiguration>::value)
                ?: return ExitCodes.FAILURE
        val errors = configuration.validate()
        if (errors.isNotEmpty()) {
            logger.error("Invalid node configuration. Errors were:${System.lineSeparator()}${errors.joinToString(System.lineSeparator())}")
            return ExitCodes.FAILURE
        }

        // Step 6. Configuring special serialisation requirements, i.e., bft-smart relies on Java serialization.
        attempt { banJavaSerialisation(configuration) }.doOnException { error -> error.log("Exception while configuring serialisation", error) } as? Try.Success
                ?: return ExitCodes.FAILURE

        // Step 7. Any actions required before starting up the Corda network layer.
        attempt { preNetworkRegistration(configuration) }.doOnException(::handleRegistrationError) as? Try.Success
                ?: return ExitCodes.FAILURE

        // Step 8. Log startup info.
        logStartupInfo(versionInfo, configuration)

        // Step 9. Start node: create the node, check for other command-line options, add extra logging etc.
        attempt {
            cmdLineOptions.baseDirectory.createDirectories()
            afterNodeInitialisation.run(createNode(configuration, versionInfo))
        }.doOnException(::handleStartError) as? Try.Success ?: return ExitCodes.FAILURE

        return ExitCodes.SUCCESS
    }

<<<<<<< HEAD
=======
    private fun checkAndRunRegistrationMode(configuration: NodeConfiguration, versionInfo: VersionInfo): Boolean? {
        checkUnfinishedRegistration()
        cmdLineOptions.nodeRegistrationOption?.let {
            // Null checks for [compatibilityZoneURL], [rootTruststorePath] and [rootTruststorePassword] has been done in [CmdLineOptions.loadConfig]
            attempt { registerWithNetwork(configuration, versionInfo, it) }.doOnException(handleRegistrationError) as? Try.Success
                    ?: return false
            // At this point the node registration was successful. We can delete the marker file.
            deleteNodeRegistrationMarker(cmdLineOptions.baseDirectory)
            return true
        }
        return null
    }

    // TODO: Reconsider if automatic re-registration should be applied when something failed during initial registration.
    //      There might be cases where the node user should investigate what went wrong before registering again.
    private fun checkUnfinishedRegistration() {
        if (checkRegistrationMode() && !cmdLineOptions.isRegistration) {
            println("Node was started before with `--initial-registration`, but the registration was not completed.\nResuming registration.")
            // Pretend that the node was started with `--initial-registration` to help prevent user error.
            cmdLineOptions.isRegistration = true
        }
    }

    private fun <RESULT> attempt(action: () -> RESULT): Try<RESULT> = Try.on(action)

    private fun Exception.isExpectedWhenStartingNode() = startNodeExpectedErrors.any { error -> error.isInstance(this) }

    private val startNodeExpectedErrors = setOf(MultipleCordappsForFlowException::class, CheckpointIncompatibleException::class, AddressBindingException::class, NetworkParametersReader::class, DatabaseIncompatibleException::class)

    private fun Exception.logAsExpected(message: String? = this.message, print: (String?) -> Unit = logger::error) = print(message)

    private fun Exception.logAsUnexpected(message: String? = this.message, error: Exception = this, print: (String?, Throwable) -> Unit = logger::error) = print("$message${this.message?.let { ": $it" } ?: ""}", error)

    private fun Exception.isOpenJdkKnownIssue() = message?.startsWith("Unknown named curve:") == true

    private val handleRegistrationError = { error: Exception ->
        when (error) {
            is NodeRegistrationException -> error.logAsExpected("Issue with Node registration: ${error.message}")
            else -> error.logAsUnexpected("Exception during node registration")
        }
    }

    private val handleStartError = { error: Exception ->
        when {
            error.isExpectedWhenStartingNode() -> error.logAsExpected()
            error is CouldNotCreateDataSourceException -> error.logAsUnexpected()
            error is Errors.NativeIoException && error.message?.contains("Address already in use") == true -> error.logAsExpected("One of the ports required by the Corda node is already in use.")
            error.isOpenJdkKnownIssue() -> error.logAsExpected("Exception during node startup - ${error.message}. This is a known OpenJDK issue on some Linux distributions, please use OpenJDK from zulu.org or Oracle JDK.")
            else -> error.logAsUnexpected("Exception during node startup")
        }
    }

    private fun handleConfigurationLoadingError(configFile: Path) = { error: Exception ->
        when (error) {
            is UnknownConfigurationKeysException -> error.logAsExpected()
            is ConfigException.IO -> error.logAsExpected(configFileNotFoundMessage(configFile), ::println)
            else -> error.logAsUnexpected("Unexpected error whilst reading node configuration")
        }
    }

    private fun configFileNotFoundMessage(configFile: Path): String {
        return """
                Unable to load the node config file from '$configFile'.

                Try setting the --base-directory flag to change which directory the node
                is looking in, or use the --config-file flag to specify it explicitly.
            """.trimIndent()
    }

    private fun loadConfiguration(): NodeConfiguration {
        val (rawConfig, configurationResult) = loadConfigFile()
        if (cmdLineOptions.devMode == true) {
            println("Config:\n${rawConfig.root().render(ConfigRenderOptions.defaults())}")
        }
        return configurationResult.getOrThrow()
    }

    private fun checkRegistrationMode(): Boolean {
        // If the node was started with `--initial-registration`, create marker file.
        // We do this here to ensure the marker is created even if parsing the args with NodeArgsParser fails.
        val marker = cmdLineOptions.baseDirectory / INITIAL_REGISTRATION_MARKER
        if (!cmdLineOptions.isRegistration && !marker.exists()) {
            return false
        }
        try {
            marker.createFile()
        } catch (e: Exception) {
            logger.warn("Could not create marker file for `--initial-registration`.", e)
        }
        return true
    }

    private fun deleteNodeRegistrationMarker(baseDir: Path) {
        try {
            val marker = File((baseDir / INITIAL_REGISTRATION_MARKER).toUri())
            if (marker.exists()) {
                marker.delete()
            }
        } catch (e: Exception) {
            e.logAsUnexpected("Could not delete the marker file that was created for `--initial-registration`.", print = logger::warn)
        }
    }

>>>>>>> 391c6bf6
    protected open fun preNetworkRegistration(conf: NodeConfiguration) = Unit

    open fun createNode(conf: NodeConfiguration, versionInfo: VersionInfo): Node = Node(conf, versionInfo)

    fun startNode(node: Node, startTime: Long) {
        if (node.configuration.devMode) {
            Emoji.renderIfSupported {
                Node.printWarning("This node is running in development mode! ${Emoji.developer} This is not safe for production deployment.")
            }
        } else {
            logger.info("The Corda node is running in production mode. If this is a developer environment you can set 'devMode=true' in the node.conf file.")
        }

        val nodeInfo = node.start()
        val loadedCodapps = node.services.cordappProvider.cordapps.filter { it.isLoaded }
        logLoadedCorDapps(loadedCodapps)

        node.nodeReadyFuture.thenMatch({
            // Elapsed time in seconds. We used 10 / 100.0 and not directly / 1000.0 to only keep two decimal digits.
            val elapsed = (System.currentTimeMillis() - startTime) / 10 / 100.0
            val name = nodeInfo.legalIdentitiesAndCerts.first().name.organisation
            Node.printBasicNodeInfo("Node for \"$name\" started up and registered in $elapsed sec")

            // Don't start the shell if there's no console attached.
            if (node.configuration.shouldStartLocalShell()) {
                node.startupComplete.then {
                    try {
                        InteractiveShell.runLocalShell(node::stop)
                    } catch (e: Throwable) {
                        logger.error("Shell failed to start", e)
                    }
                }
            }
            if (node.configuration.shouldStartSSHDaemon()) {
                Node.printBasicNodeInfo("SSH server listening on port", node.configuration.sshd!!.port.toString())
            }
        },
                { th ->
                    logger.error("Unexpected exception during registration", th)
                })
        node.run()
    }

<<<<<<< HEAD
=======
    private fun generateRpcSslCertificates(conf: NodeConfiguration) {
        val (keyPair, cert) = createKeyPairAndSelfSignedTLSCertificate(conf.myLegalName.x500Principal)

        val keyStorePath = conf.baseDirectory / "certificates" / "rpcsslkeystore.jks"
        val trustStorePath = conf.baseDirectory / "certificates" / "export" / "rpcssltruststore.jks"

        if (keyStorePath.exists() || trustStorePath.exists()) {
            println("Found existing RPC SSL keystores. Command was already run. Exiting..")
            exitProcess(0)
        }

        val console: Console? = System.console()

        when (console) {
            // In this case, the JVM is not connected to the console so we need to exit.
            null -> {
                println("Not connected to console. Exiting")
                exitProcess(1)
            }
            // Otherwise we can proceed normally.
            else -> {
                while (true) {
                    val keystorePassword1 = console.readPassword("Enter the RPC keystore password => ")
                    // TODO: consider adding a password strength policy.
                    if (keystorePassword1.isEmpty()) {
                        println("The RPC keystore password cannot be an empty String.")
                        continue
                    }

                    val keystorePassword2 = console.readPassword("Re-enter the RPC keystore password => ")
                    if (!keystorePassword1.contentEquals(keystorePassword2)) {
                        println("The RPC keystore passwords don't match.")
                        continue
                    }

                    saveToKeyStore(keyStorePath, keyPair, cert, String(keystorePassword1), "rpcssl")
                    println("The RPC keystore was saved to: $keyStorePath .")
                    break
                }

                while (true) {
                    val trustStorePassword1 = console.readPassword("Enter the RPC truststore password => ")
                    // TODO: consider adding a password strength policy.
                    if (trustStorePassword1.isEmpty()) {
                        println("The RPC truststore password cannot be an empty String.")
                        continue
                    }

                    val trustStorePassword2 = console.readPassword("Re-enter the RPC truststore password => ")
                    if (!trustStorePassword1.contentEquals(trustStorePassword2)) {
                        println("The RPC truststore passwords don't match.")
                        continue
                    }

                    saveToTrustStore(trustStorePath, cert, String(trustStorePassword1), "rpcssl")
                    println("The RPC truststore was saved to: $trustStorePath .")
                    println("You need to distribute this file along with the password in a secure way to all RPC clients.")
                    break
                }

                val dollar = '$'
                println("""
                            |
                            |The SSL certificates for RPC were generated successfully.
                            |
                            |Add this snippet to the "rpcSettings" section of your node.conf:
                            |       useSsl=true
                            |       ssl {
                            |           keyStorePath=$dollar{baseDirectory}/certificates/rpcsslkeystore.jks
                            |           keyStorePassword=the_above_password
                            |       }
                            |""".trimMargin())
            }
        }
    }

>>>>>>> 391c6bf6
    protected open fun logStartupInfo(versionInfo: VersionInfo, conf: NodeConfiguration) {
        logger.info("Vendor: ${versionInfo.vendor}")
        logger.info("Release: ${versionInfo.releaseVersion}")
        logger.info("Platform Version: ${versionInfo.platformVersion}")
        logger.info("Revision: ${versionInfo.revision}")
        val info = ManagementFactory.getRuntimeMXBean()
        logger.info("PID: ${info.name.split("@").firstOrNull()}")  // TODO Java 9 has better support for this
        logger.info("Main class: ${NodeConfiguration::class.java.location.toURI().path}")
        logger.info("CommandLine Args: ${info.inputArguments.joinToString(" ")}")
        logger.info("bootclasspath: ${info.bootClassPath}")
        logger.info("classpath: ${info.classPath}")
        logger.info("VM ${info.vmName} ${info.vmVendor} ${info.vmVersion}")
        logger.info("Machine: ${lookupMachineNameAndMaybeWarn()}")
        logger.info("Working Directory: ${cmdLineOptions.baseDirectory}")
        val agentProperties = VMSupport.getAgentProperties()
        if (agentProperties.containsKey("sun.jdwp.listenerAddress")) {
            logger.info("Debug port: ${agentProperties.getProperty("sun.jdwp.listenerAddress")}")
        }
        var nodeStartedMessage = "Starting as node on ${conf.p2pAddress}"
        if (conf.extraNetworkMapKeys.isNotEmpty()) {
            nodeStartedMessage = "$nodeStartedMessage with additional Network Map keys ${conf.extraNetworkMapKeys.joinToString(prefix = "[", postfix = "]", separator = ", ")}"
        }
        logger.info(nodeStartedMessage)
    }

    protected open fun banJavaSerialisation(conf: NodeConfiguration) {
        // Note that in dev mode this filter can be overridden by a notary service implementation.
        SerialFilter.install(::defaultSerialFilter)
    }

    open fun getVersionInfo(): VersionInfo {
        return VersionInfo(
                PLATFORM_VERSION,
                CordaVersionProvider.releaseVersion,
                CordaVersionProvider.revision,
                CordaVersionProvider.vendor
        )
    }

    protected open fun logLoadedCorDapps(corDapps: List<CordappImpl>) {
        fun CordappImpl.Info.description() = "$shortName version $version by $vendor"

        Node.printBasicNodeInfo("Loaded ${corDapps.size} CorDapp(s)", corDapps.map { it.info }.joinToString(", ", transform = CordappImpl.Info::description))
        corDapps.map { it.info }.filter { it.hasUnknownFields() }.let { malformed ->
            if (malformed.isNotEmpty()) {
                logger.warn("Found ${malformed.size} CorDapp(s) with unknown information. They will be unable to run on Corda in the future.")
            }
        }
    }

    private fun enforceSingleNodeIsRunning(baseDirectory: Path) {
        // Write out our process ID (which may or may not resemble a UNIX process id - to us it's just a string) to a
        // file that we'll do our best to delete on exit. But if we don't, it'll be overwritten next time. If it already
        // exists, we try to take the file lock first before replacing it and if that fails it means we're being started
        // twice with the same directory: that's a user error and we should bail out.
        val pidFile = (baseDirectory / "process-id").toFile()
        try {
            pidFile.createNewFile()
            val pidFileRw = RandomAccessFile(pidFile, "rw")
            val pidFileLock = pidFileRw.channel.tryLock()

            if (pidFileLock == null) {
                println("It appears there is already a node running with the specified data directory $baseDirectory")
                println("Shut that other node down and try again. It may have process ID ${pidFile.readText()}")
                System.exit(1)
            }
            pidFile.deleteOnExit()
            // Avoid the lock being garbage collected. We don't really need to release it as the OS will do so for us
            // when our process shuts down, but we try in stop() anyway just to be nice.
            addShutdownHook {
                pidFileLock.release()
            }
            val ourProcessID: String = ManagementFactory.getRuntimeMXBean().name.split("@")[0]
            pidFileRw.setLength(0)
            pidFileRw.write(ourProcessID.toByteArray())
        } catch (ex: IOException) {
            val appUser = System.getProperty("user.name")
            println("Application user '$appUser' does not have necessary permissions for Node base directory '$baseDirectory'.")
            println("Corda Node process in now exiting. Please check directory permissions and try starting the Node again.")
            System.exit(1)
        }
    }

    private fun lookupMachineNameAndMaybeWarn(): String {
        val start = System.currentTimeMillis()
        val hostName: String = InetAddress.getLocalHost().hostName
        val elapsed = System.currentTimeMillis() - start
        if (elapsed > 1000 && hostName.endsWith(".local")) {
            // User is probably on macOS and experiencing this problem: http://stackoverflow.com/questions/10064581/how-can-i-eliminate-slow-resolving-loading-of-localhost-virtualhost-a-2-3-secon
            //
            // Also see https://bugs.openjdk.java.net/browse/JDK-8143378
            val messages = listOf(
                    "Your computer took over a second to resolve localhost due an incorrect configuration. Corda will work but start very slowly until this is fixed. ",
                    "Please see https://docs.corda.net/troubleshooting.html#slow-localhost-resolution for information on how to fix this. ",
                    "It will only take a few seconds for you to resolve."
            )
            logger.warn(messages.joinToString(""))
            Emoji.renderIfSupported {
                print(Ansi.ansi().fgBrightRed())
                messages.forEach {
                    println("${Emoji.sleepingFace}$it")
                }
                print(Ansi.ansi().reset())
            }
        }
        return hostName
    }

    open fun drawBanner(versionInfo: VersionInfo) {
        Emoji.renderIfSupported {
            val messages = arrayListOf(
                    "The only distributed ledger that pays\nhomage to Pac Man in its logo.",
                    "You know, I was a banker\nonce ... but I lost interest. ${Emoji.bagOfCash}",
                    "It's not who you know, it's who you know\nknows what you know you know.",
                    "It runs on the JVM because QuickBasic\nis apparently not 'professional' enough.",
                    "\"It's OK computer, I go to sleep after\ntwenty minutes of inactivity too!\"",
                    "It's kind of like a block chain but\ncords sounded healthier than chains.",
                    "Computer science and finance together.\nYou should see our crazy Christmas parties!",
                    "I met my bank manager yesterday and asked\nto check my balance ... he pushed me over!",
                    "A banker left to their own devices may find\nthemselves .... a-loan! <applause>",
                    "Whenever I go near my bank\nI get withdrawal symptoms ${Emoji.coolGuy}",
                    "There was an earthquake in California,\na local bank went into de-fault.",
                    "I asked for insurance if the nearby\nvolcano erupted. They said I'd be covered.",
                    "I had an account with a bank in the\nNorth Pole, but they froze all my assets ${Emoji.santaClaus}",
                    "Check your contracts carefully. The fine print\nis usually a clause for suspicion ${Emoji.santaClaus}",
                    "Some bankers are generous ...\nto a vault! ${Emoji.bagOfCash} ${Emoji.coolGuy}",
                    "What you can buy for a dollar these\ndays is absolute non-cents! ${Emoji.bagOfCash}",
                    "Old bankers never die, they\njust... pass the buck",
                    "I won $3M on the lottery so I donated a quarter\nof it to charity. Now I have $2,999,999.75.",
                    "There are two rules for financial success:\n1) Don't tell everything you know.",
                    "Top tip: never say \"oops\", instead\nalways say \"Ah, Interesting!\"",
                    "Computers are useless. They can only\ngive you answers.  -- Picasso",
                    "Regular naps prevent old age, especially\nif you take them whilst driving.",
                    "Always borrow money from a pessimist.\nHe won't expect it back.",
                    "War does not determine who is right.\nIt determines who is left.",
                    "A bus stops at a bus station. A train stops at a\ntrain station. What happens at a workstation?",
                    "I got a universal remote control yesterday.\nI thought, this changes everything.",
                    "Did you ever walk into an office and\nthink, whiteboards are remarkable!",
                    "The good thing about lending out your time machine\nis that you basically get it back immediately.",
                    "I used to work in a shoe recycling\nshop. It was sole destroying.",
                    "What did the fish say\nwhen he hit a wall? Dam.",
                    "You should really try a seafood diet.\nIt's easy: you see food and eat it.",
                    "I recently sold my vacuum cleaner,\nall it was doing was gathering dust.",
                    "My professor accused me of plagiarism.\nHis words, not mine!",
                    "Change is inevitable, except\nfrom a vending machine.",
                    "If at first you don't succeed, destroy\nall the evidence that you tried.",
                    "If at first you don't succeed, \nthen we have something in common!",
                    "Moses had the first tablet that\ncould connect to the cloud.",
                    "How did my parents fight boredom before the internet?\nI asked my 17 siblings and they didn't know either.",
                    "Cats spend two thirds of their lives sleeping\nand the other third making viral videos.",
                    "The problem with troubleshooting\nis that trouble shoots back.",
                    "I named my dog 'Six Miles' so I can tell\npeople I walk Six Miles every day.",
                    "People used to laugh at me when I said I wanted\nto be a comedian. Well they're not laughing now!",
                    "My wife just found out I replaced our bed\nwith a trampoline; she hit the roof.",
                    "My boss asked me who is the stupid one, me or him?\nI said everyone knows he doesn't hire stupid people.",
                    "Don't trust atoms.\nThey make up everything.",
                    "Keep the dream alive:\nhit the snooze button.",
                    "Rest in peace, boiled water.\nYou will be mist.",
                    "When I discovered my toaster wasn't\nwaterproof, I was shocked.",
                    "Where do cryptographers go for\nentertainment? The security theatre.",
                    "How did the Java programmer get rich?\nThey inherited a factory.",
                    "Why did the developer quit his job?\nHe didn't get ar-rays."
            )

            if (Emoji.hasEmojiTerminal)
                messages += "Kind of like a regular database but\nwith emojis, colours and ascii art. ${Emoji.coolGuy}"


            if (ZonedDateTime.now().dayOfWeek == DayOfWeek.FRIDAY) {
                // Make it quite likely people see it.
                repeat(20) { messages += "Ah, Friday.\nMy second favourite F-word." }
            }

            val (msg1, msg2) = messages.randomOrNull()!!.split('\n')

            println(Ansi.ansi().newline().fgBrightRed().a(
                    """   ______               __""").newline().a(
                    """  / ____/     _________/ /___ _""").newline().a(
                    """ / /     __  / ___/ __  / __ `/         """).fgBrightBlue().a(msg1).newline().fgBrightRed().a(
                    """/ /___  /_/ / /  / /_/ / /_/ /          """).fgBrightBlue().a(msg2).newline().fgBrightRed().a(
                    """\____/     /_/   \__,_/\__,_/""").reset().newline().newline().fgBrightDefault().bold().a("--- ${versionInfo.vendor} ${versionInfo.releaseVersion} (${versionInfo.revision.take(7)}) -------------------------------------------------------------").newline().newline().reset())

        }
    }
}

/** Provide some common logging methods for node startup commands. */
interface NodeStartupLogging {
    companion object {
        val logger by lazy { contextLogger() }
        val startupErrors = setOf(MultipleCordappsForFlowException::class, CheckpointIncompatibleException::class, AddressBindingException::class, NetworkParametersReader::class, DatabaseIncompatibleException::class)
    }

    fun <RESULT> attempt(action: () -> RESULT): Try<RESULT> = Try.on(action)

    fun Exception.log(message: String? = this.message, exception: Throwable? = null, print: (String?, Throwable?) -> Unit = logger::error) = print("$this${exception?.message?.let { ": $it" } ?: ""}", exception)

    fun handleRegistrationError(error: Exception) {
        when (error) {
            is NodeRegistrationException -> error.log("Issue with Node registration: ${error.message}")
            else -> error.log("Exception during node registration", error)
        }
    }

    fun Exception.isOpenJdkKnownIssue() = message?.startsWith("Unknown named curve:") == true

    fun Exception.isExpectedWhenStartingNode() = startupErrors.any { error -> error.isInstance(this) }

    fun handleStartError(error: Exception) {
        when {
            error.isExpectedWhenStartingNode() -> error.log()
            error is CouldNotCreateDataSourceException -> error.log(exception = error)
            error is Errors.NativeIoException && error.message?.contains("Address already in use") == true -> error.log("One of the ports required by the Corda node is already in use.")
            error.isOpenJdkKnownIssue() -> error.log("Exception during node startup - ${error.message}. This is a known OpenJDK issue on some Linux distributions, please use OpenJDK from zulu.org or Oracle JDK.")
            else -> error.log("Exception during node startup", error)
        }
    }

    fun handleConfigurationLoadingError(configFile: Path) = { error: Exception ->
        when (error) {
            is UnknownConfigurationKeysException -> error.log()
            is ConfigException.IO -> error.log(configFileNotFoundMessage(configFile)) { msg, _ -> println(msg) }
            else -> error.log("Unexpected error whilst reading node configuration", error)
        }
    }

    private fun configFileNotFoundMessage(configFile: Path): String {
        return """
                Unable to load the node config file from '$configFile'.

                Try setting the --base-directory flag to change which directory the node
                is looking in, or use the --config-file flag to specify it explicitly.
            """.trimIndent()
    }
}

fun CliWrapperBase.initLogging(baseDirectory: Path) {
    val loggingLevel = loggingLevel.name.toLowerCase(Locale.ENGLISH)
    System.setProperty("defaultLogLevel", loggingLevel) // These properties are referenced from the XML config file.
    if (verbose) {
        System.setProperty("consoleLogLevel", loggingLevel)
        Node.renderBasicInfoToConsole = false
    }
    System.setProperty("log-path", (baseDirectory / NodeCliCommand.LOGS_DIRECTORY_NAME).toString())
    SLF4JBridgeHandler.removeHandlersForRootLogger() // The default j.u.l config adds a ConsoleHandler.
    SLF4JBridgeHandler.install()
}<|MERGE_RESOLUTION|>--- conflicted
+++ resolved
@@ -19,12 +19,6 @@
 import net.corda.node.services.config.shouldStartLocalShell
 import net.corda.node.services.config.shouldStartSSHDaemon
 import net.corda.node.utilities.registration.NodeRegistrationException
-<<<<<<< HEAD
-=======
-import net.corda.node.utilities.registration.NodeRegistrationHelper
-import net.corda.node.utilities.saveToKeyStore
-import net.corda.node.utilities.saveToTrustStore
->>>>>>> 391c6bf6
 import net.corda.nodeapi.internal.addShutdownHook
 import net.corda.nodeapi.internal.config.UnknownConfigurationKeysException
 import net.corda.nodeapi.internal.persistence.CouldNotCreateDataSourceException
@@ -67,11 +61,10 @@
     private val justGenerateNodeInfoCli = GenerateNodeInfoCli(startup)
     private val justGenerateRpcSslCertsCli = GenerateRpcSslCertsCli(startup)
     private val initialRegistrationCli = InitialRegistrationCli(startup)
-    private val bootstrapRaftNotaryCli = BootstrapRaftNotaryCli(startup)
 
     override fun initLogging() = this.initLogging(cmdLineOptions.baseDirectory)
 
-    override fun additionalSubCommands() = setOf(networkCacheCli, justGenerateNodeInfoCli, justGenerateRpcSslCertsCli, initialRegistrationCli, bootstrapRaftNotaryCli)
+    override fun additionalSubCommands() = setOf(networkCacheCli, justGenerateNodeInfoCli, justGenerateRpcSslCertsCli, initialRegistrationCli)
 
     override fun runProgram(): Int {
         return when {
@@ -99,10 +92,6 @@
                 Node.printWarning("The --just-generate-rpc-ssl-settings flag has been deprecated and will be removed in a future version. Use the generate-rpc-ssl-settings command instead.")
                 justGenerateRpcSslCertsCli.runProgram()
             }
-            cmdLineOptions.bootstrapRaftCluster -> {
-                Node.printWarning("The --bootstrap-raft-cluster flag has been deprecated and will be removed in a future version. Use the bootstrap-raft-cluster command instead.")
-                bootstrapRaftNotaryCli.runProgram()
-            }
             else -> startup.initialiseAndRun(cmdLineOptions, object : RunAfterNodeInitialisation {
                 val startupTime = System.currentTimeMillis()
                 override fun run(node: Node) = startup.startNode(node, startupTime)
@@ -173,112 +162,6 @@
         return ExitCodes.SUCCESS
     }
 
-<<<<<<< HEAD
-=======
-    private fun checkAndRunRegistrationMode(configuration: NodeConfiguration, versionInfo: VersionInfo): Boolean? {
-        checkUnfinishedRegistration()
-        cmdLineOptions.nodeRegistrationOption?.let {
-            // Null checks for [compatibilityZoneURL], [rootTruststorePath] and [rootTruststorePassword] has been done in [CmdLineOptions.loadConfig]
-            attempt { registerWithNetwork(configuration, versionInfo, it) }.doOnException(handleRegistrationError) as? Try.Success
-                    ?: return false
-            // At this point the node registration was successful. We can delete the marker file.
-            deleteNodeRegistrationMarker(cmdLineOptions.baseDirectory)
-            return true
-        }
-        return null
-    }
-
-    // TODO: Reconsider if automatic re-registration should be applied when something failed during initial registration.
-    //      There might be cases where the node user should investigate what went wrong before registering again.
-    private fun checkUnfinishedRegistration() {
-        if (checkRegistrationMode() && !cmdLineOptions.isRegistration) {
-            println("Node was started before with `--initial-registration`, but the registration was not completed.\nResuming registration.")
-            // Pretend that the node was started with `--initial-registration` to help prevent user error.
-            cmdLineOptions.isRegistration = true
-        }
-    }
-
-    private fun <RESULT> attempt(action: () -> RESULT): Try<RESULT> = Try.on(action)
-
-    private fun Exception.isExpectedWhenStartingNode() = startNodeExpectedErrors.any { error -> error.isInstance(this) }
-
-    private val startNodeExpectedErrors = setOf(MultipleCordappsForFlowException::class, CheckpointIncompatibleException::class, AddressBindingException::class, NetworkParametersReader::class, DatabaseIncompatibleException::class)
-
-    private fun Exception.logAsExpected(message: String? = this.message, print: (String?) -> Unit = logger::error) = print(message)
-
-    private fun Exception.logAsUnexpected(message: String? = this.message, error: Exception = this, print: (String?, Throwable) -> Unit = logger::error) = print("$message${this.message?.let { ": $it" } ?: ""}", error)
-
-    private fun Exception.isOpenJdkKnownIssue() = message?.startsWith("Unknown named curve:") == true
-
-    private val handleRegistrationError = { error: Exception ->
-        when (error) {
-            is NodeRegistrationException -> error.logAsExpected("Issue with Node registration: ${error.message}")
-            else -> error.logAsUnexpected("Exception during node registration")
-        }
-    }
-
-    private val handleStartError = { error: Exception ->
-        when {
-            error.isExpectedWhenStartingNode() -> error.logAsExpected()
-            error is CouldNotCreateDataSourceException -> error.logAsUnexpected()
-            error is Errors.NativeIoException && error.message?.contains("Address already in use") == true -> error.logAsExpected("One of the ports required by the Corda node is already in use.")
-            error.isOpenJdkKnownIssue() -> error.logAsExpected("Exception during node startup - ${error.message}. This is a known OpenJDK issue on some Linux distributions, please use OpenJDK from zulu.org or Oracle JDK.")
-            else -> error.logAsUnexpected("Exception during node startup")
-        }
-    }
-
-    private fun handleConfigurationLoadingError(configFile: Path) = { error: Exception ->
-        when (error) {
-            is UnknownConfigurationKeysException -> error.logAsExpected()
-            is ConfigException.IO -> error.logAsExpected(configFileNotFoundMessage(configFile), ::println)
-            else -> error.logAsUnexpected("Unexpected error whilst reading node configuration")
-        }
-    }
-
-    private fun configFileNotFoundMessage(configFile: Path): String {
-        return """
-                Unable to load the node config file from '$configFile'.
-
-                Try setting the --base-directory flag to change which directory the node
-                is looking in, or use the --config-file flag to specify it explicitly.
-            """.trimIndent()
-    }
-
-    private fun loadConfiguration(): NodeConfiguration {
-        val (rawConfig, configurationResult) = loadConfigFile()
-        if (cmdLineOptions.devMode == true) {
-            println("Config:\n${rawConfig.root().render(ConfigRenderOptions.defaults())}")
-        }
-        return configurationResult.getOrThrow()
-    }
-
-    private fun checkRegistrationMode(): Boolean {
-        // If the node was started with `--initial-registration`, create marker file.
-        // We do this here to ensure the marker is created even if parsing the args with NodeArgsParser fails.
-        val marker = cmdLineOptions.baseDirectory / INITIAL_REGISTRATION_MARKER
-        if (!cmdLineOptions.isRegistration && !marker.exists()) {
-            return false
-        }
-        try {
-            marker.createFile()
-        } catch (e: Exception) {
-            logger.warn("Could not create marker file for `--initial-registration`.", e)
-        }
-        return true
-    }
-
-    private fun deleteNodeRegistrationMarker(baseDir: Path) {
-        try {
-            val marker = File((baseDir / INITIAL_REGISTRATION_MARKER).toUri())
-            if (marker.exists()) {
-                marker.delete()
-            }
-        } catch (e: Exception) {
-            e.logAsUnexpected("Could not delete the marker file that was created for `--initial-registration`.", print = logger::warn)
-        }
-    }
-
->>>>>>> 391c6bf6
     protected open fun preNetworkRegistration(conf: NodeConfiguration) = Unit
 
     open fun createNode(conf: NodeConfiguration, versionInfo: VersionInfo): Node = Node(conf, versionInfo)
@@ -322,85 +205,6 @@
         node.run()
     }
 
-<<<<<<< HEAD
-=======
-    private fun generateRpcSslCertificates(conf: NodeConfiguration) {
-        val (keyPair, cert) = createKeyPairAndSelfSignedTLSCertificate(conf.myLegalName.x500Principal)
-
-        val keyStorePath = conf.baseDirectory / "certificates" / "rpcsslkeystore.jks"
-        val trustStorePath = conf.baseDirectory / "certificates" / "export" / "rpcssltruststore.jks"
-
-        if (keyStorePath.exists() || trustStorePath.exists()) {
-            println("Found existing RPC SSL keystores. Command was already run. Exiting..")
-            exitProcess(0)
-        }
-
-        val console: Console? = System.console()
-
-        when (console) {
-            // In this case, the JVM is not connected to the console so we need to exit.
-            null -> {
-                println("Not connected to console. Exiting")
-                exitProcess(1)
-            }
-            // Otherwise we can proceed normally.
-            else -> {
-                while (true) {
-                    val keystorePassword1 = console.readPassword("Enter the RPC keystore password => ")
-                    // TODO: consider adding a password strength policy.
-                    if (keystorePassword1.isEmpty()) {
-                        println("The RPC keystore password cannot be an empty String.")
-                        continue
-                    }
-
-                    val keystorePassword2 = console.readPassword("Re-enter the RPC keystore password => ")
-                    if (!keystorePassword1.contentEquals(keystorePassword2)) {
-                        println("The RPC keystore passwords don't match.")
-                        continue
-                    }
-
-                    saveToKeyStore(keyStorePath, keyPair, cert, String(keystorePassword1), "rpcssl")
-                    println("The RPC keystore was saved to: $keyStorePath .")
-                    break
-                }
-
-                while (true) {
-                    val trustStorePassword1 = console.readPassword("Enter the RPC truststore password => ")
-                    // TODO: consider adding a password strength policy.
-                    if (trustStorePassword1.isEmpty()) {
-                        println("The RPC truststore password cannot be an empty String.")
-                        continue
-                    }
-
-                    val trustStorePassword2 = console.readPassword("Re-enter the RPC truststore password => ")
-                    if (!trustStorePassword1.contentEquals(trustStorePassword2)) {
-                        println("The RPC truststore passwords don't match.")
-                        continue
-                    }
-
-                    saveToTrustStore(trustStorePath, cert, String(trustStorePassword1), "rpcssl")
-                    println("The RPC truststore was saved to: $trustStorePath .")
-                    println("You need to distribute this file along with the password in a secure way to all RPC clients.")
-                    break
-                }
-
-                val dollar = '$'
-                println("""
-                            |
-                            |The SSL certificates for RPC were generated successfully.
-                            |
-                            |Add this snippet to the "rpcSettings" section of your node.conf:
-                            |       useSsl=true
-                            |       ssl {
-                            |           keyStorePath=$dollar{baseDirectory}/certificates/rpcsslkeystore.jks
-                            |           keyStorePassword=the_above_password
-                            |       }
-                            |""".trimMargin())
-            }
-        }
-    }
-
->>>>>>> 391c6bf6
     protected open fun logStartupInfo(versionInfo: VersionInfo, conf: NodeConfiguration) {
         logger.info("Vendor: ${versionInfo.vendor}")
         logger.info("Release: ${versionInfo.releaseVersion}")
@@ -427,8 +231,17 @@
     }
 
     protected open fun banJavaSerialisation(conf: NodeConfiguration) {
-        // Note that in dev mode this filter can be overridden by a notary service implementation.
-        SerialFilter.install(::defaultSerialFilter)
+        SerialFilter.install(if (conf.notary?.bftSMaRt != null) ::bftSMaRtSerialFilter else ::defaultSerialFilter)
+    }
+
+    /** This filter is required for BFT-Smart to work as it only supports Java serialization. */
+    // TODO: move this filter out of the node, allow Cordapps to specify filters.
+    private fun bftSMaRtSerialFilter(clazz: Class<*>): Boolean = clazz.name.let {
+        it.startsWith("bftsmart.")
+                || it.startsWith("java.security.")
+                || it.startsWith("java.util.")
+                || it.startsWith("java.lang.")
+                || it.startsWith("java.net.")
     }
 
     open fun getVersionInfo(): VersionInfo {
