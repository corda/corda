--- conflicted
+++ resolved
@@ -1042,26 +1042,17 @@
     protected open fun startDatabase() {
         val props = configuration.dataSourceProperties
         if (props.isEmpty) throw DatabaseConfigurationException("There must be a database configured.")
-<<<<<<< HEAD
         startHikariPool()
-=======
-        database.startHikariPool(props, metricRegistry) { dataSource, haveCheckpoints ->
-            SchemaMigration(dataSource, cordappLoader, configuration.baseDirectory, configuration.myLegalName)
-                    .checkOrUpdate(schemaService.internalSchemas, runMigrationScripts, haveCheckpoints, true)
-                    .checkOrUpdate(schemaService.appSchemas, runMigrationScripts, haveCheckpoints && !allowAppSchemaUpgradeWithCheckpoints, false)
-        }
-
->>>>>>> 6f2ca897
         // Now log the vendor string as this will also cause a connection to be tested eagerly.
         logVendorString(database, log)
     }
 
-    protected open fun startHikariPool() = database.startHikariPool(configuration.dataSourceProperties,
-            configuration.database,
-            schemaService.internalSchemas(),
-            metricRegistry, cordappLoader,
-            configuration.baseDirectory,
-            configuration.myLegalName)
+    protected open fun startHikariPool() =
+            database.startHikariPool(configuration.dataSourceProperties, metricRegistry) { dataSource, haveCheckpoints ->
+        SchemaMigration(dataSource, cordappLoader, configuration.baseDirectory, configuration.myLegalName)
+                .checkOrUpdate(schemaService.internalSchemas, runMigrationScripts, haveCheckpoints, true)
+                .checkOrUpdate(schemaService.appSchemas, runMigrationScripts, haveCheckpoints && !allowAppSchemaUpgradeWithCheckpoints, false)
+    }
 
     /** Loads and starts a notary service if it is configured. */
     private fun maybeStartNotaryService(myNotaryIdentity: PartyAndCertificate?): NotaryService? {
