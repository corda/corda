--- conflicted
+++ resolved
@@ -177,12 +177,7 @@
         check(started == null) { "Node has already been started" }
         log.info("Node starting up ...")
         initCertificate()
-<<<<<<< HEAD
         val (keyPairs, info) = initNodeInfo()
-        readNetworkParameters()
-=======
-        val keyPairs = initNodeInfo()
->>>>>>> 787de9d9
         val schemaService = NodeSchemaService(cordappLoader)
         // Do all of this in a database transaction so anything that might need a connection has one.
         val (startedImpl, schedulerService) = initialiseDatabasePersistence(schemaService) { database ->
