--- conflicted
+++ resolved
@@ -406,12 +406,7 @@
                 services.auditService, services.monitoringService, networkMapCache, services.schemaService,
                 services.transactionVerifierService, services.validatedTransactions, services.contractUpgradeService,
                 services, cordappProvider, this)
-<<<<<<< HEAD
         makeNetworkServices(network, networkMapCache, tokenizableServices)
-=======
-        makeNetworkServices(tokenizableServices)
-
->>>>>>> eb0e2535
         return tokenizableServices
     }
 
