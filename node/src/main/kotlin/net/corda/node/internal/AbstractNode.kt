--- conflicted
+++ resolved
@@ -317,7 +317,6 @@
         cordappProvider = cordappProvider,
         attachments = attachments
     ).tokenize()
-<<<<<<< HEAD
     val verifierFactoryService: VerifierFactoryService = if (djvmCordaSource != null) {
         DeterministicVerifierFactoryService(djvmBootstrapSource, djvmCordaSource).apply {
             log.info("DJVM sandbox enabled for deterministic contract verification.")
@@ -331,9 +330,6 @@
         BasicVerifierFactoryService()
     }
     private val attachmentsClassLoaderCache: AttachmentsClassLoaderCache = AttachmentsClassLoaderCacheImpl(cacheFactory, rotatedKeys).tokenize()
-=======
-    private val attachmentsClassLoaderCache: AttachmentsClassLoaderCache = AttachmentsClassLoaderCacheImpl(cacheFactory).tokenize()
->>>>>>> 46cfdad0
     val contractUpgradeService = ContractUpgradeServiceImpl(cacheFactory).tokenize()
     val auditService = DummyAuditService().tokenize()
     @Suppress("LeakingThis")
