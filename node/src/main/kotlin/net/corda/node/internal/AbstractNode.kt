--- conflicted
+++ resolved
@@ -177,20 +177,12 @@
         readNetworkParameters()
         val schemaService = NodeSchemaService(cordappLoader)
         // Do all of this in a database transaction so anything that might need a connection has one.
-<<<<<<< HEAD
-        val startedImpl = initialiseDatabasePersistence(schemaService) { database ->
+        val (startedImpl, schedulerService) = initialiseDatabasePersistence(schemaService) { database ->
             val transactionStorage = makeTransactionStorage(database)
             val stateLoader = StateLoaderImpl(transactionStorage)
             val services = makeServices(keyPairs, schemaService, transactionStorage, stateLoader, database)
+            val notaryService = makeNotaryService(services, database)
             smm = makeStateMachineManager(database)
-=======
-        val (startedImpl, schedulerService) = initialiseDatabasePersistence(schemaService) {
-            val transactionStorage = makeTransactionStorage()
-            val stateLoader = StateLoaderImpl(transactionStorage)
-            val services = makeServices(keyPairs, schemaService, transactionStorage, stateLoader)
-            val notaryService = makeNotaryService(services)
-            smm = makeStateMachineManager()
->>>>>>> b8b3911c
             val flowStarter = FlowStarterImpl(serverThread, smm)
             val schedulerService = NodeSchedulerService(
                     platformClock,
@@ -505,10 +497,6 @@
                 services.auditService, services.monitoringService, services.networkMapCache, services.schemaService,
                 services.transactionVerifierService, services.validatedTransactions, services.contractUpgradeService,
                 services, cordappProvider, this)
-<<<<<<< HEAD
-        makeNetworkServices(tokenizableServices, database)
-=======
->>>>>>> b8b3911c
         return tokenizableServices
     }
 
@@ -562,26 +550,15 @@
         }
     }
 
-<<<<<<< HEAD
-    private fun makeNetworkServices(tokenizableServices: MutableList<Any>, database: CordaPersistence) {
-        configuration.notary?.let {
-            val notaryService = makeCoreNotaryService(it, database)
-            tokenizableServices.add(notaryService)
-            runOnStop += notaryService::stop
-            installCoreFlow(NotaryFlow.Client::class, notaryService::createServiceFlow)
-            log.info("Running core notary: ${notaryService.javaClass.name}")
-            notaryService.start()
-=======
-    private fun makeNotaryService(tokenizableServices: MutableList<Any>): NotaryService? {
+    private fun makeNotaryService(tokenizableServices: MutableList<Any>, database: CordaPersistence): NotaryService? {
         return configuration.notary?.let {
-            makeCoreNotaryService(it).also {
+            makeCoreNotaryService(it, database).also {
                 tokenizableServices.add(it)
                 runOnStop += it::stop
                 installCoreFlow(NotaryFlow.Client::class, it::createServiceFlow)
                 log.info("Running core notary: ${it.javaClass.name}")
                 it.start()
             }
->>>>>>> b8b3911c
         }
     }
 
