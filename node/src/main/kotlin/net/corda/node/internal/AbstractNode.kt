package net.corda.node.internal

import com.codahale.metrics.MetricRegistry
import com.google.common.collect.Lists
import com.google.common.collect.MutableClassToInstanceMap
import com.google.common.util.concurrent.MoreExecutors
import net.corda.core.concurrent.CordaFuture
import net.corda.core.crypto.*
import net.corda.core.flows.*
import net.corda.core.flows.ContractUpgradeFlow.Acceptor
import net.corda.core.identity.CordaX500Name
import net.corda.core.identity.Party
import net.corda.core.identity.PartyAndCertificate
import net.corda.core.internal.*
import net.corda.core.internal.concurrent.doneFuture
import net.corda.core.internal.concurrent.flatMap
import net.corda.core.internal.concurrent.openFuture
import net.corda.core.messaging.CordaRPCOps
import net.corda.core.messaging.RPCOps
import net.corda.core.messaging.SingleMessageRecipient
import net.corda.core.node.CordaPluginRegistry
import net.corda.core.node.NodeInfo
import net.corda.core.node.PluginServiceHub
import net.corda.core.node.ServiceEntry
import net.corda.core.node.services.*
import net.corda.core.node.services.NetworkMapCache.MapChange
import net.corda.core.schemas.MappedSchema
import net.corda.core.serialization.SerializeAsToken
import net.corda.core.serialization.SingletonSerializeAsToken
import net.corda.core.transactions.SignedTransaction
import net.corda.core.utilities.NetworkHostAndPort
import net.corda.core.utilities.cert
import net.corda.core.utilities.debug
import net.corda.node.internal.classloading.requireAnnotation
import net.corda.node.internal.cordapp.CordappLoader
import net.corda.node.services.NotaryChangeHandler
import net.corda.node.services.NotifyTransactionHandler
import net.corda.node.services.SwapIdentitiesHandler
import net.corda.node.services.api.*
import net.corda.node.services.config.NodeConfiguration
import net.corda.node.services.config.configureWithDevSSLCertificate
import net.corda.node.services.events.NodeSchedulerService
import net.corda.node.services.events.ScheduledActivityObserver
import net.corda.node.services.identity.PersistentIdentityService
import net.corda.node.services.keys.PersistentKeyManagementService
import net.corda.node.services.messaging.MessagingService
import net.corda.node.services.messaging.sendRequest
import net.corda.node.services.network.*
import net.corda.node.services.network.NetworkMapService.RegistrationRequest
import net.corda.node.services.network.NetworkMapService.RegistrationResponse
import net.corda.node.services.persistence.DBCheckpointStorage
import net.corda.node.services.persistence.DBTransactionMappingStorage
import net.corda.node.services.persistence.DBTransactionStorage
import net.corda.node.services.persistence.NodeAttachmentService
import net.corda.node.services.schema.HibernateObserver
import net.corda.node.services.schema.NodeSchemaService
import net.corda.node.services.statemachine.FlowStateMachineImpl
import net.corda.node.services.statemachine.StateMachineManager
import net.corda.node.services.statemachine.appName
import net.corda.node.services.statemachine.flowVersionAndInitiatingClass
import net.corda.node.services.transactions.*
import net.corda.node.services.upgrade.ContractUpgradeServiceImpl
import net.corda.node.services.vault.HibernateVaultQueryImpl
import net.corda.node.services.vault.NodeVaultService
import net.corda.node.services.vault.VaultSoftLockManager
import net.corda.node.utilities.*
import net.corda.node.utilities.AddOrRemove.ADD
import net.corda.nodeapi.internal.serialization.DefaultWhitelist
import org.apache.activemq.artemis.utils.ReusableLatch
import org.slf4j.Logger
import rx.Observable
import java.io.IOException
import java.lang.reflect.InvocationTargetException
import java.nio.file.Path
import java.security.KeyPair
import java.security.KeyStoreException
import java.security.cert.CertificateFactory
import java.security.cert.X509Certificate
import java.sql.Connection
import java.time.Clock
import java.util.*
import java.util.concurrent.ConcurrentHashMap
import java.util.concurrent.ExecutorService
import java.util.concurrent.TimeUnit.SECONDS
import kotlin.collections.ArrayList
import kotlin.collections.set
import kotlin.reflect.KClass
import net.corda.core.crypto.generateKeyPair as cryptoGenerateKeyPair

/**
 * A base node implementation that can be customised either for production (with real implementations that do real
 * I/O), or a mock implementation suitable for unit test environments.
 *
 * Marked as SingletonSerializeAsToken to prevent the invisible reference to AbstractNode in the ServiceHub accidentally
 * sweeping up the Node into the Kryo checkpoint serialization via any flows holding a reference to ServiceHub.
 */
// TODO: Where this node is the initial network map service, currently no networkMapService is provided.
// In theory the NodeInfo for the node should be passed in, instead, however currently this is constructed by the
// AbstractNode. It should be possible to generate the NodeInfo outside of AbstractNode, so it can be passed in.
abstract class AbstractNode(open val configuration: NodeConfiguration,
                            val advertisedServices: Set<ServiceInfo>,
                            val platformClock: Clock,
                            @VisibleForTesting val busyNodeLatch: ReusableLatch = ReusableLatch()) : SingletonSerializeAsToken() {
    private class StartedNodeImpl<out N : AbstractNode>(
            override val node: N,
            override val services: ServiceHubInternalImpl,
            override val info: NodeInfo,
            override val checkpointStorage: CheckpointStorage,
            override val smm: StateMachineManager,
            override val attachments: NodeAttachmentService,
            override val inNodeNetworkMapService: NetworkMapService,
            override val network: MessagingService,
            override val database: CordaPersistence,
            override val rpcOps: CordaRPCOps) : StartedNode<N>

    // TODO: Persist this, as well as whether the node is registered.
    /**
     * Sequence number of changes sent to the network map service, when registering/de-registering this node.
     */
    var networkMapSeq: Long = 1

    protected abstract val log: Logger
    protected abstract val networkMapAddress: SingleMessageRecipient?
    protected abstract val platformVersion: Int

    // We will run as much stuff in this single thread as possible to keep the risk of thread safety bugs low during the
    // low-performance prototyping period.
    protected abstract val serverThread: AffinityExecutor

    private val cordappServices = MutableClassToInstanceMap.create<SerializeAsToken>()
    private val flowFactories = ConcurrentHashMap<Class<out FlowLogic<*>>, InitiatedFlowFactory<*>>()
    protected val partyKeys = mutableSetOf<KeyPair>()

    protected val services: ServiceHubInternal get() = _services
    private lateinit var _services: ServiceHubInternalImpl
    protected lateinit var info: NodeInfo
    protected lateinit var checkpointStorage: CheckpointStorage
    protected lateinit var smm: StateMachineManager
    protected lateinit var attachments: NodeAttachmentService
    protected lateinit var inNodeNetworkMapService: NetworkMapService
    protected lateinit var network: MessagingService
    protected val runOnStop = ArrayList<() -> Any?>()
    protected lateinit var database: CordaPersistence
    protected var dbCloser: (() -> Any?)? = null

    protected val _nodeReadyFuture = openFuture<Unit>()
    /** Completes once the node has successfully registered with the network map service
     * or has loaded network map data from local database */
    val nodeReadyFuture: CordaFuture<Unit>
        get() = _nodeReadyFuture

    protected val myLegalName: CordaX500Name by lazy {
        val cert = loadKeyStore(configuration.nodeKeystore, configuration.keyStorePassword).getX509Certificate(X509Utilities.CORDA_CLIENT_CA)
        CordaX500Name.build(cert.subject).copy(commonName = null)
    }

    private val cordappLoader: CordappLoader by lazy {
        val scanPackage = System.getProperty("net.corda.node.cordapp.scan.package")
        if (scanPackage != null) {
            check(configuration.devMode) { "Package scanning can only occur in dev mode" }
            CordappLoader.createDevMode(scanPackage)
        } else {
            CordappLoader.createDefault(configuration.baseDirectory)
        }
    }

<<<<<<< HEAD
    /** Set to non-null once [start] has been successfully called. */
    open val started get() = _started
    @Volatile private var _started: StartedNode<AbstractNode>? = null
=======
    open val pluginRegistries: List<CordaPluginRegistry> by lazy {
        cordappLoader.cordapps.flatMap { it.plugins } + DefaultWhitelist()
    }

    /** Set to true once [start] has been successfully called. */
    @Volatile
    var started = false
        private set
>>>>>>> ed0aede1

    /** The implementation of the [CordaRPCOps] interface used by this node. */
    open fun makeRPCOps(): CordaRPCOps {
        return CordaRPCOpsImpl(services, smm, database)
    }

    open fun start(): StartedNode<AbstractNode> {
        require(started == null) { "Node has already been started" }
        if (configuration.devMode) {
            log.warn("Corda node is running in dev mode.")
            configuration.configureWithDevSSLCertificate()
        }
        validateKeystore()

        log.info("Node starting up ...")

        // Do all of this in a database transaction so anything that might need a connection has one.
        val started = initialiseDatabasePersistence {
            val tokenizableServices = makeServices()

            smm = StateMachineManager(services,
                    checkpointStorage,
                    serverThread,
                    database,
                    busyNodeLatch)

            smm.tokenizableServices.addAll(tokenizableServices)

            if (serverThread is ExecutorService) {
                runOnStop += {
                    // We wait here, even though any in-flight messages should have been drained away because the
                    // server thread can potentially have other non-messaging tasks scheduled onto it. The timeout value is
                    // arbitrary and might be inappropriate.
                    MoreExecutors.shutdownAndAwaitTermination(serverThread as ExecutorService, 50, SECONDS)
                }
            }

            makeVaultObservers()

<<<<<<< HEAD
            checkpointStorage.forEach {
                isPreviousCheckpointsPresent = true
                false
            }
            val rpcOps = makeRPCOps()
=======
>>>>>>> ed0aede1
            startMessagingService(rpcOps)
            installCoreFlows()

            installCordaServices()
            registerCordappFlows()
            _services.rpcFlows += cordappLoader.cordapps.flatMap { it.rpcFlows }
            registerCustomSchemas(cordappLoader.cordapps.flatMap { it.customSchemas }.toSet())

            runOnStop += network::stop
            StartedNodeImpl(this, _services, info, checkpointStorage, smm, attachments, inNodeNetworkMapService, network, database, rpcOps)
        }
        // If we successfully  loaded network data from database, we set this future to Unit.
        _nodeReadyFuture.captureLater(registerWithNetworkMapIfConfigured())
        return started.apply {
            database.transaction {
                smm.start()
                // Shut down the SMM so no Fibers are scheduled.
                runOnStop += { smm.stop(acceptableLiveFiberCountOnStop()) }
                services.schedulerService.start()
            }
            _started = this
        }
    }

    private class ServiceInstantiationException(cause: Throwable?) : Exception(cause)

    private fun installCordaServices() {
        cordappLoader.cordapps.flatMap { it.services }.forEach {
            try {
                installCordaService(it)
            } catch (e: NoSuchMethodException) {
                log.error("${it.name}, as a Corda service, must have a constructor with a single parameter " +
                        "of type ${PluginServiceHub::class.java.name}")
            } catch (e: ServiceInstantiationException) {
                log.error("Corda service ${it.name} failed to instantiate", e.cause)
            } catch (e: Exception) {
                log.error("Unable to install Corda service ${it.name}", e)
            }
        }
    }

    /**
     * Use this method to install your Corda services in your tests. This is automatically done by the node when it
     * starts up for all classes it finds which are annotated with [CordaService].
     */
    fun <T : SerializeAsToken> installCordaService(serviceClass: Class<T>): T {
        serviceClass.requireAnnotation<CordaService>()
        val constructor = serviceClass.getDeclaredConstructor(PluginServiceHub::class.java).apply { isAccessible = true }
        val service = try {
            constructor.newInstance(services)
        } catch (e: InvocationTargetException) {
            throw ServiceInstantiationException(e.cause)
        }
        cordappServices.putInstance(serviceClass, service)
        smm.tokenizableServices += service

        if (service is NotaryService) handleCustomNotaryService(service)

        log.info("Installed ${serviceClass.name} Corda service")
        return service
    }

    private fun handleCustomNotaryService(service: NotaryService) {
        runOnStop += service::stop
        service.start()
        installCoreFlow(NotaryFlow.Client::class, service::createServiceFlow)
    }

    private fun registerCordappFlows() {
        cordappLoader.cordapps.flatMap { it.initiatedFlows }
                .forEach {
                    try {
                        registerInitiatedFlowInternal(it, track = false)
                    } catch (e: NoSuchMethodException) {
                        log.error("${it.name}, as an initiated flow, must have a constructor with a single parameter " +
                                "of type ${Party::class.java.name}")
                    } catch (e: Exception) {
                        log.error("Unable to register initiated flow ${it.name}", e)
                    }
                }
    }

    /**
     * Use this method to register your initiated flows in your tests. This is automatically done by the node when it
     * starts up for all [FlowLogic] classes it finds which are annotated with [InitiatedBy].
     * @return An [Observable] of the initiated flows started by counter-parties.
     */
    fun <T : FlowLogic<*>> registerInitiatedFlow(initiatedFlowClass: Class<T>): Observable<T> {
        return registerInitiatedFlowInternal(initiatedFlowClass, track = true)
    }

    private fun <F : FlowLogic<*>> registerInitiatedFlowInternal(initiatedFlow: Class<F>, track: Boolean): Observable<F> {
        val ctor = initiatedFlow.getDeclaredConstructor(Party::class.java).apply { isAccessible = true }
        val initiatingFlow = initiatedFlow.requireAnnotation<InitiatedBy>().value.java
        val (version, classWithAnnotation) = initiatingFlow.flowVersionAndInitiatingClass
        require(classWithAnnotation == initiatingFlow) {
            "${InitiatedBy::class.java.name} must point to ${classWithAnnotation.name} and not ${initiatingFlow.name}"
        }
        val flowFactory = InitiatedFlowFactory.CorDapp(version, initiatedFlow.appName, { ctor.newInstance(it) })
        val observable = internalRegisterFlowFactory(initiatingFlow, flowFactory, initiatedFlow, track)
        log.info("Registered ${initiatingFlow.name} to initiate ${initiatedFlow.name} (version $version)")
        return observable
    }

    @VisibleForTesting
    fun <F : FlowLogic<*>> internalRegisterFlowFactory(initiatingFlowClass: Class<out FlowLogic<*>>,
                                                       flowFactory: InitiatedFlowFactory<F>,
                                                       initiatedFlowClass: Class<F>,
                                                       track: Boolean): Observable<F> {
        val observable = if (track) {
            smm.changes.filter { it is StateMachineManager.Change.Add }.map { it.logic }.ofType(initiatedFlowClass)
        } else {
            Observable.empty()
        }
        flowFactories[initiatingFlowClass] = flowFactory
        return observable
    }

    /**
     * Installs a flow that's core to the Corda platform. Unlike CorDapp flows which are versioned individually using
     * [InitiatingFlow.version], core flows have the same version as the node's platform version. To cater for backwards
     * compatibility [flowFactory] provides a second parameter which is the platform version of the initiating party.
     * @suppress
     */
    @VisibleForTesting
    fun installCoreFlow(clientFlowClass: KClass<out FlowLogic<*>>, flowFactory: (Party) -> FlowLogic<*>) {
        require(clientFlowClass.java.flowVersionAndInitiatingClass.first == 1) {
            "${InitiatingFlow::class.java.name}.version not applicable for core flows; their version is the node's platform version"
        }
        flowFactories[clientFlowClass.java] = InitiatedFlowFactory.Core(flowFactory)
        log.debug { "Installed core flow ${clientFlowClass.java.name}" }
    }

    private fun installCoreFlows() {
        installCoreFlow(BroadcastTransactionFlow::class, ::NotifyTransactionHandler)
        installCoreFlow(NotaryChangeFlow::class, ::NotaryChangeHandler)
        installCoreFlow(ContractUpgradeFlow.Initiator::class, ::Acceptor)
        installCoreFlow(SwapIdentitiesFlow::class, ::SwapIdentitiesHandler)
    }

    /**
     * Builds node internal, advertised, and plugin services.
     * Returns a list of tokenizable services to be added to the serialisation context.
     */
    private fun makeServices(): MutableList<Any> {
        checkpointStorage = DBCheckpointStorage()
        _services = ServiceHubInternalImpl()
        attachments = NodeAttachmentService(services.monitoringService.metrics)
        val legalIdentity = obtainIdentity()
        network = makeMessagingService(legalIdentity)
        info = makeInfo(legalIdentity)

        val tokenizableServices = mutableListOf(attachments, network, services.vaultService, services.vaultQueryService,
                services.keyManagementService, services.identityService, platformClock, services.schedulerService)
        makeAdvertisedServices(tokenizableServices)
        return tokenizableServices
    }

    protected open fun makeTransactionStorage(): WritableTransactionStorage = DBTransactionStorage()

    private fun makeVaultObservers() {
        VaultSoftLockManager(services.vaultService, smm)
        ScheduledActivityObserver(services)
        HibernateObserver(services.vaultService.rawUpdates, services.database.hibernateConfig)
    }

    private fun makeInfo(legalIdentity: PartyAndCertificate): NodeInfo {
        val advertisedServiceEntries = makeServiceEntries()
        val allIdentities = advertisedServiceEntries.map { it.identity }.toSet() // TODO Add node's legalIdentity (after services removal).
        val addresses = myAddresses() // TODO There is no support for multiple IP addresses yet.
        return NodeInfo(addresses, legalIdentity, allIdentities, platformVersion, advertisedServiceEntries, platformClock.instant().toEpochMilli())
    }

    /**
     * A service entry contains the advertised [ServiceInfo] along with the service identity. The identity *name* is
     * taken from the configuration or, if non specified, generated by combining the node's legal name and the service id.
     */
    protected open fun makeServiceEntries(): List<ServiceEntry> {
        return advertisedServices.map {
            val identity = obtainIdentity(it)
            ServiceEntry(it, identity)
        }
    }

    @VisibleForTesting
    protected open fun acceptableLiveFiberCountOnStop(): Int = 0

    private fun validateKeystore() {
        val containCorrectKeys = try {
            // This will throw IOException if key file not found or KeyStoreException if keystore password is incorrect.
            val sslKeystore = loadKeyStore(configuration.sslKeystore, configuration.keyStorePassword)
            val identitiesKeystore = loadKeyStore(configuration.nodeKeystore, configuration.keyStorePassword)
            sslKeystore.containsAlias(X509Utilities.CORDA_CLIENT_TLS) && identitiesKeystore.containsAlias(X509Utilities.CORDA_CLIENT_CA)
        } catch (e: KeyStoreException) {
            log.warn("Certificate key store found but key store password does not match configuration.")
            false
        } catch (e: IOException) {
            false
        }
        require(containCorrectKeys) {
            "Identity certificate not found. " +
                    "Please either copy your existing identity key and certificate from another node, " +
                    "or if you don't have one yet, fill out the config file and run corda.jar --initial-registration. " +
                    "Read more at: https://docs.corda.net/permissioning.html"
        }
    }

    // Specific class so that MockNode can catch it.
    class DatabaseConfigurationException(msg: String) : Exception(msg)

    protected open fun <T> initialiseDatabasePersistence(insideTransaction: () -> T): T {
        val props = configuration.dataSourceProperties
        if (props.isNotEmpty()) {
            this.database = configureDatabase(props, configuration.database, { _services.schemaService }, createIdentityService = { _services.identityService })
            // Now log the vendor string as this will also cause a connection to be tested eagerly.
            database.transaction {
                log.info("Connected to ${database.dataSource.connection.metaData.databaseProductName} database.")
            }
            this.database::close.let {
                dbCloser = it
                runOnStop += it
            }
            return database.transaction {
                insideTransaction()
            }
        } else {
            throw DatabaseConfigurationException("There must be a database configured.")
        }
    }

    private fun makeAdvertisedServices(tokenizableServices: MutableList<Any>) {
        val serviceTypes = info.advertisedServices.map { it.info.type }
        inNodeNetworkMapService = if (NetworkMapService.type in serviceTypes) makeNetworkMapService() else NullNetworkMapService
        val notaryServiceType = serviceTypes.singleOrNull { it.isNotary() }
        if (notaryServiceType != null) {
            val service = makeCoreNotaryService(notaryServiceType)
            if (service != null) {
                service.apply {
                    tokenizableServices.add(this)
                    runOnStop += this::stop
                    start()
                }
                installCoreFlow(NotaryFlow.Client::class, service::createServiceFlow)
            } else {
                log.info("Notary type ${notaryServiceType.id} does not match any built-in notary types. " +
                        "It is expected to be loaded via a CorDapp")
            }
        }
    }

    private fun registerWithNetworkMapIfConfigured(): CordaFuture<Unit> {
        services.networkMapCache.addNode(info)
        // In the unit test environment, we may sometimes run without any network map service
        return if (networkMapAddress == null && inNodeNetworkMapService == NullNetworkMapService) {
            services.networkMapCache.runWithoutMapService()
            noNetworkMapConfigured()  // TODO This method isn't needed as runWithoutMapService sets the Future in the cache
        } else {
            val netMapRegistration = registerWithNetworkMap()
            // We may want to start node immediately with database data and not wait for network map registration (but send it either way).
            // So we are ready to go.
            if (services.networkMapCache.loadDBSuccess) {
                log.info("Node successfully loaded network map data from the database.")
                doneFuture(Unit)
            } else {
                netMapRegistration
            }
        }
    }

    /**
     * Register this node with the network map cache, and load network map from a remote service (and register for
     * updates) if one has been supplied.
     */
    protected open fun registerWithNetworkMap(): CordaFuture<Unit> {
        require(networkMapAddress != null || NetworkMapService.type in advertisedServices.map { it.type }) {
            "Initial network map address must indicate a node that provides a network map service"
        }
        val address: SingleMessageRecipient = networkMapAddress ?:
                network.getAddressOfParty(PartyInfo.Node(info)) as SingleMessageRecipient
        // Register for updates, even if we're the one running the network map.
        return sendNetworkMapRegistration(address).flatMap { (error) ->
            check(error == null) { "Unable to register with the network map service: $error" }
            // The future returned addMapService will complete on the same executor as sendNetworkMapRegistration, namely the one used by net
            services.networkMapCache.addMapService(network, address, true, null)
        }
    }

    private fun sendNetworkMapRegistration(networkMapAddress: SingleMessageRecipient): CordaFuture<RegistrationResponse> {
        // Register this node against the network
        val instant = platformClock.instant()
        val expires = instant + NetworkMapService.DEFAULT_EXPIRATION_PERIOD
        val reg = NodeRegistration(info, info.serial, ADD, expires)
        val request = RegistrationRequest(reg.toWire(services.keyManagementService, info.legalIdentityAndCert.owningKey), network.myAddress)
        return network.sendRequest(NetworkMapService.REGISTER_TOPIC, request, networkMapAddress)
    }

    /** Return list of node's addresses. It's overridden in MockNetwork as we don't have real addresses for MockNodes. */
    protected abstract fun myAddresses(): List<NetworkHostAndPort>

    /** This is overriden by the mock node implementation to enable operation without any network map service */
    protected open fun noNetworkMapConfigured(): CordaFuture<Unit> {
        if (services.networkMapCache.loadDBSuccess) {
            return doneFuture(Unit)
        } else {
            // TODO: There should be a consistent approach to configuration error exceptions.
            throw IllegalStateException("Configuration error: this node isn't being asked to act as the network map, nor " +
                    "has any other map node been configured.")
        }
    }

    protected open fun makeKeyManagementService(identityService: IdentityService): KeyManagementService {
        return PersistentKeyManagementService(identityService, partyKeys)
    }

    open protected fun makeNetworkMapService(): NetworkMapService {
        return PersistentNetworkMapService(services, configuration.minimumPlatformVersion)
    }

    open protected fun makeCoreNotaryService(type: ServiceType): NotaryService? {
        return when (type) {
            SimpleNotaryService.type -> SimpleNotaryService(services)
            ValidatingNotaryService.type -> ValidatingNotaryService(services)
            RaftNonValidatingNotaryService.type -> RaftNonValidatingNotaryService(services)
            RaftValidatingNotaryService.type -> RaftValidatingNotaryService(services)
            BFTNonValidatingNotaryService.type -> BFTNonValidatingNotaryService(services)
            else -> null
        }
    }

    protected open fun makeIdentityService(trustRoot: X509Certificate,
                                           clientCa: CertificateAndKeyPair?,
                                           legalIdentity: PartyAndCertificate): IdentityService {
        val caCertificates: Array<X509Certificate> = listOf(legalIdentity.certificate.cert, clientCa?.certificate?.cert)
                .filterNotNull()
                .toTypedArray()
        val service = PersistentIdentityService(setOf(info.legalIdentityAndCert), trustRoot = trustRoot, caCertificates = *caCertificates)
        services.networkMapCache.partyNodes.forEach { service.verifyAndRegisterIdentity(it.legalIdentityAndCert) }
        services.networkMapCache.changed.subscribe { mapChange ->
            // TODO how should we handle network map removal
            if (mapChange is MapChange.Added) {
                service.verifyAndRegisterIdentity(mapChange.node.legalIdentityAndCert)
            }
        }
        return service
    }

    protected abstract fun makeTransactionVerifierService(): TransactionVerifierService

    open fun stop() {
        // TODO: We need a good way of handling "nice to have" shutdown events, especially those that deal with the
        // network, including unsubscribing from updates from remote services. Possibly some sort of parameter to stop()
        // to indicate "Please shut down gracefully" vs "Shut down now".
        // Meanwhile, we let the remote service send us updates until the acknowledgment buffer overflows and it
        // unsubscribes us forcibly, rather than blocking the shutdown process.

        // Run shutdown hooks in opposite order to starting
        for (toRun in runOnStop.reversed()) {
            toRun()
        }
        runOnStop.clear()
    }

    protected abstract fun makeMessagingService(legalIdentity: PartyAndCertificate): MessagingService

    protected abstract fun startMessagingService(rpcOps: RPCOps)

    private fun obtainIdentity(serviceInfo: ServiceInfo? = null): PartyAndCertificate {
        // Load the private identity key, creating it if necessary. The identity key is a long term well known key that
        // is distributed to other peers and we use it (or a key signed by it) when we need to do something
        // "permissioned". The identity file is what gets distributed and contains the node's legal name along with
        // the public key. Obviously in a real system this would need to be a certificate chain of some kind to ensure
        // the legal name is actually validated in some way.
        val keyStore = KeyStoreWrapper(configuration.nodeKeystore, configuration.keyStorePassword)

        val (id, name) = if (serviceInfo == null) {
            // Create node identity if service info = null
            Pair("identity", myLegalName.copy(commonName = null))
        } else {
            val name = serviceInfo.name ?: myLegalName.copy(commonName = serviceInfo.type.id)
            Pair(serviceInfo.type.id, name)
        }

        // TODO: Integrate with Key management service?
        val privateKeyAlias = "$id-private-key"
        val compositeKeyAlias = "$id-composite-key"

        if (!keyStore.containsAlias(privateKeyAlias)) {
            val privKeyFile = configuration.baseDirectory / privateKeyAlias
            val pubIdentityFile = configuration.baseDirectory / "$id-public"
            val compositeKeyFile = configuration.baseDirectory / compositeKeyAlias
            // TODO: Remove use of [ServiceIdentityGenerator.generateToDisk].
            // Get keys from key file.
            // TODO: this is here to smooth out the key storage transition, remove this migration in future release.
            if (privKeyFile.exists()) {
                migrateKeysFromFile(keyStore, name, pubIdentityFile, privKeyFile, compositeKeyFile, privateKeyAlias, compositeKeyAlias)
            } else {
                log.info("$privateKeyAlias not found in key store ${configuration.nodeKeystore}, generating fresh key!")
                keyStore.signAndSaveNewKeyPair(name, privateKeyAlias, generateKeyPair())
            }
        }

        val (x509Cert, keys) = keyStore.certificateAndKeyPair(privateKeyAlias)

        // TODO: Use configuration to indicate composite key should be used instead of public key for the identity.
        val certificates = if (keyStore.containsAlias(compositeKeyAlias)) {
            // Use composite key instead if it exists
            val certificate = keyStore.getCertificate(compositeKeyAlias)
            // We have to create the certificate chain for the composite key manually, this is because in order to store
            // the chain in key store we need a private key, however there is no corresponding private key for the composite key.
            Lists.asList(certificate, keyStore.getCertificateChain(X509Utilities.CORDA_CLIENT_CA))
        } else {
            keyStore.getCertificateChain(privateKeyAlias).let {
                check(it[0].toX509CertHolder() == x509Cert) { "Certificates from key store do not line up!" }
                it.asList()
            }
        }

        val subject = CordaX500Name.build(certificates[0].toX509CertHolder().subject)
        if (subject != name)
            throw ConfigurationException("The name for $id doesn't match what's in the key store: $name vs $subject")

        partyKeys += keys
        return PartyAndCertificate(CertificateFactory.getInstance("X509").generateCertPath(certificates))
    }

    private fun migrateKeysFromFile(keyStore: KeyStoreWrapper, serviceName: CordaX500Name,
                                    pubKeyFile: Path, privKeyFile: Path, compositeKeyFile:Path,
                                    privateKeyAlias: String, compositeKeyAlias: String) {
        log.info("Migrating $privateKeyAlias from file to key store...")
        // Check that the identity in the config file matches the identity file we have stored to disk.
        // Load the private key.
        val publicKey = Crypto.decodePublicKey(pubKeyFile.readAll())
        val privateKey = Crypto.decodePrivateKey(privKeyFile.readAll())
        keyStore.signAndSaveNewKeyPair(serviceName, privateKeyAlias, KeyPair(publicKey, privateKey))
        // Store composite key separately.
        if (compositeKeyFile.exists()) {
            keyStore.savePublicKey(serviceName, compositeKeyAlias, Crypto.decodePublicKey(compositeKeyFile.readAll()))
        }
        log.info("Finish migrating $privateKeyAlias from file to keystore.")
    }

    protected open fun generateKeyPair() = cryptoGenerateKeyPair()

    private inner class ServiceHubInternalImpl : ServiceHubInternal, SingletonSerializeAsToken() {

        override val rpcFlows = ArrayList<Class<out FlowLogic<*>>>()
        override val stateMachineRecordedTransactionMapping = DBTransactionMappingStorage()
        override val auditService = DummyAuditService()
        override val monitoringService = MonitoringService(MetricRegistry())
        override val validatedTransactions = makeTransactionStorage()
        override val transactionVerifierService by lazy { makeTransactionVerifierService() }
        override val schemaService by lazy { NodeSchemaService() }
        override val networkMapCache by lazy { PersistentNetworkMapCache(this) }
        override val vaultService by lazy { NodeVaultService(this) }
        override val contractUpgradeService by lazy { ContractUpgradeServiceImpl() }
        override val vaultQueryService by lazy {
            HibernateVaultQueryImpl(database.hibernateConfig, vaultService)
        }
        // Place the long term identity key in the KMS. Eventually, this is likely going to be separated again because
        // the KMS is meant for derived temporary keys used in transactions, and we're not supposed to sign things with
        // the identity key. But the infrastructure to make that easy isn't here yet.
        override val keyManagementService by lazy { makeKeyManagementService(identityService) }
        override val schedulerService by lazy { NodeSchedulerService(this, unfinishedSchedules = busyNodeLatch, serverThread = serverThread) }
        override val identityService by lazy {
            val trustStore = KeyStoreWrapper(configuration.trustStoreFile, configuration.trustStorePassword)
            val caKeyStore = KeyStoreWrapper(configuration.nodeKeystore, configuration.keyStorePassword)
            makeIdentityService(
                    trustStore.getX509Certificate(X509Utilities.CORDA_ROOT_CA).cert,
                    caKeyStore.certificateAndKeyPair(X509Utilities.CORDA_CLIENT_CA),
                    info.legalIdentityAndCert)
        }
        override val attachments: AttachmentStorage get() = this@AbstractNode.attachments
        override val networkService: MessagingService get() = network
        override val clock: Clock get() = platformClock
        override val myInfo: NodeInfo get() = info
        override val database: CordaPersistence get() = this@AbstractNode.database
        override val configuration: NodeConfiguration get() = this@AbstractNode.configuration

        override fun <T : SerializeAsToken> cordaService(type: Class<T>): T {
            require(type.isAnnotationPresent(CordaService::class.java)) { "${type.name} is not a Corda service" }
            return cordappServices.getInstance(type) ?: throw IllegalArgumentException("Corda service ${type.name} does not exist")
        }

        override fun <T> startFlow(logic: FlowLogic<T>, flowInitiator: FlowInitiator): FlowStateMachineImpl<T> {
            return serverThread.fetchFrom { smm.add(logic, flowInitiator) }
        }

        override fun getFlowFactory(initiatingFlowClass: Class<out FlowLogic<*>>): InitiatedFlowFactory<*>? {
            return flowFactories[initiatingFlowClass]
        }

        override fun recordTransactions(notifyVault: Boolean, txs: Iterable<SignedTransaction>) {
            database.transaction {
                super.recordTransactions(notifyVault, txs)
            }
        }
        override fun jdbcSession(): Connection = database.createSession()
    }

    fun registerCustomSchemas(schemas: Set<MappedSchema>) {
        database.hibernateConfig.schemaService.registerCustomSchemas(schemas)
    }

}<|MERGE_RESOLUTION|>--- conflicted
+++ resolved
@@ -164,20 +164,13 @@
         }
     }
 
-<<<<<<< HEAD
+    open val pluginRegistries: List<CordaPluginRegistry> by lazy {
+        cordappLoader.cordapps.flatMap { it.plugins } + DefaultWhitelist()
+    }
+
     /** Set to non-null once [start] has been successfully called. */
     open val started get() = _started
     @Volatile private var _started: StartedNode<AbstractNode>? = null
-=======
-    open val pluginRegistries: List<CordaPluginRegistry> by lazy {
-        cordappLoader.cordapps.flatMap { it.plugins } + DefaultWhitelist()
-    }
-
-    /** Set to true once [start] has been successfully called. */
-    @Volatile
-    var started = false
-        private set
->>>>>>> ed0aede1
 
     /** The implementation of the [CordaRPCOps] interface used by this node. */
     open fun makeRPCOps(): CordaRPCOps {
@@ -217,14 +210,7 @@
 
             makeVaultObservers()
 
-<<<<<<< HEAD
-            checkpointStorage.forEach {
-                isPreviousCheckpointsPresent = true
-                false
-            }
             val rpcOps = makeRPCOps()
-=======
->>>>>>> ed0aede1
             startMessagingService(rpcOps)
             installCoreFlows()
 
