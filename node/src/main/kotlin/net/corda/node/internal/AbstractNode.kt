package net.corda.node.internal

import co.paralleluniverse.fibers.instrument.Retransform
import com.codahale.metrics.Gauge
import com.codahale.metrics.MetricRegistry
import com.google.common.collect.MutableClassToInstanceMap
import com.google.common.util.concurrent.MoreExecutors
import com.zaxxer.hikari.pool.HikariPool
import io.netty.util.concurrent.DefaultThreadFactory
import net.corda.common.logging.errorReporting.NodeDatabaseErrors
import net.corda.confidential.SwapIdentitiesFlow
import net.corda.core.CordaException
import net.corda.core.concurrent.CordaFuture
import net.corda.core.context.InvocationContext
import net.corda.core.contracts.RotatedKeys
import net.corda.core.crypto.DigitalSignature
import net.corda.core.crypto.SecureHash
import net.corda.core.crypto.newSecureRandom
import net.corda.core.crypto.toStringShort
import net.corda.core.flows.ContractUpgradeFlow
import net.corda.core.flows.FinalityFlow
import net.corda.core.flows.FlowLogic
import net.corda.core.flows.FlowLogicRefFactory
import net.corda.core.flows.InitiatedBy
import net.corda.core.flows.NotaryChangeFlow
import net.corda.core.flows.NotaryFlow
import net.corda.core.flows.StateMachineRunId
import net.corda.core.identity.AbstractParty
import net.corda.core.identity.CordaX500Name
import net.corda.core.identity.Party
import net.corda.core.identity.PartyAndCertificate
import net.corda.core.internal.AttachmentTrustCalculator
import net.corda.core.internal.FlowStateMachineHandle
import net.corda.core.internal.NODE_INFO_DIRECTORY
import net.corda.core.internal.NamedCacheFactory
import net.corda.core.internal.NetworkParametersStorage
import net.corda.core.internal.PlatformVersionSwitches
import net.corda.core.internal.VisibleForTesting
import net.corda.core.internal.concurrent.flatMap
import net.corda.core.internal.concurrent.map
import net.corda.core.internal.concurrent.openFuture
import net.corda.core.internal.cordapp.CordappProviderInternal
import net.corda.core.internal.messaging.AttachmentTrustInfoRPCOps
import net.corda.core.internal.notary.NotaryService
import net.corda.core.internal.rootMessage
import net.corda.core.internal.telemetry.SimpleLogTelemetryComponent
import net.corda.core.internal.telemetry.TelemetryComponent
import net.corda.core.internal.telemetry.TelemetryServiceImpl
import net.corda.core.internal.uncheckedCast
import net.corda.core.messaging.ClientRpcSslOptions
import net.corda.core.messaging.CordaRPCOps
import net.corda.core.messaging.RPCOps
import net.corda.core.messaging.flows.FlowManagerRPCOps
import net.corda.core.node.AppServiceHub
import net.corda.core.node.NetworkParameters
import net.corda.core.node.NodeInfo
import net.corda.core.node.ServiceHub
import net.corda.core.node.services.ContractUpgradeService
import net.corda.core.node.services.CordaService
import net.corda.core.node.services.IdentityService
import net.corda.core.node.services.KeyManagementService
import net.corda.core.node.services.TelemetryService
import net.corda.core.node.services.diagnostics.DiagnosticsService
import net.corda.core.schemas.MappedSchema
import net.corda.core.serialization.SerializationWhitelist
import net.corda.core.serialization.SerializeAsToken
import net.corda.core.serialization.SingletonSerializeAsToken
import net.corda.core.serialization.internal.AttachmentsClassLoaderCache
import net.corda.core.serialization.internal.AttachmentsClassLoaderCacheImpl
import net.corda.core.toFuture
import net.corda.core.utilities.NetworkHostAndPort
import net.corda.core.utilities.days
import net.corda.core.utilities.millis
import net.corda.core.utilities.minutes
import net.corda.node.CordaClock
import net.corda.node.VersionInfo
import net.corda.node.internal.attachments.AttachmentTrustInfoRPCOpsImpl
import net.corda.node.internal.checkpoints.FlowManagerRPCOpsImpl
import net.corda.node.internal.classloading.requireAnnotation
import net.corda.node.internal.cordapp.CordappConfigFileProvider
import net.corda.node.internal.cordapp.CordappProviderImpl
import net.corda.node.internal.cordapp.JarScanningCordappLoader
import net.corda.node.internal.cordapp.JarScanningCordappLoader.Companion.LEGACY_CONTRACTS_DIR_NAME
import net.corda.node.internal.cordapp.VirtualCordapp
import net.corda.node.internal.rpc.proxies.AuthenticatedRpcOpsProxy
import net.corda.node.internal.rpc.proxies.ThreadContextAdjustingRpcOpsProxy
import net.corda.node.internal.shell.InteractiveShell
import net.corda.node.services.ContractUpgradeHandler
import net.corda.node.services.FinalityHandler
import net.corda.node.services.NotaryChangeHandler
import net.corda.node.services.api.AuditService
import net.corda.node.services.api.DummyAuditService
import net.corda.node.services.api.FlowStarter
import net.corda.node.services.api.MonitoringService
import net.corda.node.services.api.NetworkMapCacheInternal
import net.corda.node.services.api.NodePropertiesStore
import net.corda.node.services.api.SchemaService
import net.corda.node.services.api.ServiceHubInternal
import net.corda.node.services.api.VaultServiceInternal
import net.corda.node.services.api.WritableTransactionStorage
import net.corda.node.services.attachments.NodeAttachmentTrustCalculator
import net.corda.node.services.config.NodeConfiguration
import net.corda.node.services.config.rpc.NodeRpcOptions
import net.corda.node.services.config.shouldInitCrashShell
import net.corda.node.services.diagnostics.NodeDiagnosticsService
import net.corda.node.services.events.NodeSchedulerService
import net.corda.node.services.events.ScheduledActivityObserver
import net.corda.node.services.identity.PersistentIdentityService
import net.corda.node.services.keys.BasicHSMKeyManagementService
import net.corda.node.services.keys.KeyManagementServiceInternal
import net.corda.node.services.messaging.DeduplicationHandler
import net.corda.node.services.messaging.MessagingService
import net.corda.node.services.network.NetworkMapClient
import net.corda.node.services.network.NetworkMapUpdater
import net.corda.node.services.network.NetworkParameterUpdateListener
import net.corda.node.services.network.NetworkParametersHotloader
import net.corda.node.services.network.NodeInfoWatcher
import net.corda.node.services.network.PersistentNetworkMapCache
import net.corda.node.services.network.PersistentPartyInfoCache
import net.corda.node.services.persistence.AbstractPartyDescriptor
import net.corda.node.services.persistence.AbstractPartyToX500NameAsStringConverter
import net.corda.node.services.persistence.AesDbEncryptionService
import net.corda.node.services.persistence.AttachmentStorageInternal
import net.corda.node.services.persistence.DBCheckpointPerformanceRecorder
import net.corda.node.services.persistence.DBCheckpointStorage
import net.corda.node.services.persistence.DBTransactionMappingStorage
import net.corda.node.services.persistence.DBTransactionStorageLedgerRecovery
import net.corda.node.services.persistence.NodeAttachmentService
import net.corda.node.services.persistence.NodePropertiesPersistentStore
import net.corda.node.services.persistence.PublicKeyToOwningIdentityCacheImpl
import net.corda.node.services.persistence.PublicKeyToTextConverter
import net.corda.node.services.rpc.CheckpointDumperImpl
import net.corda.node.services.schema.NodeSchemaService
import net.corda.node.services.statemachine.ExternalEvent
import net.corda.node.services.statemachine.FlowLogicRefFactoryImpl
import net.corda.node.services.statemachine.FlowMonitor
import net.corda.node.services.statemachine.FlowOperator
import net.corda.node.services.statemachine.FlowStateMachineImpl
import net.corda.node.services.statemachine.SingleThreadedStateMachineManager
import net.corda.node.services.statemachine.StateMachineManager
import net.corda.node.services.upgrade.ContractUpgradeServiceImpl
import net.corda.node.services.vault.NodeVaultService
import net.corda.node.utilities.AffinityExecutor
import net.corda.node.utilities.BindableNamedCacheFactory
import net.corda.node.utilities.NamedThreadFactory
import net.corda.node.utilities.NotaryLoader
import net.corda.node.verification.ExternalVerifierHandleImpl
import net.corda.nodeapi.internal.NodeInfoAndSigned
import net.corda.nodeapi.internal.NodeStatus
import net.corda.nodeapi.internal.SignedNodeInfo
import net.corda.nodeapi.internal.cordapp.CordappLoader
import net.corda.nodeapi.internal.cordapp.cordappSchemas
import net.corda.nodeapi.internal.cryptoservice.CryptoService
import net.corda.nodeapi.internal.cryptoservice.DefaultCryptoService
import net.corda.nodeapi.internal.lifecycle.NodeLifecycleEvent
import net.corda.nodeapi.internal.lifecycle.NodeLifecycleEventsDistributor
import net.corda.nodeapi.internal.lifecycle.NodeServicesContext
import net.corda.nodeapi.internal.namedThreadPoolExecutor
import net.corda.nodeapi.internal.persistence.CordaPersistence
import net.corda.nodeapi.internal.persistence.CordaTransactionSupportImpl
import net.corda.nodeapi.internal.persistence.CouldNotCreateDataSourceException
import net.corda.nodeapi.internal.persistence.DatabaseConfig
import net.corda.nodeapi.internal.persistence.DatabaseIncompatibleException
import net.corda.nodeapi.internal.persistence.DatabaseTransaction
import net.corda.nodeapi.internal.persistence.OutstandingDatabaseChangesException
import net.corda.nodeapi.internal.persistence.RestrictedConnection
import net.corda.nodeapi.internal.persistence.RestrictedEntityManager
import net.corda.nodeapi.internal.persistence.SchemaMigration
import net.corda.nodeapi.internal.persistence.contextDatabase
import net.corda.nodeapi.internal.persistence.withoutDatabaseAccess
import net.corda.nodeapi.internal.telemetry.OpenTelemetryComponent
import org.apache.activemq.artemis.utils.ReusableLatch
import org.jolokia.jvmagent.JolokiaServer
import org.jolokia.jvmagent.JolokiaServerConfig
import org.slf4j.Logger
import rx.Scheduler
import java.lang.reflect.InvocationTargetException
import java.sql.Connection
import java.sql.Savepoint
import java.time.Clock
import java.time.Duration
import java.time.format.DateTimeParseException
import java.util.Properties
import java.util.concurrent.ExecutorService
import java.util.concurrent.Executors
import java.util.concurrent.TimeUnit.MINUTES
import java.util.concurrent.TimeUnit.SECONDS
import java.util.function.Consumer
import javax.persistence.EntityManager
import javax.sql.DataSource
import kotlin.io.path.div
import kotlin.io.path.exists

/**
 * A base node implementation that can be customised either for production (with real implementations that do real
 * I/O), or a mock implementation suitable for unit test environments.
 *
 * Marked as SingletonSerializeAsToken to prevent the invisible reference to AbstractNode in the ServiceHub accidentally
 * sweeping up the Node into the Kryo checkpoint serialization via any flows holding a reference to ServiceHub.
 */
// TODO Log warning if this node is a notary but not one of the ones specified in the network parameters, both for core and custom
abstract class AbstractNode<S>(val configuration: NodeConfiguration,
                               val platformClock: CordaClock,
                               cacheFactoryPrototype: BindableNamedCacheFactory,
                               protected val versionInfo: VersionInfo,
                               protected val flowManager: FlowManager,
                               val serverThread: AffinityExecutor.ServiceAffinityExecutor,
                               val busyNodeLatch: ReusableLatch = ReusableLatch(),
                               protected val allowHibernateToManageAppSchema: Boolean = false,
                               private val allowAppSchemaUpgradeWithCheckpoints: Boolean = false) : SingletonSerializeAsToken() {

    protected abstract val log: Logger

    @Suppress("LeakingThis")
    private var tokenizableServices: MutableList<SerializeAsToken>? = mutableListOf(platformClock, this)

    val metricRegistry = MetricRegistry()
    protected val cacheFactory = cacheFactoryPrototype.bindWithConfig(configuration).bindWithMetrics(metricRegistry).tokenize()
    val monitoringService = MonitoringService(metricRegistry).tokenize()

    protected val runOnStop = ArrayList<() -> Any?>()

    protected open val runMigrationScripts: Boolean = configuredDbIsInMemory()

    // if the configured DB is in memory, we will need to run db migrations, as the db does not persist between runs.
    private fun configuredDbIsInMemory() = configuration.dataSourceProperties.getProperty("dataSource.url").startsWith("jdbc:h2:mem:")

    init {
        (serverThread as? ExecutorService)?.let {
            runOnStop += {
                // We wait here, even though any in-flight messages should have been drained away because the
                // server thread can potentially have other non-messaging tasks scheduled onto it. The timeout value is
                // arbitrary and might be inappropriate.
                MoreExecutors.shutdownAndAwaitTermination(it, 50, SECONDS)
            }
        }

        quasarExcludePackages(configuration)

        if (allowHibernateToManageAppSchema && !configuration.devMode) {
            throw ConfigurationException("Hibernate can only be used to manage app schema in development while using dev mode. " +
                    "Please remove the --allow-hibernate-to-manage-app-schema command line flag and provide schema migration scripts for your CorDapps."
            )
        }
    }

    private val notaryLoader = configuration.notary?.let {
        NotaryLoader(it, versionInfo)
    }
    val rotatedKeys = makeRotatedKeysService(configuration).tokenize()
    val cordappLoader: CordappLoader = makeCordappLoader(configuration, versionInfo, rotatedKeys).closeOnStop(false)
    val telemetryService: TelemetryServiceImpl = TelemetryServiceImpl().also {
        val openTelemetryComponent = OpenTelemetryComponent(configuration.myLegalName.toString(), configuration.telemetry.spanStartEndEventsEnabled, configuration.telemetry.copyBaggageToTags)
        if (configuration.telemetry.openTelemetryEnabled && openTelemetryComponent.isEnabled()) {
            it.addTelemetryComponent(openTelemetryComponent)
        }
        if (configuration.telemetry.simpleLogTelemetryEnabled) {
            it.addTelemetryComponent(SimpleLogTelemetryComponent())
        }
        runOnStop += { it.shutdownTelemetry() }
    }.tokenize()
    val schemaService = NodeSchemaService(cordappLoader.cordappSchemas).tokenize()
    val identityService = PersistentIdentityService(cacheFactory).tokenize()
    val database: CordaPersistence = createCordaPersistence(
            configuration.database,
            identityService::wellKnownPartyFromX500Name,
            identityService::wellKnownPartyFromAnonymous,
            schemaService,
            configuration.dataSourceProperties,
            cacheFactory,
            cordappLoader.appClassLoader,
            allowHibernateToManageAppSchema)

    private val transactionSupport = CordaTransactionSupportImpl(database)

    init {
        // TODO Break cyclic dependency
        identityService.database = database
    }

    val networkMapCache = PersistentNetworkMapCache(cacheFactory, database, identityService).tokenize()
    val partyInfoCache = PersistentPartyInfoCache(networkMapCache, cacheFactory, database)
    val encryptionService = AesDbEncryptionService(database)
    @Suppress("LeakingThis")
    val cryptoService = makeCryptoService()
    @Suppress("LeakingThis")
    val transactionStorage = makeTransactionStorage(configuration.transactionCacheSizeBytes).tokenize()
    val networkMapClient: NetworkMapClient? = configuration.networkServices?.let { NetworkMapClient(it.networkMapURL, versionInfo) }
    val attachments = NodeAttachmentService(
        metricRegistry,
        cacheFactory,
        database,
        configuration.devMode
    ).tokenize()
    val attachmentTrustCalculator = makeAttachmentTrustCalculator(configuration, database, rotatedKeys)
    @Suppress("LeakingThis")
    val networkParametersStorage = makeNetworkParametersStorage()
    val cordappProvider = CordappProviderImpl(cordappLoader, CordappConfigFileProvider(configuration.cordappDirectories), attachments).tokenize()
    val diagnosticsService = NodeDiagnosticsService().tokenize()
    val pkToIdCache = PublicKeyToOwningIdentityCacheImpl(database, cacheFactory)
    @Suppress("LeakingThis")
    val keyManagementService = makeKeyManagementService(identityService).tokenize()
    val nodeProperties = NodePropertiesPersistentStore(StubbedNodeUniqueIdProvider::value, database, cacheFactory)
    val flowLogicRefFactory = makeFlowLogicRefFactoryImpl()
    // TODO Cancelling parameters updates - if we do that, how we ensure that no one uses cancelled parameters in the transactions?
    val networkMapUpdater = makeNetworkMapUpdater()

<<<<<<< HEAD
    @Suppress("LeakingThis")
    val transactionVerifierService = InMemoryTransactionVerifierService(
        numberOfWorkers = transactionVerifierWorkerCount,
        cordappProvider = cordappProvider,
        attachments = attachments
    ).tokenize()
=======
>>>>>>> 9bc1ee1a
    private val attachmentsClassLoaderCache: AttachmentsClassLoaderCache = AttachmentsClassLoaderCacheImpl(cacheFactory, rotatedKeys).tokenize()
    val contractUpgradeService = ContractUpgradeServiceImpl(cacheFactory).tokenize()
    val auditService = DummyAuditService().tokenize()
    @Suppress("LeakingThis")
    protected val network: MessagingService = makeMessagingService().tokenize().apply {
        activeChange.subscribe({
            log.info("MessagingService active change to: $it")
        }, {
            log.warn("MessagingService subscription error", it)
        })
    }
    val services = ServiceHubImpl().tokenize()
    @Suppress("LeakingThis")
    val vaultService = makeVaultService(keyManagementService, database, cordappLoader).tokenize()
    val checkpointStorage = DBCheckpointStorage(DBCheckpointPerformanceRecorder(services.monitoringService.metrics), platformClock)
    @Suppress("LeakingThis")
    val smm = makeStateMachineManager()
    val flowStarter = FlowStarterImpl(smm, flowLogicRefFactory, DBCheckpointStorage.MAX_CLIENT_ID_LENGTH)
	val flowOperator = FlowOperator(smm, platformClock)
    private val schedulerService = makeNodeSchedulerService()

    private val cordappServices = MutableClassToInstanceMap.create<SerializeAsToken>()
    private val cordappTelemetryComponents = MutableClassToInstanceMap.create<TelemetryComponent>()
    private val shutdownExecutor = Executors.newSingleThreadExecutor(DefaultThreadFactory("Shutdown"))

    /**
     * Should be [rx.schedulers.Schedulers.io] for production,
     * or [rx.internal.schedulers.CachedThreadScheduler] (with shutdown registered with [runOnStop]) for shared-JVM testing.
     */
    protected abstract val rxIoScheduler: Scheduler

    val externalOperationExecutor = createExternalOperationExecutor(configuration.flowExternalOperationThreadPoolSize)

    /**
     * Completes once the node has successfully registered with the network map service
     * or has loaded network map data from local database.
     */
    val nodeReadyFuture: CordaFuture<*> get() = networkMapCache.nodeReady

    open val serializationWhitelists: List<SerializationWhitelist> by lazy {
        cordappLoader.cordapps.flatMap { it.serializationWhitelists }
    }

    /** Set to non-null once [start] has been successfully called. */
    open val started: S? get() = _started
    @Volatile
    private var _started: S? = null

    private val checkpointDumper = CheckpointDumperImpl(
            checkpointStorage,
            database,
            services,
            services.configuration.baseDirectory,
            services.configuration.cordappDirectories)

    private var notaryService: NotaryService? = null

    private val nodeServicesContext = object : NodeServicesContext {
        override val platformVersion = versionInfo.platformVersion
        override val configurationWithOptions = configuration.configurationWithOptions
        // Note: tokenizableServices passed by reference meaning that any subsequent modification to the content in the `AbstractNode` will
        // be reflected in the context as well. However, since context only has access to immutable collection it can only read (but not modify)
        // the content.
        override val tokenizableServices: List<SerializeAsToken> = this@AbstractNode.tokenizableServices!!
    }

    private val nodeLifecycleEventsDistributor = NodeLifecycleEventsDistributor().apply { add(checkpointDumper) }

    protected val keyStoreHandler = KeyStoreHandler(configuration, cryptoService)

    @Volatile
    private var nodeStatus = NodeStatus.WAITING_TO_START

    private fun <T : Any> T.tokenize(): T {
        tokenizableServices?.add(this as? SerializeAsToken ?:
            throw IllegalStateException("${this::class.java} is expected to be extending from SerializeAsToken"))
                ?: throw IllegalStateException("The tokenisable services list has already been finalised")
        return this
    }

    protected fun <T : AutoCloseable> T.closeOnStop(usesDatabase: Boolean = true): T {
        if (usesDatabase) {
            contextDatabase // Will throw if no database is available, since this would run after closing the database, yet claims it needs it.
            runOnStop += this::close
        } else {
            runOnStop += { withoutDatabaseAccess { this.close() } }
        }
        return this
    }

    /** The implementation of the [RPCOps] interfaces used by this node. */
    @Suppress("DEPRECATION")
    open fun makeRPCOps(cordappLoader: CordappLoader): List<RPCOps> {
        val cordaRPCOps = CordaRPCOpsImpl(services, smm, flowStarter) { shutdownExecutor.submit(::stop) }
        cordaRPCOps.closeOnStop()
        val flowManagerRPCOps = FlowManagerRPCOpsImpl(checkpointDumper)
        val attachmentTrustInfoRPCOps = AttachmentTrustInfoRPCOpsImpl(services.attachmentTrustCalculator)

        return listOf(
            CordaRPCOps::class.java to cordaRPCOps,
            FlowManagerRPCOps::class.java to flowManagerRPCOps,
            net.corda.core.internal.messaging.FlowManagerRPCOps::class.java to flowManagerRPCOps,
            AttachmentTrustInfoRPCOps::class.java to attachmentTrustInfoRPCOps
        ).map { (targetInterface, implementation) ->
            // Mind that order of proxies is important
            val stage1Proxy = AuthenticatedRpcOpsProxy.proxy(implementation, targetInterface)
            val stage2Proxy = ThreadContextAdjustingRpcOpsProxy.proxy(stage1Proxy, targetInterface, cordappLoader.appClassLoader)

            stage2Proxy
        }
    }

    private fun quasarExcludePackages(nodeConfiguration: NodeConfiguration) {
        val quasarInstrumentor = Retransform.getInstrumentor()

        nodeConfiguration.quasarExcludePackages.forEach { packageExclude ->
            quasarInstrumentor.addExcludedPackage(packageExclude)
        }
    }

    protected open fun initKeyStores() = keyStoreHandler.init()

    open fun generateAndSaveNodeInfo(): NodeInfo {
        check(started == null) { "Node has already been started" }
        log.info("Generating nodeInfo ...")
        val trustRoots = initKeyStores()
        startDatabase()
        identityService.start(trustRoots, keyStoreHandler.nodeIdentity, pkToIdCache = pkToIdCache)
        return database.use {
            it.transaction {
                val nodeInfoAndSigned = updateNodeInfo(publish = false)
                nodeInfoAndSigned.nodeInfo
            }
        }
    }

    open fun clearNetworkMapCache() {
        Node.printBasicNodeInfo("Clearing network map cache entries")
        log.info("Starting clearing of network map cache entries...")
        startDatabase()
        database.use {
            networkMapCache.clearNetworkMapCache()
        }
    }

    open fun runDatabaseMigrationScripts(
            updateCoreSchemas: Boolean,
            updateAppSchemas: Boolean,
            updateAppSchemasWithCheckpoints: Boolean
    ) {
        check(started == null) { "Node has already been started" }
        check(updateCoreSchemas || updateAppSchemas) { "Neither core nor app schema scripts were specified" }
        Node.printBasicNodeInfo("Running database schema migration scripts ...")
        val props = configuration.dataSourceProperties
        if (props.isEmpty) throw DatabaseConfigurationException("There must be a database configured.")
        var pendingAppChanges = 0
        var pendingCoreChanges = 0
        database.startHikariPool(props, metricRegistry) { dataSource, haveCheckpoints ->
            val schemaMigration = SchemaMigration(dataSource, cordappLoader, configuration.networkParametersPath, configuration.myLegalName)
            if(updateCoreSchemas) {
                schemaMigration.runMigration(haveCheckpoints, schemaService.internalSchemas, true)
            } else {
                pendingCoreChanges = schemaMigration.getPendingChangesCount(schemaService.internalSchemas, true)
            }
            if(updateAppSchemas) {
                schemaMigration.runMigration(!updateAppSchemasWithCheckpoints && haveCheckpoints, schemaService.appSchemas, !configuration.devMode)
            } else {
                pendingAppChanges = schemaMigration.getPendingChangesCount(schemaService.appSchemas, !configuration.devMode)
            }
        }
        // Now log the vendor string as this will also cause a connection to be tested eagerly.
        logVendorString(database, log)
        if (allowHibernateToManageAppSchema) {
            Node.printBasicNodeInfo("Initialising CorDapps to get schemas created by hibernate")
            val trustRoots = initKeyStores()
            networkMapClient?.start(trustRoots)
            val (netParams, signedNetParams) = NetworkParametersReader(trustRoots, networkMapClient, configuration.networkParametersPath).read()
            log.info("Loaded network parameters: $netParams")
            check(netParams.minimumPlatformVersion <= versionInfo.platformVersion) {
                "Node's platform version is lower than network's required minimumPlatformVersion"
            }
            networkMapCache.start(netParams.notaries)
            services.networkParameters = netParams

            database.transaction {
                networkParametersStorage.setCurrentParameters(signedNetParams, trustRoots)
                cordappProvider.start()
            }
        }
        val updatedSchemas = listOfNotNull(
                ("core").takeIf { updateCoreSchemas },
                ("app").takeIf { updateAppSchemas }
        ).joinToString(separator = " and ")

        val pendingChanges = listOfNotNull(
                ("no outstanding").takeIf { pendingAppChanges == 0 && pendingCoreChanges == 0 },
                ("$pendingCoreChanges outstanding core").takeIf { !updateCoreSchemas && pendingCoreChanges > 0 },
                ("$pendingAppChanges outstanding app").takeIf { !updateAppSchemas && pendingAppChanges > 0 }
        ).joinToString(prefix = "There are ", postfix = " database changes.")

        Node.printBasicNodeInfo("Database migration scripts for $updatedSchemas schemas complete. $pendingChanges")
    }

    fun runSchemaSync() {
        check(started == null) { "Node has already been started" }
        Node.printBasicNodeInfo("Synchronising CorDapp schemas to the changelog ...")
        val hikariProperties = configuration.dataSourceProperties
        if (hikariProperties.isEmpty) throw DatabaseConfigurationException("There must be a database configured.")

        val dataSource = DataSourceFactory.createDataSource(hikariProperties, metricRegistry = metricRegistry)
        SchemaMigration(dataSource, cordappLoader, configuration.networkParametersPath, configuration.myLegalName)
                .synchroniseSchemas(schemaService.appSchemas, false)
        Node.printBasicNodeInfo("CorDapp schemas synchronised")
    }

    private fun setNodeStatus(st : NodeStatus) {
        log.info("Node status update: [$nodeStatus] -> [$st]")
        nodeStatus = st
    }


    @Suppress("ComplexMethod")
    open fun start(): S {
        check(started == null) { "Node has already been started" }

        if (configuration.devMode && System.getProperty("co.paralleluniverse.fibers.verifyInstrumentation") == null) {
            System.setProperty("co.paralleluniverse.fibers.verifyInstrumentation", "true")
        }
        nodeLifecycleEventsDistributor.distributeEvent(NodeLifecycleEvent.BeforeNodeStart(nodeServicesContext))
        log.info("Node starting up ...")
        setNodeStatus(NodeStatus.STARTING)

        initialiseJolokia()
        monitoringService.metrics.register(MetricRegistry.name("Node", "Status"), Gauge { nodeStatus })

        val trustRoots = initKeyStores()

        schemaService.mappedSchemasWarnings().forEach {
            val warning = it.toWarning()
            log.warn(warning)
            Node.printWarning(warning)
        }

        installCoreFlows()
        registerCordappFlows()
        services.rpcFlows += cordappLoader.cordapps.flatMap { it.rpcFlows }
        startShell()
        networkMapClient?.start(trustRoots)

        val networkParametersReader = NetworkParametersReader(trustRoots, networkMapClient, configuration.networkParametersPath)
        val (netParams, signedNetParams) = networkParametersReader.read()
        log.info("Loaded network parameters: $netParams")
        check(netParams.minimumPlatformVersion <= versionInfo.platformVersion) {
            "Node's platform version is lower than network's required minimumPlatformVersion"
        }
        networkMapCache.start(netParams.notaries)

        startDatabase()
        // The following services need to be closed before the database, so need to be registered after it is started.
        networkMapUpdater.closeOnStop()
        schedulerService.closeOnStop()
        val rpcOps = makeRPCOps(cordappLoader)

        identityService.start(trustRoots, keyStoreHandler.nodeIdentity, netParams.notaries.map { it.identity }, pkToIdCache)

        val nodeInfoAndSigned = database.transaction {
            updateNodeInfo(publish = true, minimumPlatformVersion = netParams.minimumPlatformVersion)
        }

        val (nodeInfo, signedNodeInfo) = nodeInfoAndSigned
        services.start(nodeInfo, netParams)

        val networkParametersHotloader = if (networkMapClient == null) {
            null
        } else {
            NetworkParametersHotloader(networkMapClient, trustRoots, netParams, networkParametersReader, networkParametersStorage).also {
                it.addNotaryUpdateListener(networkMapCache)
                it.addNotaryUpdateListener(identityService)
                it.addNetworkParametersChangedListeners(services)
                it.addNetworkParametersChangedListeners(networkMapUpdater)
            }
        }

        networkMapUpdater.start(
                trustRoots,
                signedNetParams.raw.hash,
                signedNodeInfo,
                netParams,
                keyManagementService,
                configuration.networkParameterAcceptanceSettings!!,
                networkParametersHotloader)

        try {
            startMessagingService(rpcOps, nodeInfo, keyStoreHandler.notaryIdentity, netParams)
        } catch (e: Exception) {
            // Try to stop any started messaging services.
            stop()
            throw e
        }

        // Only execute futures/callbacks linked to [rootFuture] after the database transaction below is committed.
        // This ensures that the node is fully ready before starting flows.
        val rootFuture = openFuture<Void?>()

        // Do all of this in a database transaction so anything that might need a connection has one.
        val (resultingNodeInfo, readyFuture) = database.transaction(recoverableFailureTolerance = 0) {
            networkParametersStorage.setCurrentParameters(signedNetParams, trustRoots)
            identityService.loadIdentities(nodeInfo.legalIdentitiesAndCerts)
            attachments.start()
            cordappProvider.start()
            nodeProperties.start()
            // Place the long term identity key in the KMS. Eventually, this is likely going to be separated again because
            // the KMS is meant for derived temporary keys used in transactions, and we're not supposed to sign things with
            // the identity key. But the infrastructure to make that easy isn't here yet.
            keyManagementService.start(keyStoreHandler.signingKeys.map { it.key to it.alias })
            installTelemetryComponents()
            installCordaServices()
            notaryService = maybeStartNotaryService(keyStoreHandler.notaryIdentity)
            contractUpgradeService.start()
            vaultService.start()
            ScheduledActivityObserver.install(vaultService, schedulerService, flowLogicRefFactory)

            val frozenTokenizableServices = tokenizableServices!!
            tokenizableServices = null

            verifyCheckpointsCompatible(frozenTokenizableServices)
            partyInfoCache.start()
            encryptionService.start(nodeInfo.legalIdentities[0])

            /* Note the .get() at the end of the distributeEvent call, below.
               This will block until all Corda Services have returned from processing the event, allowing a service to prevent the
               state machine manager from starting (just below this) until the service is ready.
             */
            nodeLifecycleEventsDistributor.distributeEvent(NodeLifecycleEvent.BeforeStateMachineStart(nodeServicesContext)).get()
            val callback = smm.start(frozenTokenizableServices)
            val smmStartedFuture = rootFuture.map { callback() }
            // Shut down the SMM so no Fibers are scheduled.
            runOnStop += { smm.stop(acceptableLiveFiberCountOnStop()) }
            val flowMonitor = FlowMonitor(
                    flowOperator,
                    configuration.flowMonitorPeriodMillis,
                    configuration.flowMonitorSuspensionLoggingThresholdMillis
            )
            runOnStop += flowMonitor::stop
            flowMonitor.start()
            schedulerService.start()

            val resultingNodeInfo = createStartedNode(nodeInfo, rpcOps, notaryService).also { _started = it }
            val readyFuture = smmStartedFuture.flatMap {
                log.debug("SMM ready")
                network.activeChange.filter { it }.toFuture()
            }
            resultingNodeInfo to readyFuture
        }

        rootFuture.captureLater(services.networkMapCache.nodeReady)

        readyFuture.map { ready ->
            if (ready) {
                // NB: Dispatch lifecycle events outside of transaction to ensure attachments and the like persisted into the DB
                log.debug("Distributing events")
                nodeLifecycleEventsDistributor.distributeEvent(NodeLifecycleEvent.AfterNodeStart(nodeServicesContext))
                nodeLifecycleEventsDistributor.distributeEvent(NodeLifecycleEvent.StateMachineStarted(nodeServicesContext))
            } else {
                log.warn("Not distributing events as NetworkMap is not ready")
            }
        }

        setNodeStatus(NodeStatus.STARTED)
        return resultingNodeInfo
    }

    /** Subclasses must override this to create a "started" node of the desired type, using the provided machinery. */
    abstract fun createStartedNode(nodeInfo: NodeInfo, rpcOps: List<RPCOps>, notaryService: NotaryService?): S

    private fun verifyCheckpointsCompatible(tokenizableServices: List<Any>) {
        try {
            CheckpointVerifier.verifyCheckpointsCompatible(checkpointStorage, cordappProvider.cordapps, versionInfo.platformVersion, services, tokenizableServices)
        } catch (e: CheckpointIncompatibleException) {
            if (configuration.devMode) {
                Node.printWarning(e.message)
            } else {
                throw e
            }
        }
    }

    open fun startShell() {
        if (configuration.shouldInitCrashShell()) {
            val isShellStarted = InteractiveShell.startShellIfInstalled(configuration, cordappLoader)
            configuration.sshd?.port?.let {
                if (isShellStarted) {
                    Node.printBasicNodeInfo("SSH server listening on port", configuration.sshd!!.port.toString())
                    log.info("SSH server listening on port: $it.")
                } else {
                    Node.printBasicNodeInfo(
                        "SSH server not started. SSH port is defined but the corda-shell is not installed in node's drivers directory"
                    )
                    log.info("SSH server not started. SSH port is defined but the corda-shell is not installed in node's drivers directory")
                }
            }
        }
    }

    private fun updateNodeInfo(publish: Boolean, minimumPlatformVersion: Int = Int.MAX_VALUE): NodeInfoAndSigned {
        val potentialNodeInfo = NodeInfo(
                myAddresses(),
                setOf(keyStoreHandler.nodeIdentity, keyStoreHandler.notaryIdentity).filterNotNull(),
                versionInfo.platformVersion,
                serial = 0
        )

        val nodeInfoFromDb = getPreviousNodeInfoIfPresent(keyStoreHandler.nodeIdentity)

        val nodeInfo = if (potentialNodeInfo == nodeInfoFromDb?.copy(serial = 0)) {
            // The node info hasn't changed. We use the one from the database to preserve the serial.
            log.debug("Node-info hasn't changed")
            nodeInfoFromDb
        } else {
            log.info("Node-info has changed so submitting update. Old node-info was $nodeInfoFromDb")
            if (minimumPlatformVersion < PlatformVersionSwitches.CERTIFICATE_ROTATION && nodeInfoFromDb != null) {
                requireSameNodeIdentity(nodeInfoFromDb, potentialNodeInfo)
            }
            val newNodeInfo = potentialNodeInfo.copy(serial = platformClock.millis())
            networkMapCache.addOrUpdateNode(newNodeInfo)
            log.info("New node-info: $newNodeInfo")
            newNodeInfo
        }

        val nodeInfoAndSigned = NodeInfoAndSigned(nodeInfo) { publicKey, serialised ->
            val alias = keyStoreHandler.signingKeys.single { it.key == publicKey }.alias
            DigitalSignature(cryptoService.sign(alias, serialised.bytes))
        }

        // Write the node-info file even if nothing's changed, just in case the file has been deleted.
        NodeInfoWatcher.saveToFile(configuration.baseDirectory, nodeInfoAndSigned)
        NodeInfoWatcher.saveToFile(configuration.baseDirectory / NODE_INFO_DIRECTORY, nodeInfoAndSigned)

        // Always republish on startup, it's treated by network map server as a heartbeat.
        if (publish && networkMapClient != null) {
            tryPublishNodeInfoAsync(nodeInfoAndSigned.signed, networkMapClient)
        }

        return nodeInfoAndSigned
    }

    private fun getPreviousNodeInfoIfPresent(identity: PartyAndCertificate): NodeInfo? {
        val nodeInfosFromDb = networkMapCache.getNodesByLegalName(identity.name)

        return when (nodeInfosFromDb.size) {
            0 -> null
            1 -> nodeInfosFromDb[0]
            else -> {
                log.warn("Found more than one node registration with our legal name, this is only expected if our keypair has been regenerated")
                nodeInfosFromDb[0]
            }
        }
    }

    private fun requireSameNodeIdentity(oldNodeInfo: NodeInfo, newNodeInfo: NodeInfo) {
        val oldIdentity = oldNodeInfo.legalIdentities.first()
        val newIdentity = newNodeInfo.legalIdentities.first()
        require(oldIdentity == newIdentity || oldIdentity.name != newIdentity.name) {
            "Failed to change node legal identity key from ${oldIdentity.owningKey.toStringShort()}"+
                    " to ${newIdentity.owningKey.toStringShort()}," +
                    " as it requires minimumPlatformVersion >= ${PlatformVersionSwitches.CERTIFICATE_ROTATION}."
        }
    }

    // Publish node info on startup and start task that sends every day a heartbeat - republishes node info.
    private fun tryPublishNodeInfoAsync(signedNodeInfo: SignedNodeInfo, networkMapClient: NetworkMapClient) {
        // By default heartbeat interval should be set to 1 day, but for testing we may change it.
        val republishProperty = System.getProperty("net.corda.node.internal.nodeinfo.publish.interval")
        val heartbeatInterval = if (republishProperty != null) {
            try {
                Duration.parse(republishProperty)
            } catch (e: DateTimeParseException) {
                1.days
            }
        } else {
            1.days
        }
        val executor = Executors.newSingleThreadScheduledExecutor(NamedThreadFactory("NetworkMapPublisher"))
        executor.submit(object : Runnable {
            override fun run() {
                val republishInterval = try {
                    networkMapClient.publish(signedNodeInfo)
                    heartbeatInterval
                } catch (e: Exception) {
                    log.warn("Error encountered while publishing node info, will retry again", e)
                    // TODO: Exponential backoff? It should reach max interval of eventHorizon/2.
                    1.minutes
                }
                executor.schedule(this, republishInterval.toMinutes(), MINUTES)
            }
        })
    }

    protected abstract fun myAddresses(): List<NetworkHostAndPort>

    protected open fun makeStateMachineManager(): StateMachineManager {
        return SingleThreadedStateMachineManager(
                services,
                checkpointStorage,
                serverThread,
                database,
                newSecureRandom(),
                busyNodeLatch,
                cordappLoader.appClassLoader
        )
    }

    // Extracted into a function to allow overriding in subclasses.
    protected open fun makeFlowLogicRefFactoryImpl() = FlowLogicRefFactoryImpl(cordappLoader.appClassLoader)

    protected open fun makeNetworkMapUpdater() = NetworkMapUpdater(
            networkMapCache,
            NodeInfoWatcher(
                    configuration.baseDirectory,
                    rxIoScheduler,
                    Duration.ofMillis(configuration.additionalNodeInfoPollingFrequencyMsec)
            ),
            networkMapClient,
            configuration.baseDirectory,
            configuration.extraNetworkMapKeys,
            networkParametersStorage
    )

    protected open fun makeNodeSchedulerService() = NodeSchedulerService(
            platformClock,
            database,
            flowStarter,
            services,
            flowLogicRefFactory,
            nodeProperties,
            configuration.drainingModePollPeriod,
            unfinishedSchedules = busyNodeLatch
    ).tokenize()

    private fun makeCordappLoader(configuration: NodeConfiguration, versionInfo: VersionInfo, rotatedKeys: RotatedKeys): CordappLoader {
        val generatedCordapps = mutableListOf(VirtualCordapp.generateCore(versionInfo))
        notaryLoader?.builtInNotary?.let { notaryImpl ->
            generatedCordapps += notaryImpl
        }

        val blacklistedKeys = if (configuration.devMode) {
            emptyList()
        } else {
            parseSecureHashConfiguration(configuration.cordappSignerKeyFingerprintBlacklist) { "Error while adding key fingerprint $it to blacklistedAttachmentSigningKeys" }
        }
        return JarScanningCordappLoader.fromDirectories(
                configuration.cordappDirectories,
                (configuration.baseDirectory / LEGACY_CONTRACTS_DIR_NAME).takeIf { it.exists() },
                versionInfo,
                extraCordapps = generatedCordapps,
                signerKeyFingerprintBlacklist = blacklistedKeys,
                rotatedKeys = rotatedKeys
        )
    }

    private fun parseSecureHashConfiguration(unparsedConfig: List<String>, errorMessage: (String) -> String): List<SecureHash> {
        return unparsedConfig.map {
            try {
                SecureHash.create(it)
            } catch (e: IllegalArgumentException) {
                log.error("${errorMessage(it)} due to - ${e.message}", e)
                throw e
            }
        }
    }

    private fun makeRotatedKeysService( configuration: NodeConfiguration ): RotatedKeys {
        return RotatedKeys(configuration.rotatedCordappSignerKeys.map { rotatedKeysConfiguration ->
            parseSecureHashConfiguration(rotatedKeysConfiguration.rotatedKeys) { "Error while parsing rotated keys $it"}
        }.toList())
    }

    private fun makeAttachmentTrustCalculator(
        configuration: NodeConfiguration,
        database: CordaPersistence,
        rotatedKeys: RotatedKeys
    ): AttachmentTrustCalculator {
        val blacklistedAttachmentSigningKeys: List<SecureHash> =
            parseSecureHashConfiguration(configuration.blacklistedAttachmentSigningKeys) { "Error while adding signing key $it to blacklistedAttachmentSigningKeys" }
        return NodeAttachmentTrustCalculator(
            attachmentStorage = attachments,
            database = database,
            cacheFactory = cacheFactory,
            blacklistedAttachmentSigningKeys = blacklistedAttachmentSigningKeys,
            rotatedKeys = rotatedKeys
        ).tokenize()
    }

    protected open fun createExternalOperationExecutor(numberOfThreads: Int): ExecutorService {
        when (numberOfThreads) {
            1 -> log.info("Flow external operation executor has $numberOfThreads thread")
            else -> log.info("Flow external operation executor has a max of $numberOfThreads threads")
        }
        // Start with 1 thread and scale up to the configured thread pool size if needed
        // Parameters of [ThreadPoolExecutor] based on [Executors.newFixedThreadPool]
        return namedThreadPoolExecutor(
                corePoolSize = 1,
                maxPoolSize = numberOfThreads,
                idleKeepAlive = 0.millis,
                poolName = "flow-external-operation-thread",
                daemonThreads = true
        )
    }

    private class ServiceInstantiationException(cause: Throwable?) : CordaException("Service Instantiation Error", cause)

    private fun installCordaServices() {
        val loadedServices = cordappLoader.cordapps.flatMap { it.services }

        // This sets the Cordapp classloader on the contextClassLoader of the current thread, prior to initializing services
        // Needed because of bug CORDA-2653 - some Corda services can utilise third-party libraries that require access to
        // the Thread context class loader
        val oldContextClassLoader: ClassLoader? = Thread.currentThread().contextClassLoader
        try {
            Thread.currentThread().contextClassLoader = cordappLoader.appClassLoader

            loadedServices.forEach {
                try {
                    installCordaService(it)
                } catch (e: NoSuchMethodException) {
                    log.error("${it.name}, as a Corda service, must have a constructor with a single parameter of type " +
                            ServiceHub::class.java.name)
                    throw e
                } catch (e: ServiceInstantiationException) {
                    if (e.cause != null) {
                        log.error("Corda service ${it.name} failed to instantiate. Reason was: ${e.cause?.rootMessage}", e.cause)
                    } else {
                        log.error("Corda service ${it.name} failed to instantiate", e)
                    }
                    throw e
                } catch (e: Exception) {
                    log.error("Unable to install Corda service ${it.name}", e)
                    throw e
                }
            }
        } finally {
            Thread.currentThread().contextClassLoader = oldContextClassLoader
        }
    }

    fun <T : SerializeAsToken> installCordaService(serviceClass: Class<T>): T {
        serviceClass.requireAnnotation<CordaService>()

        val service = try {
            val serviceContext = AppServiceHubImpl<T>(services, flowStarter, transactionSupport, nodeLifecycleEventsDistributor)
            val extendedServiceConstructor = serviceClass.getDeclaredConstructor(AppServiceHub::class.java).apply { isAccessible = true }
            val service = extendedServiceConstructor.newInstance(serviceContext)
            serviceContext.serviceInstance = service
            service
        } catch (ex: NoSuchMethodException) {
            val constructor = serviceClass.getDeclaredConstructor(ServiceHub::class.java).apply { isAccessible = true }
            log.warn("${serviceClass.name} is using legacy CordaService constructor with ServiceHub parameter. " +
                    "Upgrade to an AppServiceHub parameter to enable updated API features.")
            constructor.newInstance(services)
        } catch (e: InvocationTargetException) {
            throw ServiceInstantiationException(e.cause)
        }

        cordappServices.putInstance(serviceClass, service)

        service.tokenize()
        log.info("Installed ${serviceClass.name} Corda service")

        return service
    }

    private class TelemetryComponentInstantiationException(cause: Throwable?) : CordaException("Service Instantiation Error", cause)

    @Suppress("ThrowsCount", "ComplexMethod", "NestedBlockDepth")
    private fun installTelemetryComponents() {
        val loadedTelemetryComponents: List<Class<out TelemetryComponent>> = cordappLoader.cordapps.flatMap { it.telemetryComponents }.filterNot {
                  it.name == OpenTelemetryComponent::class.java.name ||
                  it.name == SimpleLogTelemetryComponent::class.java.name }

        // This sets the Cordapp classloader on the contextClassLoader of the current thread, prior to initializing telemetry components
        // Needed because of bug CORDA-2653 - some telemetry components can utilise third-party libraries that require access to
        // the Thread context class loader. (Same as installCordaServices).
        val oldContextClassLoader: ClassLoader? = Thread.currentThread().contextClassLoader
        try {
            Thread.currentThread().contextClassLoader = cordappLoader.appClassLoader

            loadedTelemetryComponents.forEach {
                try {
                    installTelemetryComponent(it)
                } catch (e: NoSuchMethodException) {
                    log.error("Missing no arg ctor for ${it.name}")
                    throw e
                } catch (e: TelemetryComponentInstantiationException) {
                    if (e.cause != null) {
                        log.error("Corda telemetry component ${it.name} failed to instantiate. Reason was: ${e.cause?.rootMessage}", e.cause)
                    } else {
                        log.error("Corda telemetry component ${it.name} failed to instantiate", e)
                    }
                    throw e
                } catch (e: Exception) {
                    log.error("Unable to install Corda telemetry component ${it.name}", e)
                    throw e
                }
            }
        } finally {
            Thread.currentThread().contextClassLoader = oldContextClassLoader
        }
    }

    private fun <T : TelemetryComponent> installTelemetryComponent(telemetryComponentClass: Class<T>) {
        val telemetryComponent = try {
            val extendedTelemetryComponentConstructor = telemetryComponentClass.getDeclaredConstructor().apply { isAccessible = true }
            val telemetryComponent = extendedTelemetryComponentConstructor.newInstance()
            telemetryComponent
        } catch (e: InvocationTargetException) {
            throw TelemetryComponentInstantiationException(e.cause)
        }
        cordappTelemetryComponents.putInstance(telemetryComponentClass, telemetryComponent)
        if (telemetryComponent.isEnabled()) {
            telemetryService.addTelemetryComponent(telemetryComponent)
            log.info("Installed ${telemetryComponentClass.name} Telemetry component")
        }
        else {
            log.info("${telemetryComponentClass.name} not enabled so not installing")
        }
    }

    private fun registerCordappFlows() {
        cordappLoader.cordapps.forEach { cordapp ->
            cordapp.initiatedFlows.groupBy { it.requireAnnotation<InitiatedBy>().value.java }.forEach { initiator, responders ->
                responders.forEach { responder ->
                    try {
                        flowManager.registerInitiatedFlow(initiator, responder)
                    } catch (e: NoSuchMethodException) {
                        log.error("${responder.name}, as an initiated flow, must have a constructor with a single parameter " +
                                "of type ${Party::class.java.name}")
                        throw e
                    }
                }
            }
        }
        flowManager.validateRegistrations()
    }

    private fun installCoreFlows() {
        installFinalityHandler()
        flowManager.registerInitiatedCoreFlowFactory(NotaryChangeFlow::class, NotaryChangeHandler::class, ::NotaryChangeHandler)
        flowManager.registerInitiatedCoreFlowFactory(ContractUpgradeFlow.Initiate::class, NotaryChangeHandler::class, ::ContractUpgradeHandler)
        flowManager.registerInitiatedCoreFlowFactory(SwapIdentitiesFlow::class, SwapIdentitiesHandler::class, ::SwapIdentitiesHandler)
    }

    // Ideally we should be disabling the FinalityHandler if it's not needed, to prevent any party from submitting transactions to us without
    // us checking. Previously this was gated on app target version and if there were no apps with target version <= 3 then the handler would
    // be disabled. However this prevents seemless rolling-upgrades and so it was removed until a better solution comes along.
    private fun installFinalityHandler() {
        flowManager.registerInitiatedCoreFlowFactory(FinalityFlow::class, FinalityHandler::class, ::FinalityHandler)
    }

    protected open fun makeTransactionStorage(transactionCacheSizeBytes: Long): WritableTransactionStorage {
        return DBTransactionStorageLedgerRecovery(database, cacheFactory, platformClock, encryptionService, partyInfoCache)
    }

    protected open fun makeNetworkParametersStorage(): NetworkParametersStorage {
        return DBNetworkParametersStorage(cacheFactory, database, networkMapClient).tokenize()
    }

    protected open fun makeCryptoService(): CryptoService {
        return DefaultCryptoService(configuration.myLegalName.x500Principal, configuration.signingCertificateStore)
    }

    @VisibleForTesting
    protected open fun acceptableLiveFiberCountOnStop(): Int = 0

    // Specific class so that MockNode can catch it.
    class DatabaseConfigurationException(message: String) : CordaException(message)

    protected open fun startDatabase() {
        val props = configuration.dataSourceProperties
        if (props.isEmpty) throw DatabaseConfigurationException("There must be a database configured.")
        startHikariPool()
        // Now log the vendor string as this will also cause a connection to be tested eagerly.
        logVendorString(database, log)
    }

    protected open fun startHikariPool() =
            database.startHikariPool(configuration.dataSourceProperties, metricRegistry) { dataSource, haveCheckpoints ->
        SchemaMigration(dataSource, cordappLoader, configuration.networkParametersPath, configuration.myLegalName)
                .checkOrUpdate(schemaService.internalSchemas, runMigrationScripts, haveCheckpoints, true)
                .checkOrUpdate(schemaService.appSchemas, runMigrationScripts, haveCheckpoints && !allowAppSchemaUpgradeWithCheckpoints, !configuration.devMode)
    }

    /** Loads and starts a notary service if it is configured. */
    private fun maybeStartNotaryService(myNotaryIdentity: PartyAndCertificate?): NotaryService? {
        return notaryLoader?.let { loader ->
            val service = loader.loadService(myNotaryIdentity, services, cordappLoader)

            service.run {
                tokenize()
                runOnStop += ::stop
                registerInitiatingFlows()
                start()
            }
            return service
        }
    }

    private fun NotaryService.registerInitiatingFlows() {
        if (configuration.notary?.enableOverridableFlows == true) {
            initiatingFlows.forEach { (flow, factory) ->
                flowManager.registerInitiatedCoreFlowFactory(flow, factory)
            }
        } else {
            flowManager.registerInitiatedCoreFlowFactory(NotaryFlow.Client::class, ::createServiceFlow)
        }
    }

    protected open fun makeKeyManagementService(identityService: PersistentIdentityService): KeyManagementServiceInternal {
        // Place the long term identity key in the KMS. Eventually, this is likely going to be separated again because
        // the KMS is meant for derived temporary keys used in transactions, and we're not supposed to sign things with
        // the identity key. But the infrastructure to make that easy isn't here yet.
        return BasicHSMKeyManagementService(cacheFactory, identityService, database, cryptoService, telemetryService)
    }

    open fun stop() {

        setNodeStatus(NodeStatus.STOPPING)

        nodeLifecycleEventsDistributor.distributeEvent(NodeLifecycleEvent.StateMachineStopped(nodeServicesContext))
        nodeLifecycleEventsDistributor.distributeEvent(NodeLifecycleEvent.BeforeNodeStop(nodeServicesContext))

        // TODO: We need a good way of handling "nice to have" shutdown events, especially those that deal with the
        // network, including unsubscribing from updates from remote services. Possibly some sort of parameter to stop()
        // to indicate "Please shut down gracefully" vs "Shut down now".
        // Meanwhile, we let the remote service send us updates until the acknowledgment buffer overflows and it
        // unsubscribes us forcibly, rather than blocking the shutdown process.

        // Run shutdown hooks in opposite order to starting.
        for (toRun in runOnStop.reversed()) {
            toRun()
        }
        runOnStop.clear()
        shutdownExecutor.shutdown()
        _started = null
        nodeLifecycleEventsDistributor.distributeEvent(NodeLifecycleEvent.AfterNodeStop(nodeServicesContext)).then {
            nodeLifecycleEventsDistributor.close()
        }
    }

    protected abstract fun makeMessagingService(): MessagingService

    protected abstract fun startMessagingService(rpcOps: List<RPCOps>,
                                                 nodeInfo: NodeInfo,
                                                 myNotaryIdentity: PartyAndCertificate?,
                                                 networkParameters: NetworkParameters)

    protected open fun makeVaultService(keyManagementService: KeyManagementService,
                                        database: CordaPersistence,
                                        cordappLoader: CordappLoader): VaultServiceInternal {
        return NodeVaultService(platformClock, keyManagementService, services, database, schemaService, cordappLoader.appClassLoader)
    }

    private fun initialiseJolokia() {
        configuration.jmxMonitoringHttpPort?.let { port ->
            val config = JolokiaServerConfig(mapOf("port" to port.toString()))
            val server = JolokiaServer(config, false)
            log.info("Starting Jolokia server on HTTP port: $port")
            server.start()
        }
    }

    inner class ServiceHubImpl : SingletonSerializeAsToken(), ServiceHubInternal, NetworkParameterUpdateListener {
        override val rpcFlows = ArrayList<Class<out FlowLogic<*>>>()
        override val stateMachineRecordedTransactionMapping = DBTransactionMappingStorage(database)
        override val externalVerifierHandle = ExternalVerifierHandleImpl(this, configuration.baseDirectory).also { runOnStop += it::close }
        override val identityService: IdentityService get() = this@AbstractNode.identityService
        override val keyManagementService: KeyManagementService get() = this@AbstractNode.keyManagementService
        override val schemaService: SchemaService get() = this@AbstractNode.schemaService
        override val validatedTransactions: WritableTransactionStorage get() = this@AbstractNode.transactionStorage
        override val cordappProvider: CordappProviderInternal get() = this@AbstractNode.cordappProvider
        override val networkMapCache: NetworkMapCacheInternal get() = this@AbstractNode.networkMapCache
        override val vaultService: VaultServiceInternal get() = this@AbstractNode.vaultService
        override val nodeProperties: NodePropertiesStore get() = this@AbstractNode.nodeProperties
        override val database: CordaPersistence get() = this@AbstractNode.database
        override val monitoringService: MonitoringService get() = this@AbstractNode.monitoringService
        override val contractUpgradeService: ContractUpgradeService get() = this@AbstractNode.contractUpgradeService
        override val auditService: AuditService get() = this@AbstractNode.auditService
        override val attachments: AttachmentStorageInternal get() = this@AbstractNode.attachments
        override val networkService: MessagingService get() = network
        override val clock: Clock get() = platformClock
        override val configuration: NodeConfiguration get() = this@AbstractNode.configuration
        override val networkMapUpdater: NetworkMapUpdater get() = this@AbstractNode.networkMapUpdater
        override val cacheFactory: NamedCacheFactory get() = this@AbstractNode.cacheFactory
        override val networkParametersService: NetworkParametersStorage get() = this@AbstractNode.networkParametersStorage
        override val attachmentTrustCalculator: AttachmentTrustCalculator get() = this@AbstractNode.attachmentTrustCalculator
        override val diagnosticsService: DiagnosticsService get() = this@AbstractNode.diagnosticsService
        override val externalOperationExecutor: ExecutorService get() = this@AbstractNode.externalOperationExecutor
        override val notaryService: NotaryService? get() = this@AbstractNode.notaryService
        override val rotatedKeys: RotatedKeys get() = this@AbstractNode.rotatedKeys
        override val telemetryService: TelemetryService get() = this@AbstractNode.telemetryService
        override val rotatedKeys: RotatedKeys get() = this@AbstractNode.rotatedKeys

        private lateinit var _myInfo: NodeInfo
        override val myInfo: NodeInfo get() = _myInfo

        override val attachmentsClassLoaderCache: AttachmentsClassLoaderCache get() = this@AbstractNode.attachmentsClassLoaderCache

        @Volatile
        override lateinit var networkParameters: NetworkParameters

        init {
            this@AbstractNode.attachments.nodeVerificationSupport = this
        }

        fun start(myInfo: NodeInfo, networkParameters: NetworkParameters) {
            this._myInfo = myInfo
            this.networkParameters = networkParameters
        }

        override fun <T : SerializeAsToken> cordaService(type: Class<T>): T {
            require(type.isAnnotationPresent(CordaService::class.java)) { "${type.name} is not a Corda service" }
            return cordappServices.getInstance(type)
                    ?: throw IllegalArgumentException("Corda service ${type.name} does not exist")
        }

        override fun <T : TelemetryComponent> cordaTelemetryComponent(type: Class<T>): T {
            return cordappTelemetryComponents.getInstance(type)
                    ?: throw IllegalArgumentException("Corda telemetry component ${type.name} does not exist")
        }

        override fun getFlowFactory(initiatingFlowClass: Class<out FlowLogic<*>>): InitiatedFlowFactory<*>? {
            return flowManager.getFlowFactoryForInitiatingFlow(initiatingFlowClass)
        }

        /**
         * Exposes the database connection as a [RestrictedConnection] to the users.
         */
        override fun jdbcSession(): Connection = RestrictedConnection(database.createSession(), services)

        override fun <T : Any?> withEntityManager(block: EntityManager.() -> T): T {
            return database.transaction(useErrorHandler = false) {
                session.flush()
                val manager = entityManager
                withSavePoint { savepoint ->
                    // Restrict what entity manager they can use inside the block
                    try {
                        block(RestrictedEntityManager(manager, services)).also {
                            if (!manager.transaction.rollbackOnly) {
                                manager.flush()
                            } else {
                                connection.rollback(savepoint)
                            }
                        }
                    } catch (e: Exception) {
                        if (manager.transaction.rollbackOnly) {
                            connection.rollback(savepoint)
                        }
                        throw e
                    } finally {
                        manager.close()
                    }
                }
            }
        }

        private fun <T: Any?> DatabaseTransaction.withSavePoint(block: (savepoint: Savepoint) -> T) : T {
            val savepoint = connection.setSavepoint()
            return try {
                block(savepoint)
            } finally {
                // Release the save point even if we occur an error
                if (savepoint.supportsReleasing()) {
                    connection.releaseSavepoint(savepoint)
                }
            }
        }

        /**
         * Not all databases support releasing of savepoints.
         * The type of savepoints are referenced by string names since we do not have access to the JDBC drivers
         * at compile time.
         */
        private fun Savepoint.supportsReleasing(): Boolean {
            return this::class.simpleName != "SQLServerSavepoint" && this::class.simpleName != "OracleSavepoint"
        }

        override fun withEntityManager(block: Consumer<EntityManager>) {
            withEntityManager {
                block.accept(this)
            }
        }

        // allows services to register handlers to be informed when the node stop method is called
        override fun registerUnloadHandler(runOnStop: () -> Unit) {
            this@AbstractNode.runOnStop += runOnStop
        }

        override fun onNewNetworkParameters(networkParameters: NetworkParameters) {
            this.networkParameters = networkParameters
        }
    }
}

@VisibleForTesting
internal fun logVendorString(database: CordaPersistence, log: Logger) {
    database.transaction {
        log.info("Connected to ${connection.metaData.databaseProductName} database.")
    }
}

// TODO Move this into its own file
class FlowStarterImpl(
    private val smm: StateMachineManager,
    private val flowLogicRefFactory: FlowLogicRefFactory,
    private val maxClientIdLength: Int
) : FlowStarter {
    override fun <T> startFlow(event: ExternalEvent.ExternalStartFlowEvent<T>): CordaFuture<out FlowStateMachineHandle<T>> {
        val clientId = event.context.clientId
        if (clientId != null && clientId.length > maxClientIdLength) {
            throw IllegalArgumentException("clientId cannot be longer than $maxClientIdLength characters")
        } else {
            smm.deliverExternalEvent(event)
        }
        return event.future
    }

    override fun <T> startFlow(logic: FlowLogic<T>, context: InvocationContext): CordaFuture<out FlowStateMachineHandle<T>> {
        val startFlowEvent = object : ExternalEvent.ExternalStartFlowEvent<T>, DeduplicationHandler {
            override fun insideDatabaseTransaction() {}

            override fun afterDatabaseTransaction() {}

            override val externalCause: ExternalEvent
                get() = this
            override val deduplicationHandler: DeduplicationHandler
                get() = this

            override val flowId: StateMachineRunId = StateMachineRunId.createRandom()
            override val flowLogic: FlowLogic<T>
                get() = logic
            override val context: InvocationContext
                get() = context

            override fun wireUpFuture(flowFuture: CordaFuture<out FlowStateMachineHandle<T>>) {
                _future.captureLater(flowFuture)
            }

            private val _future = openFuture<FlowStateMachineHandle<T>>()
            override val future: CordaFuture<FlowStateMachineHandle<T>>
                get() = _future
        }
        return startFlow(startFlowEvent)
    }

    override fun <T> invokeFlowAsync(
            logicType: Class<out FlowLogic<T>>,
            context: InvocationContext,
            vararg args: Any?): CordaFuture<out FlowStateMachineHandle<T>> {
        val logicRef = flowLogicRefFactory.createForRPC(logicType, *args)
        val logic: FlowLogic<T> = uncheckedCast(flowLogicRefFactory.toFlowLogic(logicRef))
        return startFlow(logic, context)
    }
}

class ConfigurationException(message: String) : CordaException(message)

@Suppress("LongParameterList")
fun createCordaPersistence(databaseConfig: DatabaseConfig,
                           wellKnownPartyFromX500Name: (CordaX500Name) -> Party?,
                           wellKnownPartyFromAnonymous: (AbstractParty) -> Party?,
                           schemaService: SchemaService,
                           hikariProperties: Properties,
                           cacheFactory: NamedCacheFactory,
                           customClassLoader: ClassLoader?,
                           allowHibernateToManageAppSchema: Boolean = false): CordaPersistence {
    // Register the AbstractPartyDescriptor so Hibernate doesn't warn when encountering AbstractParty. Unfortunately
    // Hibernate warns about not being able to find a descriptor if we don't provide one, but won't use it by default
    // so we end up providing both descriptor and converter. We should re-examine this in later versions to see if
    // either Hibernate can be convinced to stop warning, use the descriptor by default, or something else.
    @Suppress("DEPRECATION")
    org.hibernate.type.descriptor.java.JavaTypeDescriptorRegistry.INSTANCE.addDescriptor(AbstractPartyDescriptor(wellKnownPartyFromX500Name, wellKnownPartyFromAnonymous))
    val attributeConverters = listOf(PublicKeyToTextConverter(), AbstractPartyToX500NameAsStringConverter(wellKnownPartyFromX500Name, wellKnownPartyFromAnonymous))

    val jdbcUrl = hikariProperties.getProperty("dataSource.url", "")
    return CordaPersistence(
            databaseConfig.exportHibernateJMXStatistics,
            schemaService.schemas,
            jdbcUrl,
            cacheFactory,
            attributeConverters, customClassLoader,
            errorHandler = { e ->
                // "corrupting" a DatabaseTransaction only inside a flow state machine execution
                FlowStateMachineImpl.currentStateMachine()?.let {
                    // register only the very first exception thrown throughout a chain of logical transactions
                    setException(e)
                }
            },
            allowHibernateToManageAppSchema = allowHibernateToManageAppSchema)
}

@Suppress("ThrowsCount")
fun CordaPersistence.startHikariPool(
        hikariProperties: Properties,
        metricRegistry: MetricRegistry? = null,
        schemaMigration: (DataSource, Boolean) -> Unit) {
    try {
        val dataSource = DataSourceFactory.createDataSource(hikariProperties, metricRegistry = metricRegistry)
        val haveCheckpoints = dataSource.connection.use { DBCheckpointStorage.getCheckpointCount(it) != 0L }

        schemaMigration(dataSource, haveCheckpoints)
        start(dataSource)
    } catch (ex: Exception) {
        when {
            ex is HikariPool.PoolInitializationException -> throw CouldNotCreateDataSourceException(
                    "Could not connect to the database. Please check your JDBC connection URL, or the connectivity to the database.",
                    NodeDatabaseErrors.COULD_NOT_CONNECT,
                    cause = ex)
            ex.cause is ClassNotFoundException -> throw CouldNotCreateDataSourceException(
                    "Could not find the database driver class. Please add it to the 'drivers' folder.",
                    NodeDatabaseErrors.MISSING_DRIVER)
            ex is OutstandingDatabaseChangesException -> throw (DatabaseIncompatibleException(ex.message))
            else -> {
                val msg = ex.message ?: ex::class.java.canonicalName
                throw CouldNotCreateDataSourceException(
                        "Could not create the DataSource: ${ex.message}",
                        NodeDatabaseErrors.FAILED_STARTUP,
                        cause = ex,
                        parameters = listOf(msg))
            }
        }
    }
}

fun SchemaMigration.checkOrUpdate(schemas: Set<MappedSchema>, update: Boolean, haveCheckpoints: Boolean, forceThrowOnMissingMigration: Boolean): SchemaMigration {
    if (update)
        this.runMigration(haveCheckpoints, schemas, forceThrowOnMissingMigration)
    else
        this.checkState(schemas, forceThrowOnMissingMigration)
    return this
}

fun clientSslOptionsCompatibleWith(nodeRpcOptions: NodeRpcOptions): ClientRpcSslOptions? {

    if (!nodeRpcOptions.useSsl || nodeRpcOptions.sslConfig == null) {
        return null
    }
    // Here we're using the node's RPC key store as the RPC client's trust store.
    return ClientRpcSslOptions(trustStorePath = nodeRpcOptions.sslConfig!!.keyStorePath, trustStorePassword = nodeRpcOptions.sslConfig!!.keyStorePassword)
}<|MERGE_RESOLUTION|>--- conflicted
+++ resolved
@@ -305,15 +305,6 @@
     // TODO Cancelling parameters updates - if we do that, how we ensure that no one uses cancelled parameters in the transactions?
     val networkMapUpdater = makeNetworkMapUpdater()
 
-<<<<<<< HEAD
-    @Suppress("LeakingThis")
-    val transactionVerifierService = InMemoryTransactionVerifierService(
-        numberOfWorkers = transactionVerifierWorkerCount,
-        cordappProvider = cordappProvider,
-        attachments = attachments
-    ).tokenize()
-=======
->>>>>>> 9bc1ee1a
     private val attachmentsClassLoaderCache: AttachmentsClassLoaderCache = AttachmentsClassLoaderCacheImpl(cacheFactory, rotatedKeys).tokenize()
     val contractUpgradeService = ContractUpgradeServiceImpl(cacheFactory).tokenize()
     val auditService = DummyAuditService().tokenize()
@@ -1211,7 +1202,6 @@
         override val diagnosticsService: DiagnosticsService get() = this@AbstractNode.diagnosticsService
         override val externalOperationExecutor: ExecutorService get() = this@AbstractNode.externalOperationExecutor
         override val notaryService: NotaryService? get() = this@AbstractNode.notaryService
-        override val rotatedKeys: RotatedKeys get() = this@AbstractNode.rotatedKeys
         override val telemetryService: TelemetryService get() = this@AbstractNode.telemetryService
         override val rotatedKeys: RotatedKeys get() = this@AbstractNode.rotatedKeys
 
