package net.corda.node.internal

import com.codahale.metrics.MetricRegistry
import com.google.common.collect.MutableClassToInstanceMap
import com.google.common.util.concurrent.MoreExecutors
import net.corda.confidential.SwapIdentitiesFlow
import net.corda.confidential.SwapIdentitiesHandler
import net.corda.core.CordaException
import net.corda.core.concurrent.CordaFuture
import net.corda.core.flows.*
import net.corda.core.identity.CordaX500Name
import net.corda.core.identity.Party
import net.corda.core.identity.PartyAndCertificate
import net.corda.core.internal.VisibleForTesting
import net.corda.core.internal.cert
import net.corda.core.internal.concurrent.doneFuture
import net.corda.core.internal.concurrent.flatMap
import net.corda.core.internal.concurrent.openFuture
import net.corda.core.internal.toX509CertHolder
import net.corda.core.internal.uncheckedCast
import net.corda.core.messaging.*
import net.corda.core.node.AppServiceHub
import net.corda.core.node.NodeInfo
import net.corda.core.node.ServiceHub
import net.corda.core.node.StateLoader
import net.corda.core.node.services.*
import net.corda.core.serialization.SerializationWhitelist
import net.corda.core.serialization.SerializeAsToken
import net.corda.core.serialization.SingletonSerializeAsToken
import net.corda.core.transactions.SignedTransaction
import net.corda.core.utilities.NetworkHostAndPort
import net.corda.core.utilities.debug
import net.corda.node.VersionInfo
import net.corda.node.internal.classloading.requireAnnotation
import net.corda.node.internal.cordapp.CordappLoader
import net.corda.node.internal.cordapp.CordappProviderImpl
import net.corda.node.internal.cordapp.CordappProviderInternal
import net.corda.node.services.ContractUpgradeHandler
import net.corda.node.services.FinalityHandler
import net.corda.node.services.NotaryChangeHandler
import net.corda.node.services.api.*
import net.corda.node.services.config.BFTSMaRtConfiguration
import net.corda.node.services.config.NodeConfiguration
import net.corda.node.services.config.NotaryConfig
import net.corda.node.services.config.configureWithDevSSLCertificate
import net.corda.node.services.events.NodeSchedulerService
import net.corda.node.services.events.ScheduledActivityObserver
import net.corda.node.services.identity.PersistentIdentityService
import net.corda.node.services.keys.PersistentKeyManagementService
import net.corda.node.services.messaging.MessagingService
import net.corda.node.services.messaging.sendRequest
import net.corda.node.services.network.*
import net.corda.node.services.network.NetworkMapService.RegistrationRequest
import net.corda.node.services.network.NetworkMapService.RegistrationResponse
import net.corda.node.services.persistence.DBCheckpointStorage
import net.corda.node.services.persistence.DBTransactionMappingStorage
import net.corda.node.services.persistence.DBTransactionStorage
import net.corda.node.services.persistence.NodeAttachmentService
import net.corda.node.services.schema.HibernateObserver
import net.corda.node.services.schema.NodeSchemaService
import net.corda.node.services.statemachine.*
import net.corda.node.services.transactions.*
import net.corda.node.services.upgrade.ContractUpgradeServiceImpl
import net.corda.node.services.vault.NodeVaultService
import net.corda.node.services.vault.VaultSoftLockManager
import net.corda.node.utilities.*
import net.corda.node.utilities.AddOrRemove.ADD
import org.apache.activemq.artemis.utils.ReusableLatch
import org.slf4j.Logger
import rx.Observable
import java.io.IOException
import java.lang.reflect.InvocationTargetException
import java.security.KeyPair
import java.security.KeyStoreException
import java.security.PublicKey
import java.security.cert.CertificateFactory
import java.security.cert.X509Certificate
import java.sql.Connection
import java.time.Clock
import java.util.concurrent.ConcurrentHashMap
import java.util.concurrent.ExecutorService
import java.util.concurrent.TimeUnit.SECONDS
import kotlin.collections.set
import kotlin.reflect.KClass
import net.corda.core.crypto.generateKeyPair as cryptoGenerateKeyPair

/**
 * A base node implementation that can be customised either for production (with real implementations that do real
 * I/O), or a mock implementation suitable for unit test environments.
 *
 * Marked as SingletonSerializeAsToken to prevent the invisible reference to AbstractNode in the ServiceHub accidentally
 * sweeping up the Node into the Kryo checkpoint serialization via any flows holding a reference to ServiceHub.
 */
// TODO: Where this node is the initial network map service, currently no networkMapService is provided.
// In theory the NodeInfo for the node should be passed in, instead, however currently this is constructed by the
// AbstractNode. It should be possible to generate the NodeInfo outside of AbstractNode, so it can be passed in.
abstract class AbstractNode(config: NodeConfiguration,
                            val platformClock: Clock,
                            protected val versionInfo: VersionInfo,
                            protected val cordappLoader: CordappLoader,
                            @VisibleForTesting val busyNodeLatch: ReusableLatch = ReusableLatch()) : SingletonSerializeAsToken() {
    open val configuration = config.apply {
        require(minimumPlatformVersion <= versionInfo.platformVersion) {
            "minimumPlatformVersion cannot be greater than the node's own version"
        }
    }

    private class StartedNodeImpl<out N : AbstractNode>(
            override val internals: N,
            override val services: ServiceHubInternalImpl,
            override val info: NodeInfo,
            override val checkpointStorage: CheckpointStorage,
            override val smm: StateMachineManager,
            override val attachments: NodeAttachmentService,
            override val inNodeNetworkMapService: NetworkMapService,
            override val network: MessagingService,
            override val database: CordaPersistence,
            override val rpcOps: CordaRPCOps) : StartedNode<N>

    // TODO: Persist this, as well as whether the node is registered.
    /**
     * Sequence number of changes sent to the network map service, when registering/de-registering this node.
     */
    var networkMapSeq: Long = 1

    protected abstract val log: Logger
    protected abstract val networkMapAddress: SingleMessageRecipient?

    // We will run as much stuff in this single thread as possible to keep the risk of thread safety bugs low during the
    // low-performance prototyping period.
    protected abstract val serverThread: AffinityExecutor

    private val cordappServices = MutableClassToInstanceMap.create<SerializeAsToken>()
    private val flowFactories = ConcurrentHashMap<Class<out FlowLogic<*>>, InitiatedFlowFactory<*>>()
    protected val partyKeys = mutableSetOf<KeyPair>()

    protected val services: ServiceHubInternal get() = _services
    private lateinit var _services: ServiceHubInternalImpl
    protected lateinit var legalIdentity: PartyAndCertificate
    private lateinit var allIdentities: List<PartyAndCertificate>
    protected lateinit var info: NodeInfo
    protected var myNotaryIdentity: PartyAndCertificate? = null
    protected lateinit var checkpointStorage: CheckpointStorage
    protected lateinit var smm: StateMachineManager
    protected lateinit var attachments: NodeAttachmentService
    protected lateinit var inNodeNetworkMapService: NetworkMapService
    protected lateinit var network: MessagingService
    protected val runOnStop = ArrayList<() -> Any?>()
    protected lateinit var database: CordaPersistence
    protected val _nodeReadyFuture = openFuture<Unit>()
    /** Completes once the node has successfully registered with the network map service
     * or has loaded network map data from local database */
    val nodeReadyFuture: CordaFuture<Unit>
        get() = _nodeReadyFuture
    /** A [CordaX500Name] with null common name. */
    protected val myLegalName: CordaX500Name by lazy {
        val cert = loadKeyStore(configuration.nodeKeystore, configuration.keyStorePassword).getX509Certificate(X509Utilities.CORDA_CLIENT_CA)
        CordaX500Name.build(cert.subjectX500Principal).copy(commonName = null)
    }

    open val serializationWhitelists: List<SerializationWhitelist> by lazy {
        cordappLoader.cordapps.flatMap { it.serializationWhitelists }
    }

    /** Set to non-null once [start] has been successfully called. */
    open val started get() = _started
    @Volatile private var _started: StartedNode<AbstractNode>? = null

    /** The implementation of the [CordaRPCOps] interface used by this node. */
    open fun makeRPCOps(): CordaRPCOps {
        return CordaRPCOpsImpl(services, smm, database)
    }

    private fun saveOwnNodeInfo() {
        NodeInfoWatcher.saveToFile(configuration.baseDirectory, info, services.keyManagementService)
    }

    private fun initCertificate() {
        if (configuration.devMode) {
            log.warn("Corda node is running in dev mode.")
            configuration.configureWithDevSSLCertificate()
        }
        validateKeystore()
    }

    private fun makeSchemaService() = NodeSchemaService(cordappLoader)
    open fun generateNodeInfo() {
        check(started == null) { "Node has already been started" }
        initCertificate()
        log.info("Generating nodeInfo ...")
        val schemaService = makeSchemaService()
        initialiseDatabasePersistence(schemaService) {
            makeServices(schemaService)
            saveOwnNodeInfo()
        }
    }

    open fun start(): StartedNode<AbstractNode> {
        check(started == null) { "Node has already been started" }
        initCertificate()
        log.info("Node starting up ...")
        val schemaService = makeSchemaService()
        // Do all of this in a database transaction so anything that might need a connection has one.
        val startedImpl = initialiseDatabasePersistence(schemaService) {
            val tokenizableServices = makeServices(schemaService)
            saveOwnNodeInfo()
            smm = StateMachineManager(services,
                    checkpointStorage,
                    serverThread,
                    database,
                    busyNodeLatch,
                    cordappLoader.appClassLoader)

            smm.tokenizableServices.addAll(tokenizableServices)

            if (serverThread is ExecutorService) {
                runOnStop += {
                    // We wait here, even though any in-flight messages should have been drained away because the
                    // server thread can potentially have other non-messaging tasks scheduled onto it. The timeout value is
                    // arbitrary and might be inappropriate.
                    MoreExecutors.shutdownAndAwaitTermination(serverThread as ExecutorService, 50, SECONDS)
                }
            }

            makeVaultObservers()

            val rpcOps = makeRPCOps()
            startMessagingService(rpcOps)
            installCoreFlows()

            installCordaServices()
            registerCordappFlows()
            _services.rpcFlows += cordappLoader.cordapps.flatMap { it.rpcFlows }
            FlowLogicRefFactoryImpl.classloader = cordappLoader.appClassLoader

            runOnStop += network::stop
            StartedNodeImpl(this, _services, info, checkpointStorage, smm, attachments, inNodeNetworkMapService, network, database, rpcOps)
        }
        // If we successfully  loaded network data from database, we set this future to Unit.
        _nodeReadyFuture.captureLater(registerWithNetworkMapIfConfigured())
        return startedImpl.apply {
            database.transaction {
                smm.start()
                // Shut down the SMM so no Fibers are scheduled.
                runOnStop += { smm.stop(acceptableLiveFiberCountOnStop()) }
                services.schedulerService.start()
            }
            _started = this
        }
    }

    private class ServiceInstantiationException(cause: Throwable?) : CordaException("Service Instantiation Error", cause)

    private fun installCordaServices() {
        val loadedServices = cordappLoader.cordapps.flatMap { it.services }
        filterServicesToInstall(loadedServices).forEach {
            try {
                installCordaService(it)
            } catch (e: NoSuchMethodException) {
                log.error("${it.name}, as a Corda service, must have a constructor with a single parameter of type " +
                        ServiceHub::class.java.name)
            } catch (e: ServiceInstantiationException) {
                log.error("Corda service ${it.name} failed to instantiate", e.cause)
            } catch (e: Exception) {
                log.error("Unable to install Corda service ${it.name}", e)
            }
        }
    }

    private fun filterServicesToInstall(loadedServices: List<Class<out SerializeAsToken>>): List<Class<out SerializeAsToken>> {
        val customNotaryServiceList = loadedServices.filter { isNotaryService(it) }
        if (customNotaryServiceList.isNotEmpty()) {
            if (configuration.notary?.custom == true) {
                require(customNotaryServiceList.size == 1) {
                    "Attempting to install more than one notary service: ${customNotaryServiceList.joinToString()}"
                }
            } else return loadedServices - customNotaryServiceList
        }
        return loadedServices
    }

    /**
     * If the [serviceClass] is a notary service, it will only be enable if the "custom" flag is set in
     * the notary configuration.
     */
    private fun isNotaryService(serviceClass: Class<*>) = NotaryService::class.java.isAssignableFrom(serviceClass)

    /**
     * This customizes the ServiceHub for each CordaService that is initiating flows
     */
    private class AppServiceHubImpl<T : SerializeAsToken>(val serviceHub: ServiceHubInternal) : AppServiceHub, ServiceHub by serviceHub {
        lateinit var serviceInstance: T
        override fun <T> startTrackedFlow(flow: FlowLogic<T>): FlowProgressHandle<T> {
            val stateMachine = startFlowChecked(flow)
            return FlowProgressHandleImpl(
                    id = stateMachine.id,
                    returnValue = stateMachine.resultFuture,
                    progress = stateMachine.logic.track()?.updates ?: Observable.empty()
            )
        }

        override fun <T> startFlow(flow: FlowLogic<T>): FlowHandle<T> {
            val stateMachine = startFlowChecked(flow)
            return FlowHandleImpl(id = stateMachine.id, returnValue = stateMachine.resultFuture)
        }

        private fun <T> startFlowChecked(flow: FlowLogic<T>): FlowStateMachineImpl<T> {
            val logicType = flow.javaClass
            require(logicType.isAnnotationPresent(StartableByService::class.java)) { "${logicType.name} was not designed for starting by a CordaService" }
            val currentUser = FlowInitiator.Service(serviceInstance.javaClass.name)
            return serviceHub.startFlow(flow, currentUser)
        }

        override fun equals(other: Any?): Boolean {
            if (this === other) return true
            if (other !is AppServiceHubImpl<*>) return false

            if (serviceHub != other.serviceHub) return false
            if (serviceInstance != other.serviceInstance) return false

            return true
        }

        override fun hashCode(): Int {
            var result = serviceHub.hashCode()
            result = 31 * result + serviceInstance.hashCode()
            return result
        }
    }

    /**
     * Use this method to install your Corda services in your tests. This is automatically done by the node when it
     * starts up for all classes it finds which are annotated with [CordaService].
     */
    fun <T : SerializeAsToken> installCordaService(serviceClass: Class<T>): T {
        serviceClass.requireAnnotation<CordaService>()
        val service = try {
            val serviceContext = AppServiceHubImpl<T>(services)
            if (isNotaryService(serviceClass)) {
                check(myNotaryIdentity != null) { "Trying to install a notary service but no notary identity specified" }
                val constructor = serviceClass.getDeclaredConstructor(AppServiceHub::class.java, PublicKey::class.java).apply { isAccessible = true }
                serviceContext.serviceInstance = constructor.newInstance(serviceContext, myNotaryIdentity!!.owningKey)
                serviceContext.serviceInstance
            } else {
                try {
                    val extendedServiceConstructor = serviceClass.getDeclaredConstructor(AppServiceHub::class.java).apply { isAccessible = true }
                    serviceContext.serviceInstance = extendedServiceConstructor.newInstance(serviceContext)
                    serviceContext.serviceInstance
                } catch (ex: NoSuchMethodException) {
                    val constructor = serviceClass.getDeclaredConstructor(ServiceHub::class.java).apply { isAccessible = true }
                    log.warn("${serviceClass.name} is using legacy CordaService constructor with ServiceHub parameter. Upgrade to an AppServiceHub parameter to enable updated API features.")
                    constructor.newInstance(services)
                }
            }
        } catch (e: InvocationTargetException) {
            throw ServiceInstantiationException(e.cause)
        }
        cordappServices.putInstance(serviceClass, service)
        smm.tokenizableServices += service

        if (service is NotaryService) handleCustomNotaryService(service)

        log.info("Installed ${serviceClass.name} Corda service")
        return service
    }

    private fun handleCustomNotaryService(service: NotaryService) {
        runOnStop += service::stop
        service.start()
        installCoreFlow(NotaryFlow.Client::class, service::createServiceFlow)
    }

    private fun registerCordappFlows() {
        cordappLoader.cordapps.flatMap { it.initiatedFlows }
                .forEach {
                    try {
                        registerInitiatedFlowInternal(it, track = false)
                    } catch (e: NoSuchMethodException) {
                        log.error("${it.name}, as an initiated flow, must have a constructor with a single parameter " +
                                "of type ${Party::class.java.name}")
                    } catch (e: Exception) {
                        log.error("Unable to register initiated flow ${it.name}", e)
                    }
                }
    }

    /**
     * Use this method to register your initiated flows in your tests. This is automatically done by the node when it
     * starts up for all [FlowLogic] classes it finds which are annotated with [InitiatedBy].
     * @return An [Observable] of the initiated flows started by counter-parties.
     */
    fun <T : FlowLogic<*>> registerInitiatedFlow(initiatedFlowClass: Class<T>): Observable<T> {
        return registerInitiatedFlowInternal(initiatedFlowClass, track = true)
    }

    // TODO remove once not needed
    private fun deprecatedFlowConstructorMessage(flowClass: Class<*>): String {
        return "Installing flow factory for $flowClass accepting a ${Party::class.java.simpleName}, which is deprecated. " +
                "It should accept a ${FlowSession::class.java.simpleName} instead"
    }

    private fun <F : FlowLogic<*>> registerInitiatedFlowInternal(initiatedFlow: Class<F>, track: Boolean): Observable<F> {
        val constructors = initiatedFlow.declaredConstructors.associateBy { it.parameterTypes.toList() }
        val flowSessionCtor = constructors[listOf(FlowSession::class.java)]?.apply { isAccessible = true }
        val ctor: (FlowSession) -> F = if (flowSessionCtor == null) {
            // Try to fallback to a Party constructor
            val partyCtor = constructors[listOf(Party::class.java)]?.apply { isAccessible = true }
            if (partyCtor == null) {
                throw IllegalArgumentException("$initiatedFlow must have a constructor accepting a ${FlowSession::class.java.name}")
            } else {
                log.warn(deprecatedFlowConstructorMessage(initiatedFlow))
            }
            { flowSession: FlowSession -> uncheckedCast(partyCtor.newInstance(flowSession.counterparty)) }
        } else {
            { flowSession: FlowSession -> uncheckedCast(flowSessionCtor.newInstance(flowSession)) }
        }
        val initiatingFlow = initiatedFlow.requireAnnotation<InitiatedBy>().value.java
        val (version, classWithAnnotation) = initiatingFlow.flowVersionAndInitiatingClass
        require(classWithAnnotation == initiatingFlow) {
            "${InitiatedBy::class.java.name} must point to ${classWithAnnotation.name} and not ${initiatingFlow.name}"
        }
        val flowFactory = InitiatedFlowFactory.CorDapp(version, initiatedFlow.appName, ctor)
        val observable = internalRegisterFlowFactory(initiatingFlow, flowFactory, initiatedFlow, track)
        log.info("Registered ${initiatingFlow.name} to initiate ${initiatedFlow.name} (version $version)")
        return observable
    }

    @VisibleForTesting
    fun <F : FlowLogic<*>> internalRegisterFlowFactory(initiatingFlowClass: Class<out FlowLogic<*>>,
                                                       flowFactory: InitiatedFlowFactory<F>,
                                                       initiatedFlowClass: Class<F>,
                                                       track: Boolean): Observable<F> {
        val observable = if (track) {
            smm.changes.filter { it is StateMachineManager.Change.Add }.map { it.logic }.ofType(initiatedFlowClass)
        } else {
            Observable.empty()
        }
        flowFactories[initiatingFlowClass] = flowFactory
        return observable
    }

    /**
     * Installs a flow that's core to the Corda platform. Unlike CorDapp flows which are versioned individually using
     * [InitiatingFlow.version], core flows have the same version as the node's platform version. To cater for backwards
     * compatibility [flowFactory] provides a second parameter which is the platform version of the initiating party.
     * @suppress
     */
    @VisibleForTesting
    fun installCoreFlow(clientFlowClass: KClass<out FlowLogic<*>>, flowFactory: (FlowSession) -> FlowLogic<*>) {
        require(clientFlowClass.java.flowVersionAndInitiatingClass.first == 1) {
            "${InitiatingFlow::class.java.name}.version not applicable for core flows; their version is the node's platform version"
        }
        flowFactories[clientFlowClass.java] = InitiatedFlowFactory.Core(flowFactory)
        log.debug { "Installed core flow ${clientFlowClass.java.name}" }
    }


    private fun installCoreFlows() {
        installCoreFlow(FinalityFlow::class, ::FinalityHandler)
        installCoreFlow(NotaryChangeFlow::class, ::NotaryChangeHandler)
        installCoreFlow(ContractUpgradeFlow.Initiate::class, ::ContractUpgradeHandler)
        installCoreFlow(SwapIdentitiesFlow::class, ::SwapIdentitiesHandler)
    }

    /**
     * Builds node internal, advertised, and plugin services.
     * Returns a list of tokenizable services to be added to the serialisation context.
     */
    private fun makeServices(schemaService: SchemaService): MutableList<Any> {
        checkpointStorage = DBCheckpointStorage()
        val transactionStorage = makeTransactionStorage()
        val metrics = MetricRegistry()
        attachments = NodeAttachmentService(metrics)
        val cordappProvider = CordappProviderImpl(cordappLoader, attachments)
        _services = ServiceHubInternalImpl(schemaService, transactionStorage, StateLoaderImpl(transactionStorage), MonitoringService(metrics), cordappProvider)
        legalIdentity = obtainIdentity(notaryConfig = null)
        // TODO  We keep only notary identity as additional legalIdentity if we run it on a node . Multiple identities need more design thinking.
        myNotaryIdentity = getNotaryIdentity()
        allIdentities = listOf(legalIdentity, myNotaryIdentity).filterNotNull()
        network = makeMessagingService(legalIdentity)
        val addresses = myAddresses() // TODO There is no support for multiple IP addresses yet.
        info = NodeInfo(addresses, allIdentities, versionInfo.platformVersion, platformClock.instant().toEpochMilli())
        val networkMapCache = services.networkMapCache
        val tokenizableServices = mutableListOf(attachments, network, services.vaultService,
                services.keyManagementService, services.identityService, platformClock, services.schedulerService,
                services.auditService, services.monitoringService, networkMapCache, services.schemaService,
                services.transactionVerifierService, services.validatedTransactions, services.contractUpgradeService,
                services, cordappProvider, this)
        makeNetworkServices(network, networkMapCache, tokenizableServices)
        return tokenizableServices
    }

    protected open fun makeTransactionStorage(): WritableTransactionStorage = DBTransactionStorage()

    private fun makeVaultObservers() {
        VaultSoftLockManager.install(services.vaultService, smm)
        ScheduledActivityObserver.install(services.vaultService, services.schedulerService)
        HibernateObserver.install(services.vaultService.rawUpdates, database.hibernateConfig)
    }

    /**
     * Obtain the node's notary identity if it's configured to be one. If part of a distributed notary then this will be
     * the distributed identity shared across all the nodes of the cluster.
     */
    protected fun getNotaryIdentity(): PartyAndCertificate? = configuration.notary?.let { obtainIdentity(it) }

    @VisibleForTesting
    protected open fun acceptableLiveFiberCountOnStop(): Int = 0

    private fun validateKeystore() {
        val containCorrectKeys = try {
            // This will throw IOException if key file not found or KeyStoreException if keystore password is incorrect.
            val sslKeystore = loadKeyStore(configuration.sslKeystore, configuration.keyStorePassword)
            val identitiesKeystore = loadKeyStore(configuration.nodeKeystore, configuration.keyStorePassword)
            sslKeystore.containsAlias(X509Utilities.CORDA_CLIENT_TLS) && identitiesKeystore.containsAlias(X509Utilities.CORDA_CLIENT_CA)
        } catch (e: KeyStoreException) {
            log.warn("Certificate key store found but key store password does not match configuration.")
            false
        } catch (e: IOException) {
            false
        }
        require(containCorrectKeys) {
            "Identity certificate not found. " +
                    "Please either copy your existing identity key and certificate from another node, " +
                    "or if you don't have one yet, fill out the config file and run corda.jar --initial-registration. " +
                    "Read more at: https://docs.corda.net/permissioning.html"
        }
    }

    // Specific class so that MockNode can catch it.
    class DatabaseConfigurationException(msg: String) : CordaException(msg)

    protected open fun <T> initialiseDatabasePersistence(schemaService: SchemaService, insideTransaction: () -> T): T {
        val props = configuration.dataSourceProperties
        if (props.isNotEmpty()) {
            this.database = configureDatabase(props, configuration.database, { _services.identityService }, schemaService)
            // Now log the vendor string as this will also cause a connection to be tested eagerly.
            database.transaction {
                log.info("Connected to ${database.dataSource.connection.metaData.databaseProductName} database.")
            }
            runOnStop += database::close
            return database.transaction {
                insideTransaction()
            }
        } else {
            throw DatabaseConfigurationException("There must be a database configured.")
        }
    }

    private fun makeNetworkServices(network: MessagingService, networkMapCache: NetworkMapCacheInternal, tokenizableServices: MutableList<Any>) {
        inNodeNetworkMapService = if (configuration.networkMapService == null) makeNetworkMapService(network, networkMapCache) else NullNetworkMapService
        configuration.notary?.let {
            val notaryService = makeCoreNotaryService(it)
            tokenizableServices.add(notaryService)
            runOnStop += notaryService::stop
            installCoreFlow(NotaryFlow.Client::class, notaryService::createServiceFlow)
            log.info("Running core notary: ${notaryService.javaClass.name}")
            notaryService.start()
        }
    }

    private fun registerWithNetworkMapIfConfigured(): CordaFuture<Unit> {
        services.networkMapCache.addNode(info)
        // In the unit test environment, we may sometimes run without any network map service
        return if (networkMapAddress == null && inNodeNetworkMapService == NullNetworkMapService) {
            services.networkMapCache.runWithoutMapService()
            noNetworkMapConfigured()  // TODO This method isn't needed as runWithoutMapService sets the Future in the cache
        } else {
            val netMapRegistration = registerWithNetworkMap()
            // We may want to start node immediately with database data and not wait for network map registration (but send it either way).
            // So we are ready to go.
            if (services.networkMapCache.loadDBSuccess) {
                log.info("Node successfully loaded network map data from the database.")
                doneFuture(Unit)
            } else {
                netMapRegistration
            }
        }
    }

    /**
     * Register this node with the network map cache, and load network map from a remote service (and register for
     * updates) if one has been supplied.
     */
    protected open fun registerWithNetworkMap(): CordaFuture<Unit> {
        val address: SingleMessageRecipient = networkMapAddress ?:
                network.getAddressOfParty(PartyInfo.SingleNode(services.myInfo.legalIdentitiesAndCerts.first().party, info.addresses)) as SingleMessageRecipient
        // Register for updates, even if we're the one running the network map.
        return sendNetworkMapRegistration(address).flatMap { (error) ->
            check(error == null) { "Unable to register with the network map service: $error" }
            // The future returned addMapService will complete on the same executor as sendNetworkMapRegistration, namely the one used by net
            services.networkMapCache.addMapService(network, address, true, null)
        }
    }

    private fun sendNetworkMapRegistration(networkMapAddress: SingleMessageRecipient): CordaFuture<RegistrationResponse> {
        // Register this node against the network
        val instant = platformClock.instant()
        val expires = instant + NetworkMapService.DEFAULT_EXPIRATION_PERIOD
        val reg = NodeRegistration(info, info.serial, ADD, expires)
        val request = RegistrationRequest(reg.toWire(services.keyManagementService, info.legalIdentitiesAndCerts.first().owningKey), network.myAddress)
        return network.sendRequest(NetworkMapService.REGISTER_TOPIC, request, networkMapAddress)
    }

    /** Return list of node's addresses. It's overridden in MockNetwork as we don't have real addresses for MockNodes. */
    protected abstract fun myAddresses(): List<NetworkHostAndPort>

    /** This is overriden by the mock node implementation to enable operation without any network map service */
    protected open fun noNetworkMapConfigured(): CordaFuture<Unit> {
        if (services.networkMapCache.loadDBSuccess) {
            return doneFuture(Unit)
        } else {
            // TODO: There should be a consistent approach to configuration error exceptions.
            throw IllegalStateException("Configuration error: this node isn't being asked to act as the network map, nor " +
                    "has any other map node been configured.")
        }
    }

    protected open fun makeKeyManagementService(identityService: IdentityService): KeyManagementService {
        return PersistentKeyManagementService(identityService, partyKeys)
    }

    abstract protected fun makeNetworkMapService(network: MessagingService, networkMapCache: NetworkMapCacheInternal): NetworkMapService

    private fun makeCoreNotaryService(notaryConfig: NotaryConfig): NotaryService {
        val notaryKey = myNotaryIdentity?.owningKey ?: throw IllegalArgumentException("No notary identity initialized when creating a notary service")
        return if (notaryConfig.validating) {
            if (notaryConfig.raft != null) {
                RaftValidatingNotaryService(services, notaryKey, notaryConfig.raft)
            } else if (notaryConfig.bftSMaRt != null) {
                throw IllegalArgumentException("Validating BFTSMaRt notary not supported")
            } else {
                ValidatingNotaryService(services, notaryKey)
            }
        } else {
            if (notaryConfig.raft != null) {
                RaftNonValidatingNotaryService(services, notaryKey, notaryConfig.raft)
            } else if (notaryConfig.bftSMaRt != null) {
                val cluster = makeBFTCluster(notaryKey, notaryConfig.bftSMaRt)
                BFTNonValidatingNotaryService(services, notaryKey, notaryConfig.bftSMaRt, cluster)
            } else {
                SimpleNotaryService(services, notaryKey)
            }
        }
    }

    protected open fun makeBFTCluster(notaryKey: PublicKey, bftSMaRtConfig: BFTSMaRtConfiguration): BFTSMaRt.Cluster {
        return object : BFTSMaRt.Cluster {
            override fun waitUntilAllReplicasHaveInitialized() {
                log.warn("A BFT replica may still be initializing, in which case the upcoming consensus change may cause it to spin.")
            }
        }
    }

    protected open fun makeIdentityService(trustRoot: X509Certificate,
                                           clientCa: CertificateAndKeyPair?,
                                           legalIdentity: PartyAndCertificate): IdentityService {
        val caCertificates: Array<X509Certificate> = listOf(legalIdentity.certificate, clientCa?.certificate?.cert)
                .filterNotNull()
                .toTypedArray()
        return PersistentIdentityService(allIdentities, trustRoot = trustRoot, caCertificates = *caCertificates)
    }

    protected abstract fun makeTransactionVerifierService(): TransactionVerifierService

    open fun stop() {
        // TODO: We need a good way of handling "nice to have" shutdown events, especially those that deal with the
        // network, including unsubscribing from updates from remote services. Possibly some sort of parameter to stop()
        // to indicate "Please shut down gracefully" vs "Shut down now".
        // Meanwhile, we let the remote service send us updates until the acknowledgment buffer overflows and it
        // unsubscribes us forcibly, rather than blocking the shutdown process.

        // Run shutdown hooks in opposite order to starting
        for (toRun in runOnStop.reversed()) {
            toRun()
        }
        runOnStop.clear()
    }

    protected abstract fun makeMessagingService(legalIdentity: PartyAndCertificate): MessagingService

    protected abstract fun startMessagingService(rpcOps: RPCOps)

    private fun obtainIdentity(notaryConfig: NotaryConfig?): PartyAndCertificate {
        val keyStore = KeyStoreWrapper(configuration.nodeKeystore, configuration.keyStorePassword)

        val (id, singleName) = if (notaryConfig == null) {
            // Node's main identity
            Pair("identity", myLegalName)
        } else {
            val notaryId = notaryConfig.run {
                NotaryService.constructId(validating, raft != null, bftSMaRt != null, custom)
            }
            if (notaryConfig.bftSMaRt == null && notaryConfig.raft == null) {
                // Node's notary identity
                Pair(notaryId, myLegalName.copy(commonName = notaryId))
            } else {
                // The node is part of a distributed notary whose identity must already be generated beforehand
                Pair(notaryId, null)
            }
        }

        // TODO: Integrate with Key management service?
        val privateKeyAlias = "$id-private-key"

        if (!keyStore.containsAlias(privateKeyAlias)) {
            singleName ?: throw IllegalArgumentException(
                    "Unable to find in the key store the identity of the distributed notary ($id) the node is part of")
            // TODO: Remove use of [ServiceIdentityGenerator.generateToDisk].
            log.info("$privateKeyAlias not found in key store ${configuration.nodeKeystore}, generating fresh key!")
            keyStore.signAndSaveNewKeyPair(singleName, privateKeyAlias, generateKeyPair())
        }

        val (x509Cert, keys) = keyStore.certificateAndKeyPair(privateKeyAlias)

        // TODO: Use configuration to indicate composite key should be used instead of public key for the identity.
        val compositeKeyAlias = "$id-composite-key"
        val certificates = if (keyStore.containsAlias(compositeKeyAlias)) {
            // Use composite key instead if it exists
            val certificate = keyStore.getCertificate(compositeKeyAlias)
            // We have to create the certificate chain for the composite key manually, this is because we don't have a keystore
            // provider that understand compositeKey-privateKey combo. The cert chain is created using the composite key certificate +
            // the tail of the private key certificates, as they are both signed by the same certificate chain.
            listOf(certificate) + keyStore.getCertificateChain(privateKeyAlias).drop(1)
        } else {
            keyStore.getCertificateChain(privateKeyAlias).let {
                check(it[0].toX509CertHolder() == x509Cert) { "Certificates from key store do not line up!" }
                it.asList()
            }
        }

        val nodeCert = certificates[0] as? X509Certificate ?: throw ConfigurationException("Node certificate must be an X.509 certificate")
        val subject = CordaX500Name.build(nodeCert.subjectX500Principal)
        // TODO Include the name of the distributed notary, which the node is part of, in the notary config so that we
        // can cross-check the identity we get from the key store
        if (singleName != null && subject != singleName) {
            throw ConfigurationException("The name '$singleName' for $id doesn't match what's in the key store: $subject")
        }

        partyKeys += keys
        return PartyAndCertificate(CertificateFactory.getInstance("X509").generateCertPath(certificates))
    }

    protected open fun generateKeyPair() = cryptoGenerateKeyPair()
    protected open fun makeVaultService(keyManagementService: KeyManagementService, stateLoader: StateLoader): VaultServiceInternal {
        return NodeVaultService(platformClock, keyManagementService, stateLoader, database.hibernateConfig)
    }

    private inner class ServiceHubInternalImpl(
            override val schemaService: SchemaService,
            override val validatedTransactions: WritableTransactionStorage,
            private val stateLoader: StateLoader,
            override val monitoringService: MonitoringService,
            override val cordappProvider: CordappProviderInternal
    ) : SingletonSerializeAsToken(), ServiceHubInternal, StateLoader by stateLoader {
        override val rpcFlows = ArrayList<Class<out FlowLogic<*>>>()
        override val stateMachineRecordedTransactionMapping = DBTransactionMappingStorage()
        override val auditService = DummyAuditService()
        override val transactionVerifierService by lazy { makeTransactionVerifierService() }
<<<<<<< HEAD
        override val networkMapCache by lazy { NetworkMapCacheImpl(PersistentNetworkMapCache(this@AbstractNode.database, this@AbstractNode.configuration), identityService) }
        override val vaultService by lazy { NodeVaultService(platformClock, keyManagementService, stateLoader, this@AbstractNode.database.hibernateConfig) }
=======
        override val networkMapCache by lazy { PersistentNetworkMapCache(this) }
        override val vaultService by lazy { makeVaultService(keyManagementService, stateLoader) }
>>>>>>> b4c53647
        override val contractUpgradeService by lazy { ContractUpgradeServiceImpl() }

        // Place the long term identity key in the KMS. Eventually, this is likely going to be separated again because
        // the KMS is meant for derived temporary keys used in transactions, and we're not supposed to sign things with
        // the identity key. But the infrastructure to make that easy isn't here yet.
        override val keyManagementService by lazy { makeKeyManagementService(identityService) }
        override val schedulerService by lazy { NodeSchedulerService(this, unfinishedSchedules = busyNodeLatch, serverThread = serverThread) }
        override val identityService by lazy {
            val trustStore = KeyStoreWrapper(configuration.trustStoreFile, configuration.trustStorePassword)
            val caKeyStore = KeyStoreWrapper(configuration.nodeKeystore, configuration.keyStorePassword)
            makeIdentityService(
                    trustStore.getX509Certificate(X509Utilities.CORDA_ROOT_CA),
                    caKeyStore.certificateAndKeyPair(X509Utilities.CORDA_CLIENT_CA),
                    legalIdentity)
        }
        override val attachments: AttachmentStorage get() = this@AbstractNode.attachments
        override val networkService: MessagingService get() = network
        override val clock: Clock get() = platformClock
        override val myInfo: NodeInfo get() = info
        override val database: CordaPersistence get() = this@AbstractNode.database
        override val configuration: NodeConfiguration get() = this@AbstractNode.configuration
        override fun <T : SerializeAsToken> cordaService(type: Class<T>): T {
            require(type.isAnnotationPresent(CordaService::class.java)) { "${type.name} is not a Corda service" }
            return cordappServices.getInstance(type) ?: throw IllegalArgumentException("Corda service ${type.name} does not exist")
        }

        override fun <T> startFlow(logic: FlowLogic<T>, flowInitiator: FlowInitiator, ourIdentity: Party?): FlowStateMachineImpl<T> {
            return serverThread.fetchFrom { smm.add(logic, flowInitiator, ourIdentity) }
        }

        override fun getFlowFactory(initiatingFlowClass: Class<out FlowLogic<*>>): InitiatedFlowFactory<*>? {
            return flowFactories[initiatingFlowClass]
        }

        override fun recordTransactions(notifyVault: Boolean, txs: Iterable<SignedTransaction>) {
            database.transaction {
                super.recordTransactions(notifyVault, txs)
            }
        }

        override fun jdbcSession(): Connection = database.createSession()
    }
}<|MERGE_RESOLUTION|>--- conflicted
+++ resolved
@@ -757,13 +757,8 @@
         override val stateMachineRecordedTransactionMapping = DBTransactionMappingStorage()
         override val auditService = DummyAuditService()
         override val transactionVerifierService by lazy { makeTransactionVerifierService() }
-<<<<<<< HEAD
         override val networkMapCache by lazy { NetworkMapCacheImpl(PersistentNetworkMapCache(this@AbstractNode.database, this@AbstractNode.configuration), identityService) }
-        override val vaultService by lazy { NodeVaultService(platformClock, keyManagementService, stateLoader, this@AbstractNode.database.hibernateConfig) }
-=======
-        override val networkMapCache by lazy { PersistentNetworkMapCache(this) }
         override val vaultService by lazy { makeVaultService(keyManagementService, stateLoader) }
->>>>>>> b4c53647
         override val contractUpgradeService by lazy { ContractUpgradeServiceImpl() }
 
         // Place the long term identity key in the KMS. Eventually, this is likely going to be separated again because
