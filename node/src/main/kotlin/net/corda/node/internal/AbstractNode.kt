package net.corda.node.internal

import com.codahale.metrics.MetricRegistry
import com.google.common.collect.Lists
import com.google.common.collect.MutableClassToInstanceMap
import com.google.common.util.concurrent.MoreExecutors
import net.corda.confidential.SwapIdentitiesFlow
import net.corda.confidential.SwapIdentitiesHandler
import net.corda.core.CordaException
import net.corda.core.concurrent.CordaFuture
import net.corda.core.cordapp.CordappProvider
import net.corda.core.flows.*
import net.corda.core.identity.CordaX500Name
import net.corda.core.identity.Party
import net.corda.core.identity.PartyAndCertificate
import net.corda.core.internal.VisibleForTesting
import net.corda.core.internal.cert
import net.corda.core.internal.concurrent.doneFuture
import net.corda.core.internal.concurrent.flatMap
import net.corda.core.internal.concurrent.openFuture
import net.corda.core.internal.toX509CertHolder
import net.corda.core.internal.uncheckedCast
import net.corda.core.messaging.CordaRPCOps
import net.corda.core.messaging.RPCOps
import net.corda.core.messaging.SingleMessageRecipient
import net.corda.core.node.NodeInfo
import net.corda.core.node.ServiceHub
import net.corda.core.node.services.*
import net.corda.core.node.services.NetworkMapCache.MapChange
import net.corda.core.schemas.MappedSchema
import net.corda.core.serialization.SerializationWhitelist
import net.corda.core.serialization.SerializeAsToken
import net.corda.core.serialization.SingletonSerializeAsToken
import net.corda.core.transactions.SignedTransaction
import net.corda.core.utilities.NetworkHostAndPort
import net.corda.core.utilities.debug
import net.corda.node.internal.classloading.requireAnnotation
import net.corda.node.internal.cordapp.CordappLoader
import net.corda.node.internal.cordapp.CordappProviderImpl
import net.corda.node.services.ContractUpgradeHandler
import net.corda.node.services.FinalityHandler
import net.corda.node.services.NotaryChangeHandler
import net.corda.node.services.api.*
import net.corda.node.services.config.NodeConfiguration
import net.corda.node.services.config.configureWithDevSSLCertificate
import net.corda.node.services.events.NodeSchedulerService
import net.corda.node.services.events.ScheduledActivityObserver
import net.corda.node.services.identity.PersistentIdentityService
import net.corda.node.services.keys.PersistentKeyManagementService
import net.corda.node.services.messaging.MessagingService
import net.corda.node.services.messaging.sendRequest
import net.corda.node.services.network.*
import net.corda.node.services.network.NetworkMapService.RegistrationRequest
import net.corda.node.services.network.NetworkMapService.RegistrationResponse
import net.corda.node.services.persistence.DBCheckpointStorage
import net.corda.node.services.persistence.DBTransactionMappingStorage
import net.corda.node.services.persistence.DBTransactionStorage
import net.corda.node.services.persistence.NodeAttachmentService
import net.corda.node.services.schema.HibernateObserver
import net.corda.node.services.schema.NodeSchemaService
import net.corda.node.services.statemachine.*
import net.corda.node.services.transactions.*
import net.corda.node.services.upgrade.ContractUpgradeServiceImpl
import net.corda.node.services.vault.NodeVaultService
import net.corda.node.services.vault.VaultSoftLockManager
import net.corda.node.utilities.*
import net.corda.node.utilities.AddOrRemove.ADD
import net.corda.nodeapi.internal.ServiceInfo
import net.corda.nodeapi.internal.ServiceType
import org.apache.activemq.artemis.utils.ReusableLatch
import org.slf4j.Logger
import rx.Observable
import java.io.IOException
import java.lang.reflect.InvocationTargetException
import java.security.KeyPair
import java.security.KeyStoreException
import java.security.PublicKey
import java.security.cert.CertificateFactory
import java.security.cert.X509Certificate
import java.sql.Connection
import java.time.Clock
import java.util.concurrent.ConcurrentHashMap
import java.util.concurrent.ExecutorService
import java.util.concurrent.TimeUnit.SECONDS
import kotlin.collections.set
import kotlin.reflect.KClass
import net.corda.core.crypto.generateKeyPair as cryptoGenerateKeyPair

/**
 * A base node implementation that can be customised either for production (with real implementations that do real
 * I/O), or a mock implementation suitable for unit test environments.
 *
 * Marked as SingletonSerializeAsToken to prevent the invisible reference to AbstractNode in the ServiceHub accidentally
 * sweeping up the Node into the Kryo checkpoint serialization via any flows holding a reference to ServiceHub.
 */
// TODO: Where this node is the initial network map service, currently no networkMapService is provided.
// In theory the NodeInfo for the node should be passed in, instead, however currently this is constructed by the
// AbstractNode. It should be possible to generate the NodeInfo outside of AbstractNode, so it can be passed in.
abstract class AbstractNode(open val configuration: NodeConfiguration,
                            val advertisedServices: Set<ServiceInfo>,
                            val platformClock: Clock,
                            private val platformVersion: Int,
                            @VisibleForTesting val busyNodeLatch: ReusableLatch = ReusableLatch()) : SingletonSerializeAsToken() {
    private class StartedNodeImpl<out N : AbstractNode>(
            override val internals: N,
            override val services: ServiceHubInternalImpl,
            override val info: NodeInfo,
            override val checkpointStorage: CheckpointStorage,
            override val smm: StateMachineManager,
            override val attachments: NodeAttachmentService,
            override val inNodeNetworkMapService: NetworkMapService,
            override val network: MessagingService,
            override val database: CordaPersistence,
            override val rpcOps: CordaRPCOps) : StartedNode<N>

    // TODO: Persist this, as well as whether the node is registered.
    /**
     * Sequence number of changes sent to the network map service, when registering/de-registering this node.
     */
    var networkMapSeq: Long = 1

    protected abstract val log: Logger
    protected abstract val networkMapAddress: SingleMessageRecipient?

    // We will run as much stuff in this single thread as possible to keep the risk of thread safety bugs low during the
    // low-performance prototyping period.
    protected abstract val serverThread: AffinityExecutor

    private val cordappServices = MutableClassToInstanceMap.create<SerializeAsToken>()
    private val flowFactories = ConcurrentHashMap<Class<out FlowLogic<*>>, InitiatedFlowFactory<*>>()
    protected val partyKeys = mutableSetOf<KeyPair>()

    protected val services: ServiceHubInternal get() = _services
    private lateinit var _services: ServiceHubInternalImpl
    protected lateinit var legalIdentity: PartyAndCertificate
    protected lateinit var info: NodeInfo
    protected var myNotaryIdentity: PartyAndCertificate? = null
    protected lateinit var checkpointStorage: CheckpointStorage
    protected lateinit var smm: StateMachineManager
    protected lateinit var attachments: NodeAttachmentService
    protected lateinit var inNodeNetworkMapService: NetworkMapService
    protected lateinit var network: MessagingService
    protected val runOnStop = ArrayList<() -> Any?>()
    protected lateinit var database: CordaPersistence
    lateinit var cordappProvider: CordappProviderImpl
    protected val cordappLoader by lazy { makeCordappLoader() }

    protected val _nodeReadyFuture = openFuture<Unit>()
    /** Completes once the node has successfully registered with the network map service
     * or has loaded network map data from local database */
    val nodeReadyFuture: CordaFuture<Unit>
        get() = _nodeReadyFuture
    /** A [CordaX500Name] with null common name. */
    protected val myLegalName: CordaX500Name by lazy {
        val cert = loadKeyStore(configuration.nodeKeystore, configuration.keyStorePassword).getX509Certificate(X509Utilities.CORDA_CLIENT_CA)
        CordaX500Name.build(cert.subjectX500Principal).copy(commonName = null)
    }

    open val serializationWhitelists: List<SerializationWhitelist> by lazy {
        cordappProvider.cordapps.flatMap { it.serializationWhitelists }
    }

    /** Set to non-null once [start] has been successfully called. */
    open val started get() = _started
    @Volatile private var _started: StartedNode<AbstractNode>? = null

    /** The implementation of the [CordaRPCOps] interface used by this node. */
    open fun makeRPCOps(): CordaRPCOps {
        return CordaRPCOpsImpl(services, smm, database)
    }

    private fun saveOwnNodeInfo() {
        NodeInfoWatcher.saveToFile(configuration.baseDirectory, info, services.keyManagementService)
    }

    private fun initCertificate() {
        if (configuration.devMode) {
            log.warn("Corda node is running in dev mode.")
            configuration.configureWithDevSSLCertificate()
        }
        validateKeystore()
    }

    open fun generateNodeInfo() {
        check(started == null) { "Node has already been started" }
        initCertificate()
        log.info("Generating nodeInfo ...")
        val schemaService = NodeSchemaService()
        initialiseDatabasePersistence(schemaService) {
            makeServices(schemaService)
            saveOwnNodeInfo()
        }
    }

    open fun start(): StartedNode<AbstractNode> {
        check(started == null) { "Node has already been started" }
        initCertificate()
        log.info("Node starting up ...")
        val schemaService = NodeSchemaService()
        // Do all of this in a database transaction so anything that might need a connection has one.
        val startedImpl = initialiseDatabasePersistence(schemaService) {
            val tokenizableServices = makeServices(schemaService)
            saveOwnNodeInfo()
            smm = StateMachineManager(services,
                    checkpointStorage,
                    serverThread,
                    database,
                    busyNodeLatch,
                    cordappLoader.appClassLoader)

            smm.tokenizableServices.addAll(tokenizableServices)

            if (serverThread is ExecutorService) {
                runOnStop += {
                    // We wait here, even though any in-flight messages should have been drained away because the
                    // server thread can potentially have other non-messaging tasks scheduled onto it. The timeout value is
                    // arbitrary and might be inappropriate.
                    MoreExecutors.shutdownAndAwaitTermination(serverThread as ExecutorService, 50, SECONDS)
                }
            }

            makeVaultObservers()

            val rpcOps = makeRPCOps()
            startMessagingService(rpcOps)
            installCoreFlows()

            installCordaServices()
            registerCordappFlows()
            _services.rpcFlows += cordappProvider.cordapps.flatMap { it.rpcFlows }
            registerCustomSchemas(cordappProvider.cordapps.flatMap { it.customSchemas }.toSet())
            FlowLogicRefFactoryImpl.classloader = cordappLoader.appClassLoader

            runOnStop += network::stop
            StartedNodeImpl(this, _services, info, checkpointStorage, smm, attachments, inNodeNetworkMapService, network, database, rpcOps)
        }
        // If we successfully  loaded network data from database, we set this future to Unit.
        _nodeReadyFuture.captureLater(registerWithNetworkMapIfConfigured())
        return startedImpl.apply {
            database.transaction {
                smm.start()
                // Shut down the SMM so no Fibers are scheduled.
                runOnStop += { smm.stop(acceptableLiveFiberCountOnStop()) }
                services.schedulerService.start()
            }
            _started = this
        }
    }

    private class ServiceInstantiationException(cause: Throwable?) : CordaException("Service Instantiation Error", cause)

    private fun installCordaServices() {
        cordappProvider.cordapps.flatMap { it.services }.forEach {
            try {
                installCordaService(it)
            } catch (e: NoSuchMethodException) {
                log.error("${it.name}, as a Corda service, must have a constructor with a single parameter of type " +
                        ServiceHub::class.java.name)
            } catch (e: ServiceInstantiationException) {
                log.error("Corda service ${it.name} failed to instantiate", e.cause)
            } catch (e: Exception) {
                log.error("Unable to install Corda service ${it.name}", e)
            }
        }
    }

    /**
     * Use this method to install your Corda services in your tests. This is automatically done by the node when it
     * starts up for all classes it finds which are annotated with [CordaService].
     */
    fun <T : SerializeAsToken> installCordaService(serviceClass: Class<T>): T {
        serviceClass.requireAnnotation<CordaService>()
        val service = try {
            if (NotaryService::class.java.isAssignableFrom(serviceClass)) {
                check(myNotaryIdentity != null) { "Trying to install a notary service but no notary identity specified" }
                val constructor = serviceClass.getDeclaredConstructor(ServiceHub::class.java, PublicKey::class.java).apply { isAccessible = true }
                constructor.newInstance(services, myNotaryIdentity!!.owningKey)
            } else {
                val constructor = serviceClass.getDeclaredConstructor(ServiceHub::class.java).apply { isAccessible = true }
                constructor.newInstance(services)
            }
        } catch (e: InvocationTargetException) {
            throw ServiceInstantiationException(e.cause)
        }
        cordappServices.putInstance(serviceClass, service)
        smm.tokenizableServices += service

        if (service is NotaryService) handleCustomNotaryService(service)

        log.info("Installed ${serviceClass.name} Corda service")
        return service
    }

    private fun handleCustomNotaryService(service: NotaryService) {
        runOnStop += service::stop
        service.start()
        installCoreFlow(NotaryFlow.Client::class, service::createServiceFlow)
    }

    private fun registerCordappFlows() {
        cordappProvider.cordapps.flatMap { it.initiatedFlows }
                .forEach {
                    try {
                        registerInitiatedFlowInternal(it, track = false)
                    } catch (e: NoSuchMethodException) {
                        log.error("${it.name}, as an initiated flow, must have a constructor with a single parameter " +
                                "of type ${Party::class.java.name}")
                    } catch (e: Exception) {
                        log.error("Unable to register initiated flow ${it.name}", e)
                    }
                }
    }

    /**
     * Use this method to register your initiated flows in your tests. This is automatically done by the node when it
     * starts up for all [FlowLogic] classes it finds which are annotated with [InitiatedBy].
     * @return An [Observable] of the initiated flows started by counter-parties.
     */
    fun <T : FlowLogic<*>> registerInitiatedFlow(initiatedFlowClass: Class<T>): Observable<T> {
        return registerInitiatedFlowInternal(initiatedFlowClass, track = true)
    }

    // TODO remove once not needed
    private fun deprecatedFlowConstructorMessage(flowClass: Class<*>): String {
        return "Installing flow factory for $flowClass accepting a ${Party::class.java.simpleName}, which is deprecated. " +
                "It should accept a ${FlowSession::class.java.simpleName} instead"
    }

    private fun <F : FlowLogic<*>> registerInitiatedFlowInternal(initiatedFlow: Class<F>, track: Boolean): Observable<F> {
        val constructors = initiatedFlow.declaredConstructors.associateBy { it.parameterTypes.toList() }
        val flowSessionCtor = constructors[listOf(FlowSession::class.java)]?.apply { isAccessible = true }
        val ctor: (FlowSession) -> F = if (flowSessionCtor == null) {
            // Try to fallback to a Party constructor
            val partyCtor = constructors[listOf(Party::class.java)]?.apply { isAccessible = true }
            if (partyCtor == null) {
                throw IllegalArgumentException("$initiatedFlow must have a constructor accepting a ${FlowSession::class.java.name}")
            } else {
                log.warn(deprecatedFlowConstructorMessage(initiatedFlow))
            }
            { flowSession: FlowSession -> uncheckedCast(partyCtor.newInstance(flowSession.counterparty)) }
        } else {
            { flowSession: FlowSession -> uncheckedCast(flowSessionCtor.newInstance(flowSession)) }
        }
        val initiatingFlow = initiatedFlow.requireAnnotation<InitiatedBy>().value.java
        val (version, classWithAnnotation) = initiatingFlow.flowVersionAndInitiatingClass
        require(classWithAnnotation == initiatingFlow) {
            "${InitiatedBy::class.java.name} must point to ${classWithAnnotation.name} and not ${initiatingFlow.name}"
        }
        val flowFactory = InitiatedFlowFactory.CorDapp(version, initiatedFlow.appName, ctor)
        val observable = internalRegisterFlowFactory(initiatingFlow, flowFactory, initiatedFlow, track)
        log.info("Registered ${initiatingFlow.name} to initiate ${initiatedFlow.name} (version $version)")
        return observable
    }

    @VisibleForTesting
    fun <F : FlowLogic<*>> internalRegisterFlowFactory(initiatingFlowClass: Class<out FlowLogic<*>>,
                                                       flowFactory: InitiatedFlowFactory<F>,
                                                       initiatedFlowClass: Class<F>,
                                                       track: Boolean): Observable<F> {
        val observable = if (track) {
            smm.changes.filter { it is StateMachineManager.Change.Add }.map { it.logic }.ofType(initiatedFlowClass)
        } else {
            Observable.empty()
        }
        flowFactories[initiatingFlowClass] = flowFactory
        return observable
    }

    /**
     * Installs a flow that's core to the Corda platform. Unlike CorDapp flows which are versioned individually using
     * [InitiatingFlow.version], core flows have the same version as the node's platform version. To cater for backwards
     * compatibility [flowFactory] provides a second parameter which is the platform version of the initiating party.
     * @suppress
     */
    @VisibleForTesting
    fun installCoreFlow(clientFlowClass: KClass<out FlowLogic<*>>, flowFactory: (FlowSession) -> FlowLogic<*>) {
        require(clientFlowClass.java.flowVersionAndInitiatingClass.first == 1) {
            "${InitiatingFlow::class.java.name}.version not applicable for core flows; their version is the node's platform version"
        }
        flowFactories[clientFlowClass.java] = InitiatedFlowFactory.Core(flowFactory)
        log.debug { "Installed core flow ${clientFlowClass.java.name}" }
    }


    private fun installCoreFlows() {
        installCoreFlow(FinalityFlow::class, ::FinalityHandler)
        installCoreFlow(NotaryChangeFlow::class, ::NotaryChangeHandler)
        installCoreFlow(ContractUpgradeFlow.Initiate::class, ::ContractUpgradeHandler)
        installCoreFlow(SwapIdentitiesFlow::class, ::SwapIdentitiesHandler)
    }

    /**
     * Builds node internal, advertised, and plugin services.
     * Returns a list of tokenizable services to be added to the serialisation context.
     */
    private fun makeServices(schemaService: SchemaService): MutableList<Any> {
        checkpointStorage = DBCheckpointStorage()
        cordappProvider = CordappProviderImpl(cordappLoader)
        _services = ServiceHubInternalImpl(schemaService)
        attachments = NodeAttachmentService(services.monitoringService.metrics)
        cordappProvider.start(attachments)
        legalIdentity = obtainIdentity()
        network = makeMessagingService(legalIdentity)
        info = makeInfo(legalIdentity)
        val networkMapCache = services.networkMapCache
        val tokenizableServices = mutableListOf(attachments, network, services.vaultService,
                services.keyManagementService, services.identityService, platformClock, services.schedulerService,
                services.auditService, services.monitoringService, networkMapCache, services.schemaService,
                services.transactionVerifierService, services.validatedTransactions, services.contractUpgradeService,
                services, cordappProvider, this)
<<<<<<< HEAD
        makeNetworkServices(network, networkMapCache, tokenizableServices)
=======
        makeNetworkServices(tokenizableServices)
>>>>>>> 9239050f
        return tokenizableServices
    }

    private fun makeCordappLoader(): CordappLoader {
        val scanPackages = System.getProperty("net.corda.node.cordapp.scan.packages")
        return if (CordappLoader.testPackages.isNotEmpty()) {
            check(configuration.devMode) { "Package scanning can only occur in dev mode" }
            CordappLoader.createDefaultWithTestPackages(configuration.baseDirectory, CordappLoader.testPackages)
        } else if (scanPackages != null) {
            check(configuration.devMode) { "Package scanning can only occur in dev mode" }
            CordappLoader.createDefaultWithTestPackages(configuration.baseDirectory, scanPackages.split(","))
        } else {
            CordappLoader.createDefault(configuration.baseDirectory)
        }
    }

    protected open fun makeTransactionStorage(): WritableTransactionStorage = DBTransactionStorage()

    private fun makeVaultObservers() {
        VaultSoftLockManager(services.vaultService, smm)
        ScheduledActivityObserver(services)
        HibernateObserver(services.vaultService.rawUpdates, services.database.hibernateConfig)
    }

    private fun makeInfo(legalIdentity: PartyAndCertificate): NodeInfo {
        // TODO  We keep only notary identity as additional legalIdentity if we run it on a node . Multiple identities need more design thinking.
        myNotaryIdentity = getNotaryIdentity()
        val allIdentitiesList = mutableListOf(legalIdentity)
        myNotaryIdentity?.let { allIdentitiesList.add(it) }
        val addresses = myAddresses() // TODO There is no support for multiple IP addresses yet.
        return NodeInfo(addresses, allIdentitiesList, platformVersion, platformClock.instant().toEpochMilli())
    }

    /**
     * A service entry contains the advertised [ServiceInfo] along with the service identity. The identity *name* is
     * taken from the configuration or, if non specified, generated by combining the node's legal name and the service id.
     * Used only for notary identities.
     */
    protected open fun getNotaryIdentity(): PartyAndCertificate? {
        return advertisedServices.singleOrNull { it.type.isNotary() }?.let {
            it.name?.let {
                require(it.commonName != null) {"Common name in '$it' must not be null for notary service, use service type id as common name."}
                require(ServiceType.parse(it.commonName!!).isNotary()) {"Common name for notary service in '$it' must be the notary service type id."}
            }
            obtainIdentity(it)
        }
    }

    @VisibleForTesting
    protected open fun acceptableLiveFiberCountOnStop(): Int = 0

    private fun validateKeystore() {
        val containCorrectKeys = try {
            // This will throw IOException if key file not found or KeyStoreException if keystore password is incorrect.
            val sslKeystore = loadKeyStore(configuration.sslKeystore, configuration.keyStorePassword)
            val identitiesKeystore = loadKeyStore(configuration.nodeKeystore, configuration.keyStorePassword)
            sslKeystore.containsAlias(X509Utilities.CORDA_CLIENT_TLS) && identitiesKeystore.containsAlias(X509Utilities.CORDA_CLIENT_CA)
        } catch (e: KeyStoreException) {
            log.warn("Certificate key store found but key store password does not match configuration.")
            false
        } catch (e: IOException) {
            false
        }
        require(containCorrectKeys) {
            "Identity certificate not found. " +
                    "Please either copy your existing identity key and certificate from another node, " +
                    "or if you don't have one yet, fill out the config file and run corda.jar --initial-registration. " +
                    "Read more at: https://docs.corda.net/permissioning.html"
        }
    }

    // Specific class so that MockNode can catch it.
    class DatabaseConfigurationException(msg: String) : CordaException(msg)

    protected open fun <T> initialiseDatabasePersistence(schemaService: SchemaService, insideTransaction: () -> T): T {
        val props = configuration.dataSourceProperties
        if (props.isNotEmpty()) {
            this.database = configureDatabase(props, configuration.database, schemaService, { _services.identityService })
            // Now log the vendor string as this will also cause a connection to be tested eagerly.
            database.transaction {
                log.info("Connected to ${database.dataSource.connection.metaData.databaseProductName} database.")
            }
            runOnStop += database::close
            return database.transaction {
                insideTransaction()
            }
        } else {
            throw DatabaseConfigurationException("There must be a database configured.")
        }
    }

    private fun makeNetworkServices(network: MessagingService, networkMapCache: NetworkMapCacheInternal, tokenizableServices: MutableList<Any>) {
        val serviceTypes = advertisedServices.map { it.type }
        inNodeNetworkMapService = if (configuration.networkMapService == null) makeNetworkMapService(network, networkMapCache) else NullNetworkMapService
        val notaryServiceType = serviceTypes.singleOrNull { it.isNotary() }
        if (notaryServiceType != null) {
            val service = makeCoreNotaryService(notaryServiceType)
            if (service != null) {
                service.apply {
                    tokenizableServices.add(this)
                    runOnStop += this::stop
                    start()
                }
                installCoreFlow(NotaryFlow.Client::class, service::createServiceFlow)
            } else {
                log.info("Notary type ${notaryServiceType.id} does not match any built-in notary types. " +
                        "It is expected to be loaded via a CorDapp")
            }
        }
    }

    private fun registerWithNetworkMapIfConfigured(): CordaFuture<Unit> {
        services.networkMapCache.addNode(info)
        // In the unit test environment, we may sometimes run without any network map service
        return if (networkMapAddress == null && inNodeNetworkMapService == NullNetworkMapService) {
            services.networkMapCache.runWithoutMapService()
            noNetworkMapConfigured()  // TODO This method isn't needed as runWithoutMapService sets the Future in the cache
        } else {
            val netMapRegistration = registerWithNetworkMap()
            // We may want to start node immediately with database data and not wait for network map registration (but send it either way).
            // So we are ready to go.
            if (services.networkMapCache.loadDBSuccess) {
                log.info("Node successfully loaded network map data from the database.")
                doneFuture(Unit)
            } else {
                netMapRegistration
            }
        }
    }

    /**
     * Register this node with the network map cache, and load network map from a remote service (and register for
     * updates) if one has been supplied.
     */
    protected open fun registerWithNetworkMap(): CordaFuture<Unit> {
        val address: SingleMessageRecipient = networkMapAddress ?:
                network.getAddressOfParty(PartyInfo.SingleNode(services.myInfo.legalIdentitiesAndCerts.first().party, info.addresses)) as SingleMessageRecipient
        // Register for updates, even if we're the one running the network map.
        return sendNetworkMapRegistration(address).flatMap { (error) ->
            check(error == null) { "Unable to register with the network map service: $error" }
            // The future returned addMapService will complete on the same executor as sendNetworkMapRegistration, namely the one used by net
            services.networkMapCache.addMapService(network, address, true, null)
        }
    }

    private fun sendNetworkMapRegistration(networkMapAddress: SingleMessageRecipient): CordaFuture<RegistrationResponse> {
        // Register this node against the network
        val instant = platformClock.instant()
        val expires = instant + NetworkMapService.DEFAULT_EXPIRATION_PERIOD
        val reg = NodeRegistration(info, info.serial, ADD, expires)
        val request = RegistrationRequest(reg.toWire(services.keyManagementService, info.legalIdentitiesAndCerts.first().owningKey), network.myAddress)
        return network.sendRequest(NetworkMapService.REGISTER_TOPIC, request, networkMapAddress)
    }

    /** Return list of node's addresses. It's overridden in MockNetwork as we don't have real addresses for MockNodes. */
    protected abstract fun myAddresses(): List<NetworkHostAndPort>

    /** This is overriden by the mock node implementation to enable operation without any network map service */
    protected open fun noNetworkMapConfigured(): CordaFuture<Unit> {
        if (services.networkMapCache.loadDBSuccess) {
            return doneFuture(Unit)
        } else {
            // TODO: There should be a consistent approach to configuration error exceptions.
            throw IllegalStateException("Configuration error: this node isn't being asked to act as the network map, nor " +
                    "has any other map node been configured.")
        }
    }

    protected open fun makeKeyManagementService(identityService: IdentityService): KeyManagementService {
        return PersistentKeyManagementService(identityService, partyKeys)
    }

    abstract protected fun makeNetworkMapService(network: MessagingService, networkMapCache: NetworkMapCacheInternal): NetworkMapService

    open protected fun makeCoreNotaryService(type: ServiceType): NotaryService? {
        check(myNotaryIdentity != null) { "No notary identity initialized when creating a notary service" }
        return when (type) {
            SimpleNotaryService.type -> SimpleNotaryService(services, myNotaryIdentity!!.owningKey)
            ValidatingNotaryService.type -> ValidatingNotaryService(services, myNotaryIdentity!!.owningKey)
            RaftNonValidatingNotaryService.type -> RaftNonValidatingNotaryService(services, myNotaryIdentity!!.owningKey)
            RaftValidatingNotaryService.type -> RaftValidatingNotaryService(services, myNotaryIdentity!!.owningKey)
            BFTNonValidatingNotaryService.type -> BFTNonValidatingNotaryService(services, myNotaryIdentity!!.owningKey)
            else -> null
        }
    }

    protected open fun makeIdentityService(trustRoot: X509Certificate,
                                           clientCa: CertificateAndKeyPair?,
                                           legalIdentity: PartyAndCertificate): IdentityService {
        val caCertificates: Array<X509Certificate> = listOf(legalIdentity.certificate, clientCa?.certificate?.cert)
                .filterNotNull()
                .toTypedArray()
        val service = PersistentIdentityService(info.legalIdentitiesAndCerts, trustRoot = trustRoot, caCertificates = *caCertificates)
        services.networkMapCache.allNodes.forEach { it.legalIdentitiesAndCerts.forEach { service.verifyAndRegisterIdentity(it) } }
        services.networkMapCache.changed.subscribe { mapChange ->
            // TODO how should we handle network map removal
            if (mapChange is MapChange.Added) {
                mapChange.node.legalIdentitiesAndCerts.forEach {
                    service.verifyAndRegisterIdentity(it)
                }
            }
        }
        return service
    }

    protected abstract fun makeTransactionVerifierService(): TransactionVerifierService

    open fun stop() {
        // TODO: We need a good way of handling "nice to have" shutdown events, especially those that deal with the
        // network, including unsubscribing from updates from remote services. Possibly some sort of parameter to stop()
        // to indicate "Please shut down gracefully" vs "Shut down now".
        // Meanwhile, we let the remote service send us updates until the acknowledgment buffer overflows and it
        // unsubscribes us forcibly, rather than blocking the shutdown process.

        // Run shutdown hooks in opposite order to starting
        for (toRun in runOnStop.reversed()) {
            toRun()
        }
        runOnStop.clear()
    }

    protected abstract fun makeMessagingService(legalIdentity: PartyAndCertificate): MessagingService

    protected abstract fun startMessagingService(rpcOps: RPCOps)

    private fun obtainIdentity(serviceInfo: ServiceInfo? = null): PartyAndCertificate {
        // Load the private identity key, creating it if necessary. The identity key is a long term well known key that
        // is distributed to other peers and we use it (or a key signed by it) when we need to do something
        // "permissioned". The identity file is what gets distributed and contains the node's legal name along with
        // the public key. Obviously in a real system this would need to be a certificate chain of some kind to ensure
        // the legal name is actually validated in some way.
        val keyStore = KeyStoreWrapper(configuration.nodeKeystore, configuration.keyStorePassword)

        val (id, name) = if (serviceInfo == null) {
            // Create node identity if service info = null
            Pair("identity", myLegalName)
        } else {
            val name = serviceInfo.name ?: myLegalName.copy(commonName = serviceInfo.type.id)
            Pair(serviceInfo.type.id, name)
        }

        // TODO: Integrate with Key management service?
        val privateKeyAlias = "$id-private-key"

        if (!keyStore.containsAlias(privateKeyAlias)) {
            // TODO: Remove use of [ServiceIdentityGenerator.generateToDisk].
            log.info("$privateKeyAlias not found in key store ${configuration.nodeKeystore}, generating fresh key!")
            keyStore.signAndSaveNewKeyPair(name, privateKeyAlias, generateKeyPair())
        }

        val (x509Cert, keys) = keyStore.certificateAndKeyPair(privateKeyAlias)

        // TODO: Use configuration to indicate composite key should be used instead of public key for the identity.
        val compositeKeyAlias = "$id-composite-key"
        val certificates = if (keyStore.containsAlias(compositeKeyAlias)) {
            // Use composite key instead if it exists
            val certificate = keyStore.getCertificate(compositeKeyAlias)
            // We have to create the certificate chain for the composite key manually, this is because we don't have a keystore
            // provider that understand compositeKey-privateKey combo. The cert chain is created using the composite key certificate +
            // the tail of the private key certificates, as they are both signed by the same certificate chain.
            Lists.asList(certificate, keyStore.getCertificateChain(privateKeyAlias).drop(1).toTypedArray())
        } else {
            keyStore.getCertificateChain(privateKeyAlias).let {
                check(it[0].toX509CertHolder() == x509Cert) { "Certificates from key store do not line up!" }
                it.asList()
            }
        }

        val nodeCert = certificates[0] as? X509Certificate ?: throw ConfigurationException("Node certificate must be an X.509 certificate")
        val subject = CordaX500Name.build(nodeCert.subjectX500Principal)
        if (subject != name)
            throw ConfigurationException("The name '$name' for $id doesn't match what's in the key store: $subject")

        partyKeys += keys
        return PartyAndCertificate(CertificateFactory.getInstance("X509").generateCertPath(certificates))
    }

    protected open fun generateKeyPair() = cryptoGenerateKeyPair()

    private inner class ServiceHubInternalImpl(override val schemaService: SchemaService) : ServiceHubInternal, SingletonSerializeAsToken() {
        override val rpcFlows = ArrayList<Class<out FlowLogic<*>>>()
        override val stateMachineRecordedTransactionMapping = DBTransactionMappingStorage()
        override val auditService = DummyAuditService()
        override val monitoringService = MonitoringService(MetricRegistry())
        override val validatedTransactions = makeTransactionStorage()
        override val transactionVerifierService by lazy { makeTransactionVerifierService() }
        override val networkMapCache by lazy { PersistentNetworkMapCache(this) }
        override val vaultService by lazy { NodeVaultService(this, database.hibernateConfig) }
        override val contractUpgradeService by lazy { ContractUpgradeServiceImpl() }

        // Place the long term identity key in the KMS. Eventually, this is likely going to be separated again because
        // the KMS is meant for derived temporary keys used in transactions, and we're not supposed to sign things with
        // the identity key. But the infrastructure to make that easy isn't here yet.
        override val keyManagementService by lazy { makeKeyManagementService(identityService) }
        override val schedulerService by lazy { NodeSchedulerService(this, unfinishedSchedules = busyNodeLatch, serverThread = serverThread) }
        override val identityService by lazy {
            val trustStore = KeyStoreWrapper(configuration.trustStoreFile, configuration.trustStorePassword)
            val caKeyStore = KeyStoreWrapper(configuration.nodeKeystore, configuration.keyStorePassword)
            makeIdentityService(
                    trustStore.getX509Certificate(X509Utilities.CORDA_ROOT_CA),
                    caKeyStore.certificateAndKeyPair(X509Utilities.CORDA_CLIENT_CA),
                    legalIdentity)
        }
        override val attachments: AttachmentStorage get() = this@AbstractNode.attachments
        override val networkService: MessagingService get() = network
        override val clock: Clock get() = platformClock
        override val myInfo: NodeInfo get() = info
        override val database: CordaPersistence get() = this@AbstractNode.database
        override val configuration: NodeConfiguration get() = this@AbstractNode.configuration
        override val cordappProvider: CordappProvider = this@AbstractNode.cordappProvider

        override fun <T : SerializeAsToken> cordaService(type: Class<T>): T {
            require(type.isAnnotationPresent(CordaService::class.java)) { "${type.name} is not a Corda service" }
            return cordappServices.getInstance(type) ?: throw IllegalArgumentException("Corda service ${type.name} does not exist")
        }

        override fun <T> startFlow(logic: FlowLogic<T>, flowInitiator: FlowInitiator, ourIdentity: Party?): FlowStateMachineImpl<T> {
            return serverThread.fetchFrom { smm.add(logic, flowInitiator, ourIdentity) }
        }

        override fun getFlowFactory(initiatingFlowClass: Class<out FlowLogic<*>>): InitiatedFlowFactory<*>? {
            return flowFactories[initiatingFlowClass]
        }

        override fun recordTransactions(notifyVault: Boolean, txs: Iterable<SignedTransaction>) {
            database.transaction {
                super.recordTransactions(notifyVault, txs)
            }
        }

        override fun jdbcSession(): Connection = database.createSession()
    }

    fun registerCustomSchemas(schemas: Set<MappedSchema>) {
        database.hibernateConfig.schemaService.registerCustomSchemas(schemas)
    }

}<|MERGE_RESOLUTION|>--- conflicted
+++ resolved
@@ -408,11 +408,7 @@
                 services.auditService, services.monitoringService, networkMapCache, services.schemaService,
                 services.transactionVerifierService, services.validatedTransactions, services.contractUpgradeService,
                 services, cordappProvider, this)
-<<<<<<< HEAD
         makeNetworkServices(network, networkMapCache, tokenizableServices)
-=======
-        makeNetworkServices(tokenizableServices)
->>>>>>> 9239050f
         return tokenizableServices
     }
 
