--- conflicted
+++ resolved
@@ -688,12 +688,7 @@
         override val monitoringService = MonitoringService(MetricRegistry())
         override val validatedTransactions = makeTransactionStorage()
         override val transactionVerifierService by lazy { makeTransactionVerifierService() }
-<<<<<<< HEAD
-        override val schemaService by lazy { NodeSchemaService() }
         override val networkMapCache by lazy { PersistentNetworkMapCache(this@AbstractNode.database, this@AbstractNode.configuration) }
-=======
-        override val networkMapCache by lazy { PersistentNetworkMapCache(this) }
->>>>>>> ab7507db
         override val vaultService by lazy { NodeVaultService(this, database.hibernateConfig) }
         override val contractUpgradeService by lazy { ContractUpgradeServiceImpl() }
 
