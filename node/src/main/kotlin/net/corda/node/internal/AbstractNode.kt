package net.corda.node.internal

import com.codahale.metrics.MetricRegistry
import com.google.common.collect.MutableClassToInstanceMap
import com.google.common.util.concurrent.MoreExecutors
import net.corda.confidential.SwapIdentitiesFlow
import net.corda.confidential.SwapIdentitiesHandler
import net.corda.core.CordaException
import net.corda.core.concurrent.CordaFuture
import net.corda.core.flows.*
import net.corda.core.identity.CordaX500Name
import net.corda.core.identity.Party
import net.corda.core.identity.PartyAndCertificate
import net.corda.core.internal.VisibleForTesting
import net.corda.core.internal.cert
import net.corda.core.internal.concurrent.doneFuture
import net.corda.core.internal.concurrent.flatMap
import net.corda.core.internal.concurrent.openFuture
import net.corda.core.internal.toX509CertHolder
import net.corda.core.internal.uncheckedCast
import net.corda.core.messaging.*
import net.corda.core.node.AppServiceHub
import net.corda.core.node.NodeInfo
import net.corda.core.node.ServiceHub
import net.corda.core.node.StateLoader
import net.corda.core.node.services.*
import net.corda.core.node.services.NetworkMapCache.MapChange
import net.corda.core.serialization.SerializationWhitelist
import net.corda.core.serialization.SerializeAsToken
import net.corda.core.serialization.SingletonSerializeAsToken
import net.corda.core.transactions.SignedTransaction
import net.corda.core.utilities.NetworkHostAndPort
import net.corda.core.utilities.debug
import net.corda.node.VersionInfo
import net.corda.node.internal.classloading.requireAnnotation
import net.corda.node.internal.cordapp.CordappLoader
import net.corda.node.internal.cordapp.CordappProviderImpl
import net.corda.node.internal.cordapp.CordappProviderInternal
import net.corda.node.services.ContractUpgradeHandler
import net.corda.node.services.FinalityHandler
import net.corda.node.services.NotaryChangeHandler
import net.corda.node.services.api.*
import net.corda.node.services.config.BFTSMaRtConfiguration
import net.corda.node.services.config.NodeConfiguration
import net.corda.node.services.config.NotaryConfig
import net.corda.node.services.config.configureWithDevSSLCertificate
import net.corda.node.services.events.NodeSchedulerService
import net.corda.node.services.events.ScheduledActivityObserver
import net.corda.node.services.identity.PersistentIdentityService
import net.corda.node.services.keys.PersistentKeyManagementService
import net.corda.node.services.messaging.MessagingService
import net.corda.node.services.messaging.sendRequest
import net.corda.node.services.network.*
import net.corda.node.services.network.NetworkMapService.RegistrationRequest
import net.corda.node.services.network.NetworkMapService.RegistrationResponse
import net.corda.node.services.persistence.DBCheckpointStorage
import net.corda.node.services.persistence.DBTransactionMappingStorage
import net.corda.node.services.persistence.DBTransactionStorage
import net.corda.node.services.persistence.NodeAttachmentService
import net.corda.node.services.schema.HibernateObserver
import net.corda.node.services.schema.NodeSchemaService
import net.corda.node.services.statemachine.*
import net.corda.node.services.transactions.*
import net.corda.node.services.upgrade.ContractUpgradeServiceImpl
import net.corda.node.services.vault.NodeVaultService
import net.corda.node.services.vault.VaultSoftLockManager
import net.corda.node.utilities.*
import net.corda.node.utilities.AddOrRemove.ADD
import org.apache.activemq.artemis.utils.ReusableLatch
import org.slf4j.Logger
import rx.Observable
import java.io.IOException
import java.lang.reflect.InvocationTargetException
import java.security.KeyPair
import java.security.KeyStoreException
import java.security.PublicKey
import java.security.cert.CertificateFactory
import java.security.cert.X509Certificate
import java.sql.Connection
import java.time.Clock
import java.util.*
import java.util.concurrent.ConcurrentHashMap
import java.util.concurrent.ExecutorService
import java.util.concurrent.TimeUnit.SECONDS
import kotlin.collections.set
import kotlin.reflect.KClass
import net.corda.core.crypto.generateKeyPair as cryptoGenerateKeyPair

/**
 * A base node implementation that can be customised either for production (with real implementations that do real
 * I/O), or a mock implementation suitable for unit test environments.
 *
 * Marked as SingletonSerializeAsToken to prevent the invisible reference to AbstractNode in the ServiceHub accidentally
 * sweeping up the Node into the Kryo checkpoint serialization via any flows holding a reference to ServiceHub.
 */
// TODO: Where this node is the initial network map service, currently no networkMapService is provided.
// In theory the NodeInfo for the node should be passed in, instead, however currently this is constructed by the
// AbstractNode. It should be possible to generate the NodeInfo outside of AbstractNode, so it can be passed in.
abstract class AbstractNode(config: NodeConfiguration,
                            val platformClock: Clock,
                            protected val versionInfo: VersionInfo,
                            protected val cordappLoader: CordappLoader,
                            @VisibleForTesting val busyNodeLatch: ReusableLatch = ReusableLatch()) : SingletonSerializeAsToken() {
    open val configuration = config.apply {
        require(minimumPlatformVersion <= versionInfo.platformVersion) {
            "minimumPlatformVersion cannot be greater than the node's own version"
        }
    }

    private class StartedNodeImpl<out N : AbstractNode>(
            override val internals: N,
            services: ServiceHubInternalImpl,
            override val info: NodeInfo,
            override val checkpointStorage: CheckpointStorage,
            override val smm: StateMachineManager,
            override val attachments: NodeAttachmentService,
            override val inNodeNetworkMapService: NetworkMapService,
            override val network: MessagingService,
            override val database: CordaPersistence,
            override val rpcOps: CordaRPCOps,
            flowStarter: FlowStarter,
            internal val schedulerService: NodeSchedulerService) : StartedNode<N> {
        override val services: StartedNodeServices = object : StartedNodeServices, ServiceHubInternal by services, FlowStarter by flowStarter {}
    }
    // TODO: Persist this, as well as whether the node is registered.
    /**
     * Sequence number of changes sent to the network map service, when registering/de-registering this node.
     */
    var networkMapSeq: Long = 1

    protected abstract val log: Logger
    protected abstract val networkMapAddress: SingleMessageRecipient?

    // We will run as much stuff in this single thread as possible to keep the risk of thread safety bugs low during the
    // low-performance prototyping period.
    protected abstract val serverThread: AffinityExecutor

    private val cordappServices = MutableClassToInstanceMap.create<SerializeAsToken>()
    private val flowFactories = ConcurrentHashMap<Class<out FlowLogic<*>>, InitiatedFlowFactory<*>>()
    protected val partyKeys = mutableSetOf<KeyPair>()

    protected val services: ServiceHubInternal get() = _services
    private lateinit var _services: ServiceHubInternalImpl
    protected lateinit var legalIdentity: PartyAndCertificate
    protected lateinit var info: NodeInfo
    protected var myNotaryIdentity: PartyAndCertificate? = null
    protected lateinit var checkpointStorage: CheckpointStorage
    protected lateinit var smm: StateMachineManager
    protected lateinit var attachments: NodeAttachmentService
    protected lateinit var inNodeNetworkMapService: NetworkMapService
    protected lateinit var network: MessagingService
    protected val runOnStop = ArrayList<() -> Any?>()
    protected lateinit var database: CordaPersistence
    protected val _nodeReadyFuture = openFuture<Unit>()
    /** Completes once the node has successfully registered with the network map service
     * or has loaded network map data from local database */
    val nodeReadyFuture: CordaFuture<Unit>
        get() = _nodeReadyFuture
    /** A [CordaX500Name] with null common name. */
    protected val myLegalName: CordaX500Name by lazy {
        val cert = loadKeyStore(configuration.nodeKeystore, configuration.keyStorePassword).getX509Certificate(X509Utilities.CORDA_CLIENT_CA)
        CordaX500Name.build(cert.subjectX500Principal).copy(commonName = null)
    }

    open val serializationWhitelists: List<SerializationWhitelist> by lazy {
        cordappLoader.cordapps.flatMap { it.serializationWhitelists }
    }

    /** Set to non-null once [start] has been successfully called. */
    open val started get() = _started
    @Volatile private var _started: StartedNode<AbstractNode>? = null

    /** The implementation of the [CordaRPCOps] interface used by this node. */
    open fun makeRPCOps(flowStarter: FlowStarter): CordaRPCOps {
        return CordaRPCOpsImpl(services, smm, database, flowStarter)
    }

    private fun saveOwnNodeInfo() {
        NodeInfoWatcher.saveToFile(configuration.baseDirectory, info, services.keyManagementService)
    }

    private fun initCertificate() {
        if (configuration.devMode) {
            log.warn("Corda node is running in dev mode.")
            configuration.configureWithDevSSLCertificate()
        }
        validateKeystore()
    }

    private fun makeSchemaService() = NodeSchemaService(cordappLoader)
    open fun generateNodeInfo() {
        check(started == null) { "Node has already been started" }
        initCertificate()
        log.info("Generating nodeInfo ...")
        val schemaService = makeSchemaService()
        initialiseDatabasePersistence(schemaService) {
            val transactionStorage = makeTransactionStorage()
            makeServices(schemaService, transactionStorage, StateLoaderImpl(transactionStorage))
            saveOwnNodeInfo()
        }
    }

    open fun start(): StartedNode<AbstractNode> {
        check(started == null) { "Node has already been started" }
        initCertificate()
        log.info("Node starting up ...")
        val schemaService = makeSchemaService()
        // Do all of this in a database transaction so anything that might need a connection has one.
        val startedImpl = initialiseDatabasePersistence(schemaService) {
            val transactionStorage = makeTransactionStorage()
            val stateLoader = StateLoaderImpl(transactionStorage)
            val tokenizableServices = makeServices(schemaService, transactionStorage, stateLoader)
            saveOwnNodeInfo()
            smm = StateMachineManager(services,
                    checkpointStorage,
                    serverThread,
                    database,
                    busyNodeLatch,
                    cordappLoader.appClassLoader)
            val flowStarter = FlowStarterImpl(serverThread, smm)
            val schedulerService = NodeSchedulerService(platformClock, this@AbstractNode.database, flowStarter, stateLoader, unfinishedSchedules = busyNodeLatch, serverThread = serverThread)
            smm.tokenizableServices.addAll(tokenizableServices)
            smm.tokenizableServices.add(schedulerService)
            if (serverThread is ExecutorService) {
                runOnStop += {
                    // We wait here, even though any in-flight messages should have been drained away because the
                    // server thread can potentially have other non-messaging tasks scheduled onto it. The timeout value is
                    // arbitrary and might be inappropriate.
                    MoreExecutors.shutdownAndAwaitTermination(serverThread as ExecutorService, 50, SECONDS)
                }
            }
            makeVaultObservers(schedulerService)
            val rpcOps = makeRPCOps(flowStarter)
            startMessagingService(rpcOps)
            installCoreFlows()
            installCordaServices(flowStarter)
            registerCordappFlows()
            _services.rpcFlows += cordappLoader.cordapps.flatMap { it.rpcFlows }
            FlowLogicRefFactoryImpl.classloader = cordappLoader.appClassLoader

            runOnStop += network::stop
            StartedNodeImpl(this, _services, info, checkpointStorage, smm, attachments, inNodeNetworkMapService, network, database, rpcOps, flowStarter, schedulerService)
        }
        // If we successfully  loaded network data from database, we set this future to Unit.
        _nodeReadyFuture.captureLater(registerWithNetworkMapIfConfigured())
        return startedImpl.apply {
            database.transaction {
                smm.start()
                // Shut down the SMM so no Fibers are scheduled.
                runOnStop += { smm.stop(acceptableLiveFiberCountOnStop()) }
                schedulerService.start()
            }
            _started = this
        }
    }

    private class ServiceInstantiationException(cause: Throwable?) : CordaException("Service Instantiation Error", cause)

    private fun installCordaServices(flowStarter: FlowStarter) {
        val loadedServices = cordappLoader.cordapps.flatMap { it.services }
        filterServicesToInstall(loadedServices).forEach {
            try {
                installCordaService(flowStarter, it)
            } catch (e: NoSuchMethodException) {
                log.error("${it.name}, as a Corda service, must have a constructor with a single parameter of type " +
                        ServiceHub::class.java.name)
            } catch (e: ServiceInstantiationException) {
                log.error("Corda service ${it.name} failed to instantiate", e.cause)
            } catch (e: Exception) {
                log.error("Unable to install Corda service ${it.name}", e)
            }
        }
    }

    private fun filterServicesToInstall(loadedServices: List<Class<out SerializeAsToken>>): List<Class<out SerializeAsToken>> {
        val customNotaryServiceList = loadedServices.filter { isNotaryService(it) }
        if (customNotaryServiceList.isNotEmpty()) {
            if (configuration.notary?.custom == true) {
                require(customNotaryServiceList.size == 1) {
                    "Attempting to install more than one notary service: ${customNotaryServiceList.joinToString()}"
                }
            } else return loadedServices - customNotaryServiceList
        }
        return loadedServices
    }

    /**
     * If the [serviceClass] is a notary service, it will only be enable if the "custom" flag is set in
     * the notary configuration.
     */
    private fun isNotaryService(serviceClass: Class<*>) = NotaryService::class.java.isAssignableFrom(serviceClass)

    /**
     * This customizes the ServiceHub for each CordaService that is initiating flows
     */
    private class AppServiceHubImpl<T : SerializeAsToken>(private val serviceHub: ServiceHub, private val flowStarter: FlowStarter) : AppServiceHub, ServiceHub by serviceHub {
        lateinit var serviceInstance: T
        override fun <T> startTrackedFlow(flow: FlowLogic<T>): FlowProgressHandle<T> {
            val stateMachine = startFlowChecked(flow)
            return FlowProgressHandleImpl(
                    id = stateMachine.id,
                    returnValue = stateMachine.resultFuture,
                    progress = stateMachine.logic.track()?.updates ?: Observable.empty()
            )
        }

        override fun <T> startFlow(flow: FlowLogic<T>): FlowHandle<T> {
            val stateMachine = startFlowChecked(flow)
            return FlowHandleImpl(id = stateMachine.id, returnValue = stateMachine.resultFuture)
        }

        private fun <T> startFlowChecked(flow: FlowLogic<T>): FlowStateMachineImpl<T> {
            val logicType = flow.javaClass
            require(logicType.isAnnotationPresent(StartableByService::class.java)) { "${logicType.name} was not designed for starting by a CordaService" }
            val currentUser = FlowInitiator.Service(serviceInstance.javaClass.name)
            return flowStarter.startFlow(flow, currentUser)
        }

        override fun equals(other: Any?): Boolean {
            if (this === other) return true
            if (other !is AppServiceHubImpl<*>) return false
            return serviceHub == other.serviceHub
                    && flowStarter == other.flowStarter
                    && serviceInstance == other.serviceInstance
        }

        override fun hashCode() = Objects.hash(serviceHub, flowStarter, serviceInstance)
    }

    internal fun <T : SerializeAsToken> installCordaService(flowStarter: FlowStarter, serviceClass: Class<T>): T {
        serviceClass.requireAnnotation<CordaService>()
        val service = try {
            val serviceContext = AppServiceHubImpl<T>(services, flowStarter)
            if (isNotaryService(serviceClass)) {
                check(myNotaryIdentity != null) { "Trying to install a notary service but no notary identity specified" }
                val constructor = serviceClass.getDeclaredConstructor(AppServiceHub::class.java, PublicKey::class.java).apply { isAccessible = true }
                serviceContext.serviceInstance = constructor.newInstance(serviceContext, myNotaryIdentity!!.owningKey)
                serviceContext.serviceInstance
            } else {
                try {
                    val extendedServiceConstructor = serviceClass.getDeclaredConstructor(AppServiceHub::class.java).apply { isAccessible = true }
                    serviceContext.serviceInstance = extendedServiceConstructor.newInstance(serviceContext)
                    serviceContext.serviceInstance
                } catch (ex: NoSuchMethodException) {
                    val constructor = serviceClass.getDeclaredConstructor(ServiceHub::class.java).apply { isAccessible = true }
                    log.warn("${serviceClass.name} is using legacy CordaService constructor with ServiceHub parameter. Upgrade to an AppServiceHub parameter to enable updated API features.")
                    constructor.newInstance(services)
                }
            }
        } catch (e: InvocationTargetException) {
            throw ServiceInstantiationException(e.cause)
        }
        cordappServices.putInstance(serviceClass, service)
        smm.tokenizableServices += service

        if (service is NotaryService) handleCustomNotaryService(service)

        log.info("Installed ${serviceClass.name} Corda service")
        return service
    }

    private fun handleCustomNotaryService(service: NotaryService) {
        runOnStop += service::stop
        service.start()
        installCoreFlow(NotaryFlow.Client::class, service::createServiceFlow)
    }

    private fun registerCordappFlows() {
        cordappLoader.cordapps.flatMap { it.initiatedFlows }
                .forEach {
                    try {
                        registerInitiatedFlowInternal(it, track = false)
                    } catch (e: NoSuchMethodException) {
                        log.error("${it.name}, as an initiated flow, must have a constructor with a single parameter " +
                                "of type ${Party::class.java.name}")
                    } catch (e: Exception) {
                        log.error("Unable to register initiated flow ${it.name}", e)
                    }
                }
    }

    /**
     * Use this method to register your initiated flows in your tests. This is automatically done by the node when it
     * starts up for all [FlowLogic] classes it finds which are annotated with [InitiatedBy].
     * @return An [Observable] of the initiated flows started by counter-parties.
     */
    fun <T : FlowLogic<*>> registerInitiatedFlow(initiatedFlowClass: Class<T>): Observable<T> {
        return registerInitiatedFlowInternal(initiatedFlowClass, track = true)
    }

    // TODO remove once not needed
    private fun deprecatedFlowConstructorMessage(flowClass: Class<*>): String {
        return "Installing flow factory for $flowClass accepting a ${Party::class.java.simpleName}, which is deprecated. " +
                "It should accept a ${FlowSession::class.java.simpleName} instead"
    }

    private fun <F : FlowLogic<*>> registerInitiatedFlowInternal(initiatedFlow: Class<F>, track: Boolean): Observable<F> {
        val constructors = initiatedFlow.declaredConstructors.associateBy { it.parameterTypes.toList() }
        val flowSessionCtor = constructors[listOf(FlowSession::class.java)]?.apply { isAccessible = true }
        val ctor: (FlowSession) -> F = if (flowSessionCtor == null) {
            // Try to fallback to a Party constructor
            val partyCtor = constructors[listOf(Party::class.java)]?.apply { isAccessible = true }
            if (partyCtor == null) {
                throw IllegalArgumentException("$initiatedFlow must have a constructor accepting a ${FlowSession::class.java.name}")
            } else {
                log.warn(deprecatedFlowConstructorMessage(initiatedFlow))
            }
            { flowSession: FlowSession -> uncheckedCast(partyCtor.newInstance(flowSession.counterparty)) }
        } else {
            { flowSession: FlowSession -> uncheckedCast(flowSessionCtor.newInstance(flowSession)) }
        }
        val initiatingFlow = initiatedFlow.requireAnnotation<InitiatedBy>().value.java
        val (version, classWithAnnotation) = initiatingFlow.flowVersionAndInitiatingClass
        require(classWithAnnotation == initiatingFlow) {
            "${InitiatedBy::class.java.name} must point to ${classWithAnnotation.name} and not ${initiatingFlow.name}"
        }
        val flowFactory = InitiatedFlowFactory.CorDapp(version, initiatedFlow.appName, ctor)
        val observable = internalRegisterFlowFactory(initiatingFlow, flowFactory, initiatedFlow, track)
        log.info("Registered ${initiatingFlow.name} to initiate ${initiatedFlow.name} (version $version)")
        return observable
    }

    @VisibleForTesting
    fun <F : FlowLogic<*>> internalRegisterFlowFactory(initiatingFlowClass: Class<out FlowLogic<*>>,
                                                       flowFactory: InitiatedFlowFactory<F>,
                                                       initiatedFlowClass: Class<F>,
                                                       track: Boolean): Observable<F> {
        val observable = if (track) {
            smm.changes.filter { it is StateMachineManager.Change.Add }.map { it.logic }.ofType(initiatedFlowClass)
        } else {
            Observable.empty()
        }
        flowFactories[initiatingFlowClass] = flowFactory
        return observable
    }

    /**
     * Installs a flow that's core to the Corda platform. Unlike CorDapp flows which are versioned individually using
     * [InitiatingFlow.version], core flows have the same version as the node's platform version. To cater for backwards
     * compatibility [flowFactory] provides a second parameter which is the platform version of the initiating party.
     * @suppress
     */
    @VisibleForTesting
    fun installCoreFlow(clientFlowClass: KClass<out FlowLogic<*>>, flowFactory: (FlowSession) -> FlowLogic<*>) {
        require(clientFlowClass.java.flowVersionAndInitiatingClass.first == 1) {
            "${InitiatingFlow::class.java.name}.version not applicable for core flows; their version is the node's platform version"
        }
        flowFactories[clientFlowClass.java] = InitiatedFlowFactory.Core(flowFactory)
        log.debug { "Installed core flow ${clientFlowClass.java.name}" }
    }


    private fun installCoreFlows() {
        installCoreFlow(FinalityFlow::class, ::FinalityHandler)
        installCoreFlow(NotaryChangeFlow::class, ::NotaryChangeHandler)
        installCoreFlow(ContractUpgradeFlow.Initiate::class, ::ContractUpgradeHandler)
        installCoreFlow(SwapIdentitiesFlow::class, ::SwapIdentitiesHandler)
    }

    /**
     * Builds node internal, advertised, and plugin services.
     * Returns a list of tokenizable services to be added to the serialisation context.
     */
    private fun makeServices(schemaService: SchemaService, transactionStorage: WritableTransactionStorage, stateLoader: StateLoader): MutableList<Any> {
        checkpointStorage = DBCheckpointStorage()
        val metrics = MetricRegistry()
        attachments = NodeAttachmentService(metrics)
        val cordappProvider = CordappProviderImpl(cordappLoader, attachments)
        _services = ServiceHubInternalImpl(schemaService, transactionStorage, stateLoader, MonitoringService(metrics), cordappProvider)
        legalIdentity = obtainIdentity(notaryConfig = null)
        network = makeMessagingService(legalIdentity)
        info = makeInfo(legalIdentity)
        val networkMapCache = services.networkMapCache
        val tokenizableServices = mutableListOf(attachments, network, services.vaultService,
                services.keyManagementService, services.identityService, platformClock,
                services.auditService, services.monitoringService, networkMapCache, services.schemaService,
                services.transactionVerifierService, services.validatedTransactions, services.contractUpgradeService,
                services, cordappProvider, this)
        makeNetworkServices(network, networkMapCache, tokenizableServices)
        return tokenizableServices
    }

    protected open fun makeTransactionStorage(): WritableTransactionStorage = DBTransactionStorage()

<<<<<<< HEAD
    private fun makeVaultObservers(schedulerService: SchedulerService) {
        VaultSoftLockManager(services.vaultService, smm)
        ScheduledActivityObserver(services.vaultService, schedulerService)
        HibernateObserver(services.vaultService.rawUpdates, database.hibernateConfig)
=======
    private fun makeVaultObservers() {
        VaultSoftLockManager.install(services.vaultService, smm)
        ScheduledActivityObserver.install(services.vaultService, services.schedulerService)
        HibernateObserver.install(services.vaultService.rawUpdates, database.hibernateConfig)
>>>>>>> b4c53647
    }

    private fun makeInfo(legalIdentity: PartyAndCertificate): NodeInfo {
        // TODO  We keep only notary identity as additional legalIdentity if we run it on a node . Multiple identities need more design thinking.
        myNotaryIdentity = getNotaryIdentity()
        val allIdentitiesList = mutableListOf(legalIdentity)
        myNotaryIdentity?.let { allIdentitiesList.add(it) }
        val addresses = myAddresses() // TODO There is no support for multiple IP addresses yet.
        return NodeInfo(addresses, allIdentitiesList, versionInfo.platformVersion, platformClock.instant().toEpochMilli())
    }

    /**
     * Obtain the node's notary identity if it's configured to be one. If part of a distributed notary then this will be
     * the distributed identity shared across all the nodes of the cluster.
     */
    protected fun getNotaryIdentity(): PartyAndCertificate? = configuration.notary?.let { obtainIdentity(it) }

    @VisibleForTesting
    protected open fun acceptableLiveFiberCountOnStop(): Int = 0

    private fun validateKeystore() {
        val containCorrectKeys = try {
            // This will throw IOException if key file not found or KeyStoreException if keystore password is incorrect.
            val sslKeystore = loadKeyStore(configuration.sslKeystore, configuration.keyStorePassword)
            val identitiesKeystore = loadKeyStore(configuration.nodeKeystore, configuration.keyStorePassword)
            sslKeystore.containsAlias(X509Utilities.CORDA_CLIENT_TLS) && identitiesKeystore.containsAlias(X509Utilities.CORDA_CLIENT_CA)
        } catch (e: KeyStoreException) {
            log.warn("Certificate key store found but key store password does not match configuration.")
            false
        } catch (e: IOException) {
            false
        }
        require(containCorrectKeys) {
            "Identity certificate not found. " +
                    "Please either copy your existing identity key and certificate from another node, " +
                    "or if you don't have one yet, fill out the config file and run corda.jar --initial-registration. " +
                    "Read more at: https://docs.corda.net/permissioning.html"
        }
    }

    // Specific class so that MockNode can catch it.
    class DatabaseConfigurationException(msg: String) : CordaException(msg)

    protected open fun <T> initialiseDatabasePersistence(schemaService: SchemaService, insideTransaction: () -> T): T {
        val props = configuration.dataSourceProperties
        if (props.isNotEmpty()) {
            this.database = configureDatabase(props, configuration.database, { _services.identityService }, schemaService)
            // Now log the vendor string as this will also cause a connection to be tested eagerly.
            database.transaction {
                log.info("Connected to ${database.dataSource.connection.metaData.databaseProductName} database.")
            }
            runOnStop += database::close
            return database.transaction {
                insideTransaction()
            }
        } else {
            throw DatabaseConfigurationException("There must be a database configured.")
        }
    }

    private fun makeNetworkServices(network: MessagingService, networkMapCache: NetworkMapCacheInternal, tokenizableServices: MutableList<Any>) {
        inNodeNetworkMapService = if (configuration.networkMapService == null) makeNetworkMapService(network, networkMapCache) else NullNetworkMapService
        configuration.notary?.let {
            val notaryService = makeCoreNotaryService(it)
            tokenizableServices.add(notaryService)
            runOnStop += notaryService::stop
            installCoreFlow(NotaryFlow.Client::class, notaryService::createServiceFlow)
            log.info("Running core notary: ${notaryService.javaClass.name}")
            notaryService.start()
        }
    }

    private fun registerWithNetworkMapIfConfigured(): CordaFuture<Unit> {
        services.networkMapCache.addNode(info)
        // In the unit test environment, we may sometimes run without any network map service
        return if (networkMapAddress == null && inNodeNetworkMapService == NullNetworkMapService) {
            services.networkMapCache.runWithoutMapService()
            noNetworkMapConfigured()  // TODO This method isn't needed as runWithoutMapService sets the Future in the cache
        } else {
            val netMapRegistration = registerWithNetworkMap()
            // We may want to start node immediately with database data and not wait for network map registration (but send it either way).
            // So we are ready to go.
            if (services.networkMapCache.loadDBSuccess) {
                log.info("Node successfully loaded network map data from the database.")
                doneFuture(Unit)
            } else {
                netMapRegistration
            }
        }
    }

    /**
     * Register this node with the network map cache, and load network map from a remote service (and register for
     * updates) if one has been supplied.
     */
    protected open fun registerWithNetworkMap(): CordaFuture<Unit> {
        val address: SingleMessageRecipient = networkMapAddress ?:
                network.getAddressOfParty(PartyInfo.SingleNode(services.myInfo.legalIdentitiesAndCerts.first().party, info.addresses)) as SingleMessageRecipient
        // Register for updates, even if we're the one running the network map.
        return sendNetworkMapRegistration(address).flatMap { (error) ->
            check(error == null) { "Unable to register with the network map service: $error" }
            // The future returned addMapService will complete on the same executor as sendNetworkMapRegistration, namely the one used by net
            services.networkMapCache.addMapService(network, address, true, null)
        }
    }

    private fun sendNetworkMapRegistration(networkMapAddress: SingleMessageRecipient): CordaFuture<RegistrationResponse> {
        // Register this node against the network
        val instant = platformClock.instant()
        val expires = instant + NetworkMapService.DEFAULT_EXPIRATION_PERIOD
        val reg = NodeRegistration(info, info.serial, ADD, expires)
        val request = RegistrationRequest(reg.toWire(services.keyManagementService, info.legalIdentitiesAndCerts.first().owningKey), network.myAddress)
        return network.sendRequest(NetworkMapService.REGISTER_TOPIC, request, networkMapAddress)
    }

    /** Return list of node's addresses. It's overridden in MockNetwork as we don't have real addresses for MockNodes. */
    protected abstract fun myAddresses(): List<NetworkHostAndPort>

    /** This is overriden by the mock node implementation to enable operation without any network map service */
    protected open fun noNetworkMapConfigured(): CordaFuture<Unit> {
        if (services.networkMapCache.loadDBSuccess) {
            return doneFuture(Unit)
        } else {
            // TODO: There should be a consistent approach to configuration error exceptions.
            throw IllegalStateException("Configuration error: this node isn't being asked to act as the network map, nor " +
                    "has any other map node been configured.")
        }
    }

    protected open fun makeKeyManagementService(identityService: IdentityService): KeyManagementService {
        return PersistentKeyManagementService(identityService, partyKeys)
    }

    abstract protected fun makeNetworkMapService(network: MessagingService, networkMapCache: NetworkMapCacheInternal): NetworkMapService

    private fun makeCoreNotaryService(notaryConfig: NotaryConfig): NotaryService {
        val notaryKey = myNotaryIdentity?.owningKey ?: throw IllegalArgumentException("No notary identity initialized when creating a notary service")
        return if (notaryConfig.validating) {
            if (notaryConfig.raft != null) {
                RaftValidatingNotaryService(services, notaryKey, notaryConfig.raft)
            } else if (notaryConfig.bftSMaRt != null) {
                throw IllegalArgumentException("Validating BFTSMaRt notary not supported")
            } else {
                ValidatingNotaryService(services, notaryKey)
            }
        } else {
            if (notaryConfig.raft != null) {
                RaftNonValidatingNotaryService(services, notaryKey, notaryConfig.raft)
            } else if (notaryConfig.bftSMaRt != null) {
                val cluster = makeBFTCluster(notaryKey, notaryConfig.bftSMaRt)
                BFTNonValidatingNotaryService(services, notaryKey, notaryConfig.bftSMaRt, cluster)
            } else {
                SimpleNotaryService(services, notaryKey)
            }
        }
    }

    protected open fun makeBFTCluster(notaryKey: PublicKey, bftSMaRtConfig: BFTSMaRtConfiguration): BFTSMaRt.Cluster {
        return object : BFTSMaRt.Cluster {
            override fun waitUntilAllReplicasHaveInitialized() {
                log.warn("A BFT replica may still be initializing, in which case the upcoming consensus change may cause it to spin.")
            }
        }
    }

    protected open fun makeIdentityService(trustRoot: X509Certificate,
                                           clientCa: CertificateAndKeyPair?,
                                           legalIdentity: PartyAndCertificate): IdentityService {
        val caCertificates: Array<X509Certificate> = listOf(legalIdentity.certificate, clientCa?.certificate?.cert)
                .filterNotNull()
                .toTypedArray()
        val service = PersistentIdentityService(info.legalIdentitiesAndCerts, trustRoot = trustRoot, caCertificates = *caCertificates)
        services.networkMapCache.allNodes.forEach { it.legalIdentitiesAndCerts.forEach { service.verifyAndRegisterIdentity(it) } }
        services.networkMapCache.changed.subscribe { mapChange ->
            // TODO how should we handle network map removal
            if (mapChange is MapChange.Added) {
                mapChange.node.legalIdentitiesAndCerts.forEach {
                    service.verifyAndRegisterIdentity(it)
                }
            }
        }
        return service
    }

    protected abstract fun makeTransactionVerifierService(): TransactionVerifierService

    open fun stop() {
        // TODO: We need a good way of handling "nice to have" shutdown events, especially those that deal with the
        // network, including unsubscribing from updates from remote services. Possibly some sort of parameter to stop()
        // to indicate "Please shut down gracefully" vs "Shut down now".
        // Meanwhile, we let the remote service send us updates until the acknowledgment buffer overflows and it
        // unsubscribes us forcibly, rather than blocking the shutdown process.

        // Run shutdown hooks in opposite order to starting
        for (toRun in runOnStop.reversed()) {
            toRun()
        }
        runOnStop.clear()
    }

    protected abstract fun makeMessagingService(legalIdentity: PartyAndCertificate): MessagingService

    protected abstract fun startMessagingService(rpcOps: RPCOps)

    private fun obtainIdentity(notaryConfig: NotaryConfig?): PartyAndCertificate {
        val keyStore = KeyStoreWrapper(configuration.nodeKeystore, configuration.keyStorePassword)

        val (id, singleName) = if (notaryConfig == null) {
            // Node's main identity
            Pair("identity", myLegalName)
        } else {
            val notaryId = notaryConfig.run {
                NotaryService.constructId(validating, raft != null, bftSMaRt != null, custom)
            }
            if (notaryConfig.bftSMaRt == null && notaryConfig.raft == null) {
                // Node's notary identity
                Pair(notaryId, myLegalName.copy(commonName = notaryId))
            } else {
                // The node is part of a distributed notary whose identity must already be generated beforehand
                Pair(notaryId, null)
            }
        }

        // TODO: Integrate with Key management service?
        val privateKeyAlias = "$id-private-key"

        if (!keyStore.containsAlias(privateKeyAlias)) {
            singleName ?: throw IllegalArgumentException(
                    "Unable to find in the key store the identity of the distributed notary ($id) the node is part of")
            // TODO: Remove use of [ServiceIdentityGenerator.generateToDisk].
            log.info("$privateKeyAlias not found in key store ${configuration.nodeKeystore}, generating fresh key!")
            keyStore.signAndSaveNewKeyPair(singleName, privateKeyAlias, generateKeyPair())
        }

        val (x509Cert, keys) = keyStore.certificateAndKeyPair(privateKeyAlias)

        // TODO: Use configuration to indicate composite key should be used instead of public key for the identity.
        val compositeKeyAlias = "$id-composite-key"
        val certificates = if (keyStore.containsAlias(compositeKeyAlias)) {
            // Use composite key instead if it exists
            val certificate = keyStore.getCertificate(compositeKeyAlias)
            // We have to create the certificate chain for the composite key manually, this is because we don't have a keystore
            // provider that understand compositeKey-privateKey combo. The cert chain is created using the composite key certificate +
            // the tail of the private key certificates, as they are both signed by the same certificate chain.
            listOf(certificate) + keyStore.getCertificateChain(privateKeyAlias).drop(1)
        } else {
            keyStore.getCertificateChain(privateKeyAlias).let {
                check(it[0].toX509CertHolder() == x509Cert) { "Certificates from key store do not line up!" }
                it.asList()
            }
        }

        val nodeCert = certificates[0] as? X509Certificate ?: throw ConfigurationException("Node certificate must be an X.509 certificate")
        val subject = CordaX500Name.build(nodeCert.subjectX500Principal)
        // TODO Include the name of the distributed notary, which the node is part of, in the notary config so that we
        // can cross-check the identity we get from the key store
        if (singleName != null && subject != singleName) {
            throw ConfigurationException("The name '$singleName' for $id doesn't match what's in the key store: $subject")
        }

        partyKeys += keys
        return PartyAndCertificate(CertificateFactory.getInstance("X509").generateCertPath(certificates))
    }

    protected open fun generateKeyPair() = cryptoGenerateKeyPair()
    protected open fun makeVaultService(keyManagementService: KeyManagementService, stateLoader: StateLoader): VaultServiceInternal {
        return NodeVaultService(platformClock, keyManagementService, stateLoader, database.hibernateConfig)
    }

    private inner class ServiceHubInternalImpl(
            override val schemaService: SchemaService,
            override val validatedTransactions: WritableTransactionStorage,
            private val stateLoader: StateLoader,
            override val monitoringService: MonitoringService,
            override val cordappProvider: CordappProviderInternal
    ) : SingletonSerializeAsToken(), ServiceHubInternal, StateLoader by stateLoader {
        override val rpcFlows = ArrayList<Class<out FlowLogic<*>>>()
        override val stateMachineRecordedTransactionMapping = DBTransactionMappingStorage()
        override val auditService = DummyAuditService()
        override val transactionVerifierService by lazy { makeTransactionVerifierService() }
        override val networkMapCache by lazy { PersistentNetworkMapCache(this) }
        override val vaultService by lazy { makeVaultService(keyManagementService, stateLoader) }
        override val contractUpgradeService by lazy { ContractUpgradeServiceImpl() }

        // Place the long term identity key in the KMS. Eventually, this is likely going to be separated again because
        // the KMS is meant for derived temporary keys used in transactions, and we're not supposed to sign things with
        // the identity key. But the infrastructure to make that easy isn't here yet.
        override val keyManagementService by lazy { makeKeyManagementService(identityService) }
        override val identityService by lazy {
            val trustStore = KeyStoreWrapper(configuration.trustStoreFile, configuration.trustStorePassword)
            val caKeyStore = KeyStoreWrapper(configuration.nodeKeystore, configuration.keyStorePassword)
            makeIdentityService(
                    trustStore.getX509Certificate(X509Utilities.CORDA_ROOT_CA),
                    caKeyStore.certificateAndKeyPair(X509Utilities.CORDA_CLIENT_CA),
                    legalIdentity)
        }
        override val attachments: AttachmentStorage get() = this@AbstractNode.attachments
        override val networkService: MessagingService get() = network
        override val clock: Clock get() = platformClock
        override val myInfo: NodeInfo get() = info
        override val database: CordaPersistence get() = this@AbstractNode.database
        override val configuration: NodeConfiguration get() = this@AbstractNode.configuration
        override fun <T : SerializeAsToken> cordaService(type: Class<T>): T {
            require(type.isAnnotationPresent(CordaService::class.java)) { "${type.name} is not a Corda service" }
            return cordappServices.getInstance(type) ?: throw IllegalArgumentException("Corda service ${type.name} does not exist")
        }

        override fun getFlowFactory(initiatingFlowClass: Class<out FlowLogic<*>>): InitiatedFlowFactory<*>? {
            return flowFactories[initiatingFlowClass]
        }

        override fun recordTransactions(notifyVault: Boolean, txs: Iterable<SignedTransaction>) {
            database.transaction {
                super.recordTransactions(notifyVault, txs)
            }
        }

        override fun jdbcSession(): Connection = database.createSession()
    }
}

internal class FlowStarterImpl(private val serverThread: AffinityExecutor, private val smm: StateMachineManager) : FlowStarter {
    override fun <T> startFlow(logic: FlowLogic<T>, flowInitiator: FlowInitiator, ourIdentity: Party?): FlowStateMachineImpl<T> {
        return serverThread.fetchFrom { smm.add(logic, flowInitiator, ourIdentity) }
    }
}<|MERGE_RESOLUTION|>--- conflicted
+++ resolved
@@ -482,17 +482,10 @@
 
     protected open fun makeTransactionStorage(): WritableTransactionStorage = DBTransactionStorage()
 
-<<<<<<< HEAD
     private fun makeVaultObservers(schedulerService: SchedulerService) {
-        VaultSoftLockManager(services.vaultService, smm)
-        ScheduledActivityObserver(services.vaultService, schedulerService)
-        HibernateObserver(services.vaultService.rawUpdates, database.hibernateConfig)
-=======
-    private fun makeVaultObservers() {
         VaultSoftLockManager.install(services.vaultService, smm)
-        ScheduledActivityObserver.install(services.vaultService, services.schedulerService)
+        ScheduledActivityObserver.install(services.vaultService, schedulerService)
         HibernateObserver.install(services.vaultService.rawUpdates, database.hibernateConfig)
->>>>>>> b4c53647
     }
 
     private fun makeInfo(legalIdentity: PartyAndCertificate): NodeInfo {
