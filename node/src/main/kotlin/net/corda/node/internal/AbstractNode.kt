--- conflicted
+++ resolved
@@ -213,15 +213,7 @@
             registerCordappFlows()
             _services.rpcFlows += cordappLoader.cordapps.flatMap { it.rpcFlows }
             FlowLogicRefFactoryImpl.classloader = cordappLoader.appClassLoader
-<<<<<<< HEAD
-
-            runOnStop += network::stop
-
             startShell(rpcOps)
-
-=======
-            startShell(rpcOps)
->>>>>>> f7e51a9a
             Pair(StartedNodeImpl(this, _services, info, checkpointStorage, smm, attachments, network, database, rpcOps, flowStarter, notaryService), schedulerService)
         }
 
