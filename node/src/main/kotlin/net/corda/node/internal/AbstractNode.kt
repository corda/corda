package net.corda.node.internal

import com.codahale.metrics.MetricRegistry
import com.google.common.collect.MutableClassToInstanceMap
import com.google.common.util.concurrent.MoreExecutors
import com.zaxxer.hikari.pool.HikariPool
import net.corda.confidential.SwapIdentitiesFlow
import net.corda.confidential.SwapIdentitiesHandler
import net.corda.core.CordaException
import net.corda.core.concurrent.CordaFuture
import net.corda.core.context.InvocationContext
import net.corda.core.crypto.newSecureRandom
import net.corda.core.crypto.sign
import net.corda.core.flows.*
import net.corda.core.identity.AbstractParty
import net.corda.core.identity.CordaX500Name
import net.corda.core.identity.Party
import net.corda.core.identity.PartyAndCertificate
import net.corda.core.internal.FlowStateMachine
import net.corda.core.internal.VisibleForTesting
import net.corda.core.internal.concurrent.map
import net.corda.core.internal.concurrent.openFuture
import net.corda.core.internal.notary.NotaryService
import net.corda.core.internal.uncheckedCast
import net.corda.core.messaging.*
import net.corda.core.node.*
import net.corda.core.node.services.*
import net.corda.core.serialization.SerializationWhitelist
import net.corda.core.serialization.SerializeAsToken
import net.corda.core.serialization.SingletonSerializeAsToken
import net.corda.core.utilities.*
import net.corda.node.CordaClock
import net.corda.node.VersionInfo
import net.corda.node.cordapp.CordappLoader
import net.corda.node.internal.classloading.requireAnnotation
import net.corda.node.internal.cordapp.CordappConfigFileProvider
import net.corda.node.internal.cordapp.CordappProviderImpl
import net.corda.node.internal.cordapp.CordappProviderInternal
import net.corda.node.internal.rpc.proxies.AuthenticatedRpcOpsProxy
import net.corda.node.internal.rpc.proxies.ExceptionSerialisingRpcOpsProxy
import net.corda.node.services.ContractUpgradeHandler
import net.corda.node.services.FinalityHandler
import net.corda.node.services.NotaryChangeHandler
import net.corda.node.services.api.*
import net.corda.node.services.config.*
import net.corda.node.services.config.shell.toShellConfig
import net.corda.node.services.events.NodeSchedulerService
import net.corda.node.services.events.ScheduledActivityObserver
import net.corda.node.services.identity.PersistentIdentityService
import net.corda.node.services.keys.KeyManagementServiceInternal
import net.corda.node.services.keys.PersistentKeyManagementService
import net.corda.node.services.messaging.DeduplicationHandler
import net.corda.node.services.messaging.MessagingService
import net.corda.node.services.network.*
import net.corda.node.services.persistence.*
import net.corda.node.services.schema.HibernateObserver
import net.corda.node.services.schema.NodeSchemaService
import net.corda.node.services.statemachine.*
import net.corda.node.services.transactions.*
import net.corda.node.services.upgrade.ContractUpgradeServiceImpl
import net.corda.node.services.vault.NodeVaultService
import net.corda.node.utilities.AffinityExecutor
import net.corda.node.utilities.JVMAgentRegistry
import net.corda.node.utilities.NamedThreadFactory
import net.corda.node.utilities.NodeBuildProperties
import net.corda.nodeapi.internal.DevIdentityGenerator
import net.corda.nodeapi.internal.NodeInfoAndSigned
import net.corda.nodeapi.internal.SignedNodeInfo
import net.corda.nodeapi.internal.crypto.X509Utilities
import net.corda.nodeapi.internal.persistence.CordaPersistence
import net.corda.nodeapi.internal.persistence.CouldNotCreateDataSourceException
import net.corda.nodeapi.internal.persistence.DatabaseConfig
import net.corda.nodeapi.internal.persistence.IncompatibleAttachmentsContractsTableName
import net.corda.nodeapi.internal.storeLegalIdentity
import net.corda.tools.shell.InteractiveShell
import org.apache.activemq.artemis.utils.ReusableLatch
import org.hibernate.type.descriptor.java.JavaTypeDescriptorRegistry
import org.slf4j.Logger
import rx.Observable
import rx.Scheduler
import java.io.IOException
import java.lang.reflect.InvocationTargetException
import java.nio.file.Paths
import java.security.KeyPair
import java.security.KeyStoreException
import java.security.PublicKey
import java.security.cert.X509Certificate
import java.sql.Connection
import java.time.Clock
import java.time.Duration
import java.time.format.DateTimeParseException
import java.util.*
import java.util.concurrent.ConcurrentHashMap
import java.util.concurrent.ExecutorService
import java.util.concurrent.Executors
import java.util.concurrent.TimeUnit.MINUTES
import java.util.concurrent.TimeUnit.SECONDS
import kotlin.collections.set
import kotlin.reflect.KClass
import net.corda.core.crypto.generateKeyPair as cryptoGenerateKeyPair

/**
 * A base node implementation that can be customised either for production (with real implementations that do real
 * I/O), or a mock implementation suitable for unit test environments.
 *
 * Marked as SingletonSerializeAsToken to prevent the invisible reference to AbstractNode in the ServiceHub accidentally
 * sweeping up the Node into the Kryo checkpoint serialization via any flows holding a reference to ServiceHub.
 */
// TODO Log warning if this node is a notary but not one of the ones specified in the network parameters, both for core and custom

// In theory the NodeInfo for the node should be passed in, instead, however currently this is constructed by the
// AbstractNode. It should be possible to generate the NodeInfo outside of AbstractNode, so it can be passed in.
abstract class AbstractNode(val configuration: NodeConfiguration,
                            val platformClock: CordaClock,
                            protected val versionInfo: VersionInfo,
                            protected val cordappLoader: CordappLoader,
                            protected val serverThread: AffinityExecutor.ServiceAffinityExecutor,
                            private val busyNodeLatch: ReusableLatch = ReusableLatch()) : SingletonSerializeAsToken() {

    private class StartedNodeImpl<out N : AbstractNode>(
            override val internals: N,
            override val info: NodeInfo,
            override val rpcOps: CordaRPCOps,
            override val notaryService: NotaryService?) : StartedNode<N> {
        override val smm: StateMachineManager get() = internals.smm
        override val attachments: NodeAttachmentService get() = internals.attachments
        override val network: MessagingService get() = internals.network
        override val database: CordaPersistence get() = internals.database
        override val services: StartedNodeServices = object : StartedNodeServices, ServiceHubInternal by internals.services, FlowStarter by internals.flowStarter {}
    }

    protected abstract val log: Logger

    @Suppress("LeakingThis")
    private var tokenizableServices: MutableList<Any>? = mutableListOf(platformClock, this)
    protected val runOnStop = ArrayList<() -> Any?>()

    init {
        (serverThread as? ExecutorService)?.let {
            runOnStop += {
                // We wait here, even though any in-flight messages should have been drained away because the
                // server thread can potentially have other non-messaging tasks scheduled onto it. The timeout value is
                // arbitrary and might be inappropriate.
                MoreExecutors.shutdownAndAwaitTermination(it, 50, SECONDS)
            }
        }
    }

    val schemaService = NodeSchemaService(cordappLoader.cordappSchemas, configuration.notary != null).tokenize()
    val identityService = PersistentIdentityService().tokenize()
    val database: CordaPersistence = createCordaPersistence(
            configuration.database,
            identityService::wellKnownPartyFromX500Name,
            identityService::wellKnownPartyFromAnonymous,
            schemaService
    )
    init {
        // TODO Break cyclic dependency
        identityService.database = database
    }
    private val persistentNetworkMapCache = PersistentNetworkMapCache(database)
    val networkMapCache = NetworkMapCacheImpl(persistentNetworkMapCache, identityService, database).tokenize()
    val checkpointStorage = DBCheckpointStorage()
    @Suppress("LeakingThis")
    val transactionStorage = makeTransactionStorage(configuration.transactionCacheSizeBytes).tokenize()
    val networkMapClient: NetworkMapClient? = configuration.networkServices?.let { NetworkMapClient(it.networkMapURL) }
    private val metricRegistry = MetricRegistry()
    val attachments = NodeAttachmentService(metricRegistry, database, configuration.attachmentContentCacheSizeBytes, configuration.attachmentCacheBound).tokenize()
    val cordappProvider = CordappProviderImpl(cordappLoader, CordappConfigFileProvider(), attachments).tokenize()
    @Suppress("LeakingThis")
    val keyManagementService = makeKeyManagementService(identityService).tokenize()
    val servicesForResolution = ServicesForResolutionImpl(identityService, attachments, cordappProvider, transactionStorage)
    @Suppress("LeakingThis")
    val vaultService = makeVaultService(keyManagementService, servicesForResolution, database).tokenize()
    val nodeProperties = NodePropertiesPersistentStore(StubbedNodeUniqueIdProvider::value, database)
    val flowLogicRefFactory = FlowLogicRefFactoryImpl(cordappLoader.appClassLoader)
    val monitoringService = MonitoringService(metricRegistry).tokenize()
    val networkMapUpdater = NetworkMapUpdater(
            networkMapCache,
            NodeInfoWatcher(
                    configuration.baseDirectory,
                    @Suppress("LeakingThis")
                    rxIoScheduler,
                    Duration.ofMillis(configuration.additionalNodeInfoPollingFrequencyMsec)
            ),
            networkMapClient,
            configuration.baseDirectory,
            configuration.extraNetworkMapKeys
    ).closeOnStop()
    @Suppress("LeakingThis")
    val transactionVerifierService = InMemoryTransactionVerifierService(transactionVerifierWorkerCount).tokenize()
    val contractUpgradeService = ContractUpgradeServiceImpl().tokenize()
    val auditService = DummyAuditService().tokenize()
    val services = ServiceHubInternalImpl().tokenize()
    @Suppress("LeakingThis")
    val smm = makeStateMachineManager()
    private val flowStarter = FlowStarterImpl(smm, flowLogicRefFactory)
    private val schedulerService = NodeSchedulerService(
            platformClock,
            database,
            flowStarter,
            servicesForResolution,
            flowLogicRefFactory,
            nodeProperties,
            configuration.drainingModePollPeriod,
            unfinishedSchedules = busyNodeLatch
    ).tokenize().closeOnStop()
    // TODO Making this non-lateinit requires MockNode being able to create a blank InMemoryMessaging instance
    protected lateinit var network: MessagingService

    private val cordappServices = MutableClassToInstanceMap.create<SerializeAsToken>()
    private val flowFactories = ConcurrentHashMap<Class<out FlowLogic<*>>, InitiatedFlowFactory<*>>()
    private val shutdownExecutor = Executors.newSingleThreadExecutor()

    protected abstract val transactionVerifierWorkerCount: Int
    /**
     * Should be [rx.schedulers.Schedulers.io] for production,
     * or [rx.internal.schedulers.CachedThreadScheduler] (with shutdown registered with [runOnStop]) for shared-JVM testing.
     */
    protected abstract val rxIoScheduler: Scheduler

    /**
     * Completes once the node has successfully registered with the network map service
     * or has loaded network map data from local database
     */
    val nodeReadyFuture: CordaFuture<Unit> get() = networkMapCache.nodeReady.map { Unit }

    open val serializationWhitelists: List<SerializationWhitelist> by lazy {
        cordappLoader.cordapps.flatMap { it.serializationWhitelists }
    }

    /** Set to non-null once [start] has been successfully called. */
    open val started get() = _started
    @Volatile
    private var _started: StartedNode<AbstractNode>? = null

    private fun <T : Any> T.tokenize(): T {
        tokenizableServices?.add(this) ?: throw IllegalStateException("The tokenisable services list has already been finialised")
        return this
    }

    protected fun <T : AutoCloseable> T.closeOnStop(): T {
        runOnStop += this::close
        return this
    }

    /** The implementation of the [CordaRPCOps] interface used by this node. */
    open fun makeRPCOps(): CordaRPCOps {
        val ops: CordaRPCOps = CordaRPCOpsImpl(services, smm, flowStarter) { shutdownExecutor.submit { stop() } }
        // Mind that order is relevant here.
        val proxies = listOf<(CordaRPCOps) -> CordaRPCOps>(::AuthenticatedRpcOpsProxy, { ExceptionSerialisingRpcOpsProxy(it, true) })
        return proxies.fold(ops) { delegate, decorate -> decorate(delegate) }
    }

    private fun initKeyStore(): X509Certificate {
        if (configuration.devMode) {
            log.warn("The Corda node is running in developer mode. This is not suitable for production usage.")
            configuration.configureWithDevSSLCertificate()
        } else {
            log.info("The Corda node is running in production mode. If this is a developer environment you can set 'devMode=true' in the node.conf file.")
        }
        return validateKeyStore()
    }

    open fun generateAndSaveNodeInfo(): NodeInfo {
        check(started == null) { "Node has already been started" }
        log.info("Generating nodeInfo ...")
        persistentNetworkMapCache.start(notaries = emptyList())
        val trustRoot = initKeyStore()
        val (identity, identityKeyPair) = obtainIdentity(notaryConfig = null)
        startDatabase()
        val nodeCa = configuration.loadNodeKeyStore().getCertificate(X509Utilities.CORDA_CLIENT_CA)
        identityService.start(trustRoot, listOf(identity.certificate, nodeCa))
        return database.use {
            it.transaction {
                val (_, nodeInfoAndSigned) = updateNodeInfo(identity, identityKeyPair, publish = false)
                nodeInfoAndSigned.nodeInfo
            }
        }
    }

    fun clearNetworkMapCache() {
        Node.printBasicNodeInfo("Clearing network map cache entries")
        log.info("Starting clearing of network map cache entries...")
        persistentNetworkMapCache.start(notaries = emptyList())
        startDatabase()
        database.use {
            persistentNetworkMapCache.clearNetworkMapCache()
        }
    }

    open fun start(): StartedNode<AbstractNode> {
        check(started == null) { "Node has already been started" }

        if (configuration.devMode) {
            System.setProperty("co.paralleluniverse.fibers.verifyInstrumentation", "true")
        }
        log.info("Node starting up ...")

        // TODO First thing we do is create the MessagingService. This should have been done by the c'tor but it's not
        // possible (yet) to due restriction from MockNode
        network = makeMessagingService().tokenize()

        val trustRoot = initKeyStore()
        val nodeCa = configuration.loadNodeKeyStore().getCertificate(X509Utilities.CORDA_CLIENT_CA)
        initialiseJVMAgents()

        schemaService.mappedSchemasWarnings().forEach {
            val warning = it.toWarning()
            log.warn(warning)
            Node.printWarning(warning)
        }

        installCoreFlows()
        registerCordappFlows()
        services.rpcFlows += cordappLoader.cordapps.flatMap { it.rpcFlows }
        val rpcOps = makeRPCOps()
        startShell()
        networkMapClient?.start(trustRoot)

        val (netParams, signedNetParams) = NetworkParametersReader(trustRoot, networkMapClient, configuration.baseDirectory).read()
        log.info("Loaded network parameters: $netParams")
        check(netParams.minimumPlatformVersion <= versionInfo.platformVersion) {
            "Node's platform version is lower than network's required minimumPlatformVersion"
        }
        servicesForResolution.start(netParams)
        persistentNetworkMapCache.start(netParams.notaries)

        startDatabase()
        val (identity, identityKeyPair) = obtainIdentity(notaryConfig = null)
        identityService.start(trustRoot, listOf(identity.certificate, nodeCa))

        val (keyPairs, nodeInfoAndSigned, myNotaryIdentity) = database.transaction {
            networkMapCache.start()
            updateNodeInfo(identity, identityKeyPair, publish = true)
        }

        val (nodeInfo, signedNodeInfo) = nodeInfoAndSigned
        networkMapUpdater.start(trustRoot, signedNetParams.raw.hash, signedNodeInfo.raw.hash)
        startMessagingService(rpcOps, nodeInfo, myNotaryIdentity, netParams)

        // Do all of this in a database transaction so anything that might need a connection has one.
        return database.transaction {
            services.start(nodeInfo, netParams)
            identityService.loadIdentities(nodeInfo.legalIdentitiesAndCerts)
            attachments.start()
            cordappProvider.start(netParams.whitelistedContractImplementations)
            nodeProperties.start()
            keyManagementService.start(keyPairs)
            val notaryService = makeNotaryService(myNotaryIdentity)
            installCordaServices(myNotaryIdentity)
            contractUpgradeService.start()
            vaultService.start()
            ScheduledActivityObserver.install(vaultService, schedulerService, flowLogicRefFactory)
            HibernateObserver.install(vaultService.rawUpdates, database.hibernateConfig, schemaService)

            val frozenTokenizableServices = tokenizableServices!!
            tokenizableServices = null

            verifyCheckpointsCompatible(frozenTokenizableServices)

            smm.start(frozenTokenizableServices)
            // Shut down the SMM so no Fibers are scheduled.
            runOnStop += { smm.stop(acceptableLiveFiberCountOnStop()) }
            (smm as? StateMachineManagerInternal)?.let {
                val flowMonitor = FlowMonitor(smm::snapshot, configuration.flowMonitorPeriodMillis, configuration.flowMonitorSuspensionLoggingThresholdMillis)
                runOnStop += flowMonitor::stop
                flowMonitor.start()
            }

            schedulerService.start()

            StartedNodeImpl(this@AbstractNode, nodeInfo, rpcOps, notaryService).also { _started = it }
        }
    }

    private fun verifyCheckpointsCompatible(tokenizableServices: List<Any>) {
        try {
            CheckpointVerifier.verifyCheckpointsCompatible(checkpointStorage, cordappProvider.cordapps, versionInfo.platformVersion, services, tokenizableServices)
        } catch (e: CheckpointIncompatibleException) {
            if (configuration.devMode) {
                Node.printWarning(e.message)
            } else {
                throw e
            }
        }
    }

    open fun startShell() {
        if (configuration.shouldInitCrashShell()) {
            val shellConfiguration = configuration.toShellConfig()
            shellConfiguration.sshHostKeyDirectory?.let {
                log.info("Binding Shell SSHD server on port $it.")
            }
            InteractiveShell.startShellInternal(shellConfiguration, cordappLoader.appClassLoader)
        }
    }

    private fun updateNodeInfo(identity: PartyAndCertificate,
                               identityKeyPair: KeyPair,
                               publish: Boolean): Triple<MutableSet<KeyPair>, NodeInfoAndSigned, PartyAndCertificate?> {
        val keyPairs = mutableSetOf(identityKeyPair)

        val myNotaryIdentity = configuration.notary?.let {
            if (it.isClusterConfig) {
                val (notaryIdentity, notaryIdentityKeyPair) = obtainIdentity(it)
                keyPairs += notaryIdentityKeyPair
                notaryIdentity
            } else {
                // In case of a single notary service myNotaryIdentity will be the node's single identity.
                identity
            }
        }

        val potentialNodeInfo = NodeInfo(
                myAddresses(),
                setOf(identity, myNotaryIdentity).filterNotNull(),
                versionInfo.platformVersion,
                serial = 0
        )

        val nodeInfoFromDb = getPreviousNodeInfoIfPresent(identity)


        val nodeInfo = if (potentialNodeInfo == nodeInfoFromDb?.copy(serial = 0)) {
            // The node info hasn't changed. We use the one from the database to preserve the serial.
            log.debug("Node-info hasn't changed")
            nodeInfoFromDb
        } else {
            log.info("Node-info has changed so submitting update. Old node-info was $nodeInfoFromDb")
            val newNodeInfo = potentialNodeInfo.copy(serial = platformClock.millis())
            networkMapCache.addNode(newNodeInfo)
            log.info("New node-info: $newNodeInfo")
            newNodeInfo
        }

        val nodeInfoAndSigned = NodeInfoAndSigned(nodeInfo) { publicKey, serialised ->
            val privateKey = keyPairs.single { it.public == publicKey }.private
            privateKey.sign(serialised.bytes)
        }

        // Write the node-info file even if nothing's changed, just in case the file has been deleted.
        NodeInfoWatcher.saveToFile(configuration.baseDirectory, nodeInfoAndSigned)

        // Always republish on startup, it's treated by network map server as a heartbeat.
        if (publish && networkMapClient != null) {
            tryPublishNodeInfoAsync(nodeInfoAndSigned.signed, networkMapClient)
        }

        return Triple(keyPairs, nodeInfoAndSigned, myNotaryIdentity)
    }

    private fun getPreviousNodeInfoIfPresent(identity: PartyAndCertificate): NodeInfo? {
        val nodeInfosFromDb = networkMapCache.getNodesByLegalName(identity.name)

        return when (nodeInfosFromDb.size) {
            0 -> null
            1 -> nodeInfosFromDb[0]
            else -> {
                log.warn("Found more than one node registration with our legal name, this is only expected if our keypair has been regenerated")
                nodeInfosFromDb[0]
            }
        }
    }

    // Publish node info on startup and start task that sends every day a heartbeat - republishes node info.
    private fun tryPublishNodeInfoAsync(signedNodeInfo: SignedNodeInfo, networkMapClient: NetworkMapClient) {
        // By default heartbeat interval should be set to 1 day, but for testing we may change it.
        val republishProperty = System.getProperty("net.corda.node.internal.nodeinfo.publish.interval")
        val heartbeatInterval = if (republishProperty != null) {
            try {
                Duration.parse(republishProperty)
            } catch (e: DateTimeParseException) {
                1.days
            }
        } else {
            1.days
        }
        val executor = Executors.newSingleThreadScheduledExecutor(NamedThreadFactory("Network Map Updater", Executors.defaultThreadFactory()))
        executor.submit(object : Runnable {
            override fun run() {
                val republishInterval = try {
                    networkMapClient.publish(signedNodeInfo)
                    heartbeatInterval
                } catch (t: Throwable) {
                    log.warn("Error encountered while publishing node info, will retry again", t)
                    // TODO: Exponential backoff? It should reach max interval of eventHorizon/2.
                    1.minutes
                }
                executor.schedule(this, republishInterval.toMinutes(), MINUTES)
            }
        })
    }

    protected abstract fun myAddresses(): List<NetworkHostAndPort>

    protected open fun makeStateMachineManager(): StateMachineManager {
        return SingleThreadedStateMachineManager(
                services,
                checkpointStorage,
                serverThread,
                database,
                newSecureRandom(),
                busyNodeLatch,
                cordappLoader.appClassLoader
        )
    }

    private class ServiceInstantiationException(cause: Throwable?) : CordaException("Service Instantiation Error", cause)

    private fun installCordaServices(myNotaryIdentity: PartyAndCertificate?) {
        val loadedServices = cordappLoader.cordapps.flatMap { it.services }
        filterServicesToInstall(loadedServices).forEach {
            try {
                installCordaService(flowStarter, it, myNotaryIdentity)
            } catch (e: NoSuchMethodException) {
                log.error("${it.name}, as a Corda service, must have a constructor with a single parameter of type " +
                        ServiceHub::class.java.name)
            } catch (e: ServiceInstantiationException) {
                log.error("Corda service ${it.name} failed to instantiate", e.cause)
            } catch (e: Exception) {
                log.error("Unable to install Corda service ${it.name}", e)
            }
        }
    }

    private fun filterServicesToInstall(loadedServices: List<Class<out SerializeAsToken>>): List<Class<out SerializeAsToken>> {
        val customNotaryServiceList = loadedServices.filter { isNotaryService(it) }
        if (customNotaryServiceList.isNotEmpty()) {
            if (configuration.notary?.custom == true) {
                require(customNotaryServiceList.size == 1) {
                    "Attempting to install more than one notary service: ${customNotaryServiceList.joinToString()}"
                }
            } else return loadedServices - customNotaryServiceList
        }
        return loadedServices
    }

    /**
     * If the [serviceClass] is a notary service, it will only be enable if the "custom" flag is set in
     * the notary configuration.
     */
    private fun isNotaryService(serviceClass: Class<*>) = NotaryService::class.java.isAssignableFrom(serviceClass)

    /**
     * This customizes the ServiceHub for each CordaService that is initiating flows
     */
    // TODO Move this into its own file
    private class AppServiceHubImpl<T : SerializeAsToken>(private val serviceHub: ServiceHub, private val flowStarter: FlowStarter) : AppServiceHub, ServiceHub by serviceHub {
        lateinit var serviceInstance: T
        override fun <T> startTrackedFlow(flow: FlowLogic<T>): FlowProgressHandle<T> {
            val stateMachine = startFlowChecked(flow)
            return FlowProgressHandleImpl(
                    id = stateMachine.id,
                    returnValue = stateMachine.resultFuture,
                    progress = stateMachine.logic.track()?.updates ?: Observable.empty()
            )
        }

        override fun <T> startFlow(flow: FlowLogic<T>): FlowHandle<T> {
            val stateMachine = startFlowChecked(flow)
            return FlowHandleImpl(id = stateMachine.id, returnValue = stateMachine.resultFuture)
        }

        private fun <T> startFlowChecked(flow: FlowLogic<T>): FlowStateMachine<T> {
            val logicType = flow.javaClass
            require(logicType.isAnnotationPresent(StartableByService::class.java)) { "${logicType.name} was not designed for starting by a CordaService" }
            // TODO check service permissions
            // TODO switch from myInfo.legalIdentities[0].name to current node's identity as soon as available
            val context = InvocationContext.service(serviceInstance.javaClass.name, myInfo.legalIdentities[0].name)
            return flowStarter.startFlow(flow, context).getOrThrow()
        }

        override fun equals(other: Any?): Boolean {
            if (this === other) return true
            if (other !is AppServiceHubImpl<*>) return false
            return serviceHub == other.serviceHub
                    && flowStarter == other.flowStarter
                    && serviceInstance == other.serviceInstance
        }

        override fun hashCode() = Objects.hash(serviceHub, flowStarter, serviceInstance)
    }

    private fun <T : SerializeAsToken> installCordaService(flowStarter: FlowStarter, serviceClass: Class<T>, myNotaryIdentity: PartyAndCertificate?) {
        serviceClass.requireAnnotation<CordaService>()
        val service = try {
            val serviceContext = AppServiceHubImpl<T>(services, flowStarter)
            if (isNotaryService(serviceClass)) {
                myNotaryIdentity ?: throw IllegalStateException("Trying to install a notary service but no notary identity specified")
                val constructor = serviceClass.getDeclaredConstructor(AppServiceHub::class.java, PublicKey::class.java).apply { isAccessible = true }
                serviceContext.serviceInstance = constructor.newInstance(serviceContext, myNotaryIdentity.owningKey)
                serviceContext.serviceInstance
            } else {
                try {
                    val extendedServiceConstructor = serviceClass.getDeclaredConstructor(AppServiceHub::class.java).apply { isAccessible = true }
                    serviceContext.serviceInstance = extendedServiceConstructor.newInstance(serviceContext)
                    serviceContext.serviceInstance
                } catch (ex: NoSuchMethodException) {
                    val constructor = serviceClass.getDeclaredConstructor(ServiceHub::class.java).apply { isAccessible = true }
                    log.warn("${serviceClass.name} is using legacy CordaService constructor with ServiceHub parameter. " +
                            "Upgrade to an AppServiceHub parameter to enable updated API features.")
                    constructor.newInstance(services)
                }
            }
        } catch (e: InvocationTargetException) {
            throw ServiceInstantiationException(e.cause)
        }
        cordappServices.putInstance(serviceClass, service)

        if (service is NotaryService) handleCustomNotaryService(service)
        service.tokenize()
        log.info("Installed ${serviceClass.name} Corda service")
    }

    private fun handleCustomNotaryService(service: NotaryService) {
        runOnStop += service::stop
        installCoreFlow(NotaryFlow.Client::class, service::createServiceFlow)
        service.start()
    }

    private fun registerCordappFlows() {
        cordappLoader.cordapps.flatMap { it.initiatedFlows }
                .forEach {
                    try {
                        registerInitiatedFlowInternal(smm, it, track = false)
                    } catch (e: NoSuchMethodException) {
                        log.error("${it.name}, as an initiated flow, must have a constructor with a single parameter " +
                                "of type ${Party::class.java.name}")
                    } catch (e: Exception) {
                        log.error("Unable to register initiated flow ${it.name}", e)
                    }
                }
    }

    internal fun <T : FlowLogic<*>> registerInitiatedFlow(smm: StateMachineManager, initiatedFlowClass: Class<T>): Observable<T> {
        return registerInitiatedFlowInternal(smm, initiatedFlowClass, track = true)
    }

    // TODO remove once not needed
    private fun deprecatedFlowConstructorMessage(flowClass: Class<*>): String {
        return "Installing flow factory for $flowClass accepting a ${Party::class.java.simpleName}, which is deprecated. " +
                "It should accept a ${FlowSession::class.java.simpleName} instead"
    }

    private fun <F : FlowLogic<*>> registerInitiatedFlowInternal(smm: StateMachineManager, initiatedFlow: Class<F>, track: Boolean): Observable<F> {
        val constructors = initiatedFlow.declaredConstructors.associateBy { it.parameterTypes.toList() }
        val flowSessionCtor = constructors[listOf(FlowSession::class.java)]?.apply { isAccessible = true }
        val ctor: (FlowSession) -> F = if (flowSessionCtor == null) {
            // Try to fallback to a Party constructor
            val partyCtor = constructors[listOf(Party::class.java)]?.apply { isAccessible = true }
            if (partyCtor == null) {
                throw IllegalArgumentException("$initiatedFlow must have a constructor accepting a ${FlowSession::class.java.name}")
            } else {
                log.warn(deprecatedFlowConstructorMessage(initiatedFlow))
            }
            { flowSession: FlowSession -> uncheckedCast(partyCtor.newInstance(flowSession.counterparty)) }
        } else {
            { flowSession: FlowSession -> uncheckedCast(flowSessionCtor.newInstance(flowSession)) }
        }
        val initiatingFlow = initiatedFlow.requireAnnotation<InitiatedBy>().value.java
        val (version, classWithAnnotation) = initiatingFlow.flowVersionAndInitiatingClass
        require(classWithAnnotation == initiatingFlow) {
            "${InitiatedBy::class.java.name} must point to ${classWithAnnotation.name} and not ${initiatingFlow.name}"
        }
        val flowFactory = InitiatedFlowFactory.CorDapp(version, initiatedFlow.appName, ctor)
        val observable = internalRegisterFlowFactory(smm, initiatingFlow, flowFactory, initiatedFlow, track)
        log.info("Registered ${initiatingFlow.name} to initiate ${initiatedFlow.name} (version $version)")
        return observable
    }

    internal fun <F : FlowLogic<*>> internalRegisterFlowFactory(smm: StateMachineManager,
                                                                initiatingFlowClass: Class<out FlowLogic<*>>,
                                                                flowFactory: InitiatedFlowFactory<F>,
                                                                initiatedFlowClass: Class<F>,
                                                                track: Boolean): Observable<F> {
        val observable = if (track) {
            smm.changes.filter { it is StateMachineManager.Change.Add }.map { it.logic }.ofType(initiatedFlowClass)
        } else {
            Observable.empty()
        }
        flowFactories[initiatingFlowClass] = flowFactory
        return observable
    }

    /**
     * Installs a flow that's core to the Corda platform. Unlike CorDapp flows which are versioned individually using
     * [InitiatingFlow.version], core flows have the same version as the node's platform version. To cater for backwards
     * compatibility [flowFactory] provides a second parameter which is the platform version of the initiating party.
     */
    @VisibleForTesting
    fun installCoreFlow(clientFlowClass: KClass<out FlowLogic<*>>, flowFactory: (FlowSession) -> FlowLogic<*>) {
        require(clientFlowClass.java.flowVersionAndInitiatingClass.first == 1) {
            "${InitiatingFlow::class.java.name}.version not applicable for core flows; their version is the node's platform version"
        }
        flowFactories[clientFlowClass.java] = InitiatedFlowFactory.Core(flowFactory)
        log.debug { "Installed core flow ${clientFlowClass.java.name}" }
    }

    private fun installCoreFlows() {
        installCoreFlow(FinalityFlow::class, ::FinalityHandler)
        installCoreFlow(NotaryChangeFlow::class, ::NotaryChangeHandler)
        installCoreFlow(ContractUpgradeFlow.Initiate::class, ::ContractUpgradeHandler)
        installCoreFlow(SwapIdentitiesFlow::class, ::SwapIdentitiesHandler)
    }

    protected open fun makeTransactionStorage(transactionCacheSizeBytes: Long): WritableTransactionStorage {
        return DBTransactionStorage(transactionCacheSizeBytes, database)
    }

    @VisibleForTesting
    protected open fun acceptableLiveFiberCountOnStop(): Int = 0

    private fun validateKeyStore(): X509Certificate {
        val containCorrectKeys = try {
            // This will throw IOException if key file not found or KeyStoreException if keystore password is incorrect.
            val sslKeystore = configuration.loadSslKeyStore()
            val identitiesKeystore = configuration.loadNodeKeyStore()
            X509Utilities.CORDA_CLIENT_TLS in sslKeystore && X509Utilities.CORDA_CLIENT_CA in identitiesKeystore
        } catch (e: KeyStoreException) {
            log.warn("Certificate key store found but key store password does not match configuration.")
            false
        } catch (e: IOException) {
            log.error("IO exception while trying to validate keystore", e)
            false
        }
        require(containCorrectKeys) {
            "Identity certificate not found. " +
                    "Please either copy your existing identity key and certificate from another node, " +
                    "or if you don't have one yet, fill out the config file and run corda.jar --initial-registration. " +
                    "Read more at: https://docs.corda.net/permissioning.html"
        }

        // Check all cert path chain to the trusted root
        val sslCertChainRoot = configuration.loadSslKeyStore().getCertificateChain(X509Utilities.CORDA_CLIENT_TLS).last()
        val nodeCaCertChainRoot = configuration.loadNodeKeyStore().getCertificateChain(X509Utilities.CORDA_CLIENT_CA).last()
        val trustRoot = configuration.loadTrustStore().getCertificate(X509Utilities.CORDA_ROOT_CA)

        require(sslCertChainRoot == trustRoot) { "TLS certificate must chain to the trusted root." }
        require(nodeCaCertChainRoot == trustRoot) { "Client CA certificate must chain to the trusted root." }

        return trustRoot
    }

    // Specific class so that MockNode can catch it.
    class DatabaseConfigurationException(msg: String) : CordaException(msg)

    protected open fun startDatabase() {
        val props = configuration.dataSourceProperties
        if (props.isEmpty) throw DatabaseConfigurationException("There must be a database configured.")
        database.hikariStart(props)
        // Now log the vendor string as this will also cause a connection to be tested eagerly.
        logVendorString(database, log)
    }

    private fun makeNotaryService(myNotaryIdentity: PartyAndCertificate?): NotaryService? {
        return configuration.notary?.let {
            makeCoreNotaryService(it, myNotaryIdentity).also {
                it.tokenize()
                runOnStop += it::stop
                installCoreFlow(NotaryFlow.Client::class, it::createServiceFlow)
                log.info("Running core notary: ${it.javaClass.name}")
                it.start()
            }
        }
    }

    protected open fun makeKeyManagementService(identityService: IdentityService): KeyManagementServiceInternal {
        // Place the long term identity key in the KMS. Eventually, this is likely going to be separated again because
        // the KMS is meant for derived temporary keys used in transactions, and we're not supposed to sign things with
        // the identity key. But the infrastructure to make that easy isn't here yet.
        return PersistentKeyManagementService(identityService, database)
    }

    private fun makeCoreNotaryService(notaryConfig: NotaryConfig, myNotaryIdentity: PartyAndCertificate?): NotaryService {
        val notaryKey = myNotaryIdentity?.owningKey
                ?: throw IllegalArgumentException("No notary identity initialized when creating a notary service")
        return notaryConfig.run {
            when {
                raft != null -> {
                    val uniquenessProvider = RaftUniquenessProvider(configuration, database, platformClock, monitoringService.metrics, raft)
                    (if (validating) ::RaftValidatingNotaryService else ::RaftNonValidatingNotaryService)(services, notaryKey, uniquenessProvider)
                }
                bftSMaRt != null -> {
                    if (validating) throw IllegalArgumentException("Validating BFTSMaRt notary not supported")
                    BFTNonValidatingNotaryService(services, notaryKey, bftSMaRt, makeBFTCluster(notaryKey, bftSMaRt))
                }
                else -> (if (validating) ::ValidatingNotaryService else ::SimpleNotaryService)(services, notaryKey)
            }
        }
    }

    protected open fun makeBFTCluster(notaryKey: PublicKey, bftSMaRtConfig: BFTSMaRtConfiguration): BFTSMaRt.Cluster {
        return object : BFTSMaRt.Cluster {
            override fun waitUntilAllReplicasHaveInitialized() {
                log.warn("A BFT replica may still be initializing, in which case the upcoming consensus change may cause it to spin.")
            }
        }
    }

    open fun stop() {
        // TODO: We need a good way of handling "nice to have" shutdown events, especially those that deal with the
        // network, including unsubscribing from updates from remote services. Possibly some sort of parameter to stop()
        // to indicate "Please shut down gracefully" vs "Shut down now".
        // Meanwhile, we let the remote service send us updates until the acknowledgment buffer overflows and it
        // unsubscribes us forcibly, rather than blocking the shutdown process.

        // Run shutdown hooks in opposite order to starting
        for (toRun in runOnStop.reversed()) {
            toRun()
        }
        runOnStop.clear()
        shutdownExecutor.shutdown()
        _started = null
    }

    protected abstract fun makeMessagingService(): MessagingService

    protected abstract fun startMessagingService(rpcOps: RPCOps,
                                                 nodeInfo: NodeInfo,
                                                 myNotaryIdentity: PartyAndCertificate?,
                                                 networkParameters: NetworkParameters)

    private fun obtainIdentity(notaryConfig: NotaryConfig?): Pair<PartyAndCertificate, KeyPair> {
        val keyStore = configuration.loadNodeKeyStore()

        val (id, singleName) = if (notaryConfig == null || !notaryConfig.isClusterConfig) {
            // Node's main identity or if it's a single node notary
            Pair(DevIdentityGenerator.NODE_IDENTITY_ALIAS_PREFIX, configuration.myLegalName)
        } else {
            // The node is part of a distributed notary whose identity must already be generated beforehand.
            Pair(DevIdentityGenerator.DISTRIBUTED_NOTARY_ALIAS_PREFIX, null)
        }
        // TODO: Integrate with Key management service?
        val privateKeyAlias = "$id-private-key"

        if (privateKeyAlias !in keyStore) {
            singleName ?: throw IllegalArgumentException(
                    "Unable to find in the key store the identity of the distributed notary the node is part of")
            log.info("$privateKeyAlias not found in key store ${configuration.nodeKeystore}, generating fresh key!")
            // TODO This check shouldn't be needed
            check(singleName == configuration.myLegalName)
            keyStore.storeLegalIdentity(privateKeyAlias, generateKeyPair())
        }

        val (x509Cert, keyPair) = keyStore.getCertificateAndKeyPair(privateKeyAlias)

        // TODO: Use configuration to indicate composite key should be used instead of public key for the identity.
        val compositeKeyAlias = "$id-composite-key"
        val certificates = if (compositeKeyAlias in keyStore) {
            // Use composite key instead if it exists
            val certificate = keyStore.getCertificate(compositeKeyAlias)
            // We have to create the certificate chain for the composite key manually, this is because we don't have a keystore
            // provider that understand compositeKey-privateKey combo. The cert chain is created using the composite key certificate +
            // the tail of the private key certificates, as they are both signed by the same certificate chain.
            listOf(certificate) + keyStore.getCertificateChain(privateKeyAlias).drop(1)
        } else {
            keyStore.getCertificateChain(privateKeyAlias).let {
                check(it[0] == x509Cert) { "Certificates from key store do not line up!" }
                it
            }
        }

        val subject = CordaX500Name.build(certificates[0].subjectX500Principal)
        if (singleName != null && subject != singleName) {
            throw ConfigurationException("The name '$singleName' for $id doesn't match what's in the key store: $subject")
        } else if (notaryConfig != null && notaryConfig.isClusterConfig && notaryConfig.serviceLegalName != null && subject != notaryConfig.serviceLegalName) {
            // Note that we're not checking if `notaryConfig.serviceLegalName` is not present for backwards compatibility.
            throw ConfigurationException("The name of the notary service '${notaryConfig.serviceLegalName}' for $id doesn't " +
                    "match what's in the key store: $subject. You might need to adjust the configuration of `notary.serviceLegalName`.")
        }

        val certPath = X509Utilities.buildCertPath(certificates)
        return Pair(PartyAndCertificate(certPath), keyPair)
    }

    protected open fun generateKeyPair() = cryptoGenerateKeyPair()

    protected open fun makeVaultService(keyManagementService: KeyManagementService,
                                        services: ServicesForResolution,
                                        database: CordaPersistence): VaultServiceInternal {
        return NodeVaultService(platformClock, keyManagementService, services, database)
    }

    /** Load configured JVM agents */
    private fun initialiseJVMAgents() {
        configuration.jmxMonitoringHttpPort?.let { port ->
            requireNotNull(NodeBuildProperties.JOLOKIA_AGENT_VERSION) {
                "'jolokiaAgentVersion' missing from build properties"
            }
            log.info("Starting Jolokia agent on HTTP port: $port")
            val libDir = Paths.get(configuration.baseDirectory.toString(), "drivers")
            val jarFilePath = JVMAgentRegistry.resolveAgentJar(
                    "jolokia-jvm-${NodeBuildProperties.JOLOKIA_AGENT_VERSION}-agent.jar", libDir)
                    ?: throw Error("Unable to locate agent jar file")
            log.info("Agent jar file: $jarFilePath")
            JVMAgentRegistry.attach("jolokia", "port=$port", jarFilePath)
        }
    }

    inner class ServiceHubInternalImpl : SingletonSerializeAsToken(), ServiceHubInternal, ServicesForResolution by servicesForResolution {
        override val rpcFlows = ArrayList<Class<out FlowLogic<*>>>()
        override val stateMachineRecordedTransactionMapping = DBTransactionMappingStorage(database)
        override val identityService: IdentityService get() = this@AbstractNode.identityService
        override val keyManagementService: KeyManagementService get() = this@AbstractNode.keyManagementService
        override val schemaService: SchemaService get() = this@AbstractNode.schemaService
        override val validatedTransactions: WritableTransactionStorage get() = this@AbstractNode.transactionStorage
        override val cordappProvider: CordappProviderInternal get() = this@AbstractNode.cordappProvider
        override val networkMapCache: NetworkMapCacheInternal get() = this@AbstractNode.networkMapCache
        override val vaultService: VaultServiceInternal get() = this@AbstractNode.vaultService
        override val nodeProperties: NodePropertiesStore get() = this@AbstractNode.nodeProperties
        override val database: CordaPersistence get() = this@AbstractNode.database
        override val monitoringService: MonitoringService get() = this@AbstractNode.monitoringService
        override val transactionVerifierService: TransactionVerifierService get() = this@AbstractNode.transactionVerifierService
        override val contractUpgradeService: ContractUpgradeService get() = this@AbstractNode.contractUpgradeService
        override val auditService: AuditService get() = this@AbstractNode.auditService
        override val attachments: AttachmentStorage get() = this@AbstractNode.attachments
        override val networkService: MessagingService get() = network
        override val clock: Clock get() = platformClock
        override val configuration: NodeConfiguration get() = this@AbstractNode.configuration
        override val networkMapUpdater: NetworkMapUpdater get() = this@AbstractNode.networkMapUpdater

        private lateinit var _myInfo: NodeInfo
        override val myInfo: NodeInfo get() = _myInfo

        private lateinit var _networkParameters: NetworkParameters
        override val networkParameters: NetworkParameters get() = _networkParameters

        fun start(myInfo: NodeInfo, networkParameters: NetworkParameters) {
            this._myInfo = myInfo
            this._networkParameters = networkParameters
        }

        override fun <T : SerializeAsToken> cordaService(type: Class<T>): T {
            require(type.isAnnotationPresent(CordaService::class.java)) { "${type.name} is not a Corda service" }
            return cordappServices.getInstance(type)
                    ?: throw IllegalArgumentException("Corda service ${type.name} does not exist")
        }

        override fun getFlowFactory(initiatingFlowClass: Class<out FlowLogic<*>>): InitiatedFlowFactory<*>? {
            return flowFactories[initiatingFlowClass]
        }

        override fun jdbcSession(): Connection = database.createSession()

        // allows services to register handlers to be informed when the node stop method is called
        override fun registerUnloadHandler(runOnStop: () -> Unit) {
            this@AbstractNode.runOnStop += runOnStop
        }
    }
}

@VisibleForTesting
internal fun logVendorString(database: CordaPersistence, log: Logger) {
    database.transaction {
        log.info("Connected to ${connection.metaData.databaseProductName} database.")
    }
}

// TODO Move this into its own file
internal class FlowStarterImpl(private val smm: StateMachineManager, private val flowLogicRefFactory: FlowLogicRefFactory) : FlowStarter {
    override fun <T> startFlow(event: ExternalEvent.ExternalStartFlowEvent<T>): CordaFuture<FlowStateMachine<T>> {
        smm.deliverExternalEvent(event)
        return event.future
    }

    override fun <T> startFlow(logic: FlowLogic<T>, context: InvocationContext): CordaFuture<FlowStateMachine<T>> {
        val startFlowEvent = object : ExternalEvent.ExternalStartFlowEvent<T>, DeduplicationHandler {
            override fun insideDatabaseTransaction() {}

            override fun afterDatabaseTransaction() {}

            override val externalCause: ExternalEvent
                get() = this
            override val deduplicationHandler: DeduplicationHandler
                get() = this

            override val flowLogic: FlowLogic<T>
                get() = logic
            override val context: InvocationContext
                get() = context

            override fun wireUpFuture(flowFuture: CordaFuture<FlowStateMachine<T>>) {
                _future.captureLater(flowFuture)
            }

            private val _future = openFuture<FlowStateMachine<T>>()
            override val future: CordaFuture<FlowStateMachine<T>>
                get() = _future

        }
        return startFlow(startFlowEvent)
    }

    override fun <T> invokeFlowAsync(
            logicType: Class<out FlowLogic<T>>,
            context: InvocationContext,
            vararg args: Any?): CordaFuture<FlowStateMachine<T>> {
        val logicRef = flowLogicRefFactory.createForRPC(logicType, *args)
        val logic: FlowLogic<T> = uncheckedCast(flowLogicRefFactory.toFlowLogic(logicRef))
        return startFlow(logic, context)
    }
}

class ConfigurationException(message: String) : CordaException(message)

// TODO This is no longer used by AbstractNode and can be moved elsewhere
fun configureDatabase(hikariProperties: Properties,
                      databaseConfig: DatabaseConfig,
                      wellKnownPartyFromX500Name: (CordaX500Name) -> Party?,
                      wellKnownPartyFromAnonymous: (AbstractParty) -> Party?,
                      schemaService: SchemaService = NodeSchemaService()): CordaPersistence {
    val persistence = createCordaPersistence(databaseConfig, wellKnownPartyFromX500Name, wellKnownPartyFromAnonymous, schemaService)
    persistence.hikariStart(hikariProperties)
    return persistence
}

fun createCordaPersistence(databaseConfig: DatabaseConfig,
                           wellKnownPartyFromX500Name: (CordaX500Name) -> Party?,
                           wellKnownPartyFromAnonymous: (AbstractParty) -> Party?,
                           schemaService: SchemaService): CordaPersistence {
    // Register the AbstractPartyDescriptor so Hibernate doesn't warn when encountering AbstractParty. Unfortunately
    // Hibernate warns about not being able to find a descriptor if we don't provide one, but won't use it by default
    // so we end up providing both descriptor and converter. We should re-examine this in later versions to see if
    // either Hibernate can be convinced to stop warning, use the descriptor by default, or something else.
    JavaTypeDescriptorRegistry.INSTANCE.addDescriptor(AbstractPartyDescriptor(wellKnownPartyFromX500Name, wellKnownPartyFromAnonymous))
    val attributeConverters = listOf(AbstractPartyToX500NameAsStringConverter(wellKnownPartyFromX500Name, wellKnownPartyFromAnonymous))
    return CordaPersistence(databaseConfig, schemaService.schemaOptions.keys, attributeConverters)
}

fun CordaPersistence.hikariStart(hikariProperties: Properties) {
    try {
<<<<<<< HEAD
        val dataSource = DataSourceFactory.createDataSource(hikariProperties)
        val attributeConverters = listOf(AbstractPartyToX500NameAsStringConverter(wellKnownPartyFromX500Name, wellKnownPartyFromAnonymous))
        val jdbcUrl = hikariProperties.getProperty("dataSource.url", "")
        return CordaPersistence(dataSource, databaseConfig, schemaService.schemaOptions.keys, jdbcUrl, attributeConverters)
=======
        start(DataSourceFactory.createDataSource(hikariProperties))
>>>>>>> d4f0e0f8
    } catch (ex: Exception) {
        when {
            ex is HikariPool.PoolInitializationException -> throw CouldNotCreateDataSourceException("Could not connect to the database. Please check your JDBC connection URL, or the connectivity to the database.", ex)
            ex.cause is ClassNotFoundException -> throw CouldNotCreateDataSourceException("Could not find the database driver class. Please add it to the 'drivers' folder. See: https://docs.corda.net/corda-configuration-file.html")
            ex is DatabaseIncompatibleException -> throw ex
            else -> throw CouldNotCreateDataSourceException("Could not create the DataSource: ${ex.message}", ex)
        }
    }
}<|MERGE_RESOLUTION|>--- conflicted
+++ resolved
@@ -1025,19 +1025,13 @@
     // either Hibernate can be convinced to stop warning, use the descriptor by default, or something else.
     JavaTypeDescriptorRegistry.INSTANCE.addDescriptor(AbstractPartyDescriptor(wellKnownPartyFromX500Name, wellKnownPartyFromAnonymous))
     val attributeConverters = listOf(AbstractPartyToX500NameAsStringConverter(wellKnownPartyFromX500Name, wellKnownPartyFromAnonymous))
-    return CordaPersistence(databaseConfig, schemaService.schemaOptions.keys, attributeConverters)
+    val jdbcUrl = hikariProperties.getProperty("dataSource.url", "")
+    return CordaPersistence(databaseConfig, schemaService.schemaOptions.keys, jdbcUrl, attributeConverters)
 }
 
 fun CordaPersistence.hikariStart(hikariProperties: Properties) {
     try {
-<<<<<<< HEAD
-        val dataSource = DataSourceFactory.createDataSource(hikariProperties)
-        val attributeConverters = listOf(AbstractPartyToX500NameAsStringConverter(wellKnownPartyFromX500Name, wellKnownPartyFromAnonymous))
-        val jdbcUrl = hikariProperties.getProperty("dataSource.url", "")
-        return CordaPersistence(dataSource, databaseConfig, schemaService.schemaOptions.keys, jdbcUrl, attributeConverters)
-=======
         start(DataSourceFactory.createDataSource(hikariProperties))
->>>>>>> d4f0e0f8
     } catch (ex: Exception) {
         when {
             ex is HikariPool.PoolInitializationException -> throw CouldNotCreateDataSourceException("Could not connect to the database. Please check your JDBC connection URL, or the connectivity to the database.", ex)
