package net.corda.node.internal

import com.codahale.metrics.MetricRegistry
import com.google.common.collect.MutableClassToInstanceMap
import com.google.common.util.concurrent.MoreExecutors
import net.corda.confidential.SwapIdentitiesFlow
import net.corda.confidential.SwapIdentitiesHandler
import net.corda.core.CordaException
import net.corda.core.concurrent.CordaFuture
import net.corda.core.context.InvocationContext
import net.corda.core.crypto.SignedData
import net.corda.core.crypto.sign
import net.corda.core.flows.*
import net.corda.core.identity.CordaX500Name
import net.corda.core.identity.Party
import net.corda.core.identity.PartyAndCertificate
import net.corda.core.internal.*
import net.corda.core.internal.concurrent.map
import net.corda.core.internal.concurrent.openFuture
import net.corda.core.messaging.*
import net.corda.core.node.*
import net.corda.core.node.services.*
import net.corda.core.serialization.SerializationWhitelist
import net.corda.core.serialization.SerializeAsToken
import net.corda.core.serialization.SingletonSerializeAsToken
import net.corda.core.serialization.serialize
import net.corda.core.transactions.SignedTransaction
import net.corda.core.utilities.NetworkHostAndPort
import net.corda.core.utilities.debug
import net.corda.core.utilities.getOrThrow
import net.corda.node.VersionInfo
import net.corda.node.internal.classloading.requireAnnotation
import net.corda.node.internal.cordapp.CordappLoader
import net.corda.node.internal.cordapp.CordappProviderImpl
import net.corda.node.internal.cordapp.CordappProviderInternal
import net.corda.node.services.ContractUpgradeHandler
import net.corda.node.services.FinalityHandler
import net.corda.node.services.NotaryChangeHandler
import net.corda.node.services.RPCUserService
import net.corda.node.services.api.*
import net.corda.node.services.config.BFTSMaRtConfiguration
import net.corda.node.services.config.NodeConfiguration
import net.corda.node.services.config.NotaryConfig
import net.corda.node.services.config.configureWithDevSSLCertificate
import net.corda.node.services.events.NodeSchedulerService
import net.corda.node.services.events.ScheduledActivityObserver
import net.corda.node.services.identity.PersistentIdentityService
import net.corda.node.services.keys.PersistentKeyManagementService
import net.corda.node.services.messaging.MessagingService
import net.corda.node.services.network.*
import net.corda.node.services.persistence.*
import net.corda.node.services.schema.HibernateObserver
import net.corda.node.services.schema.NodeSchemaService
import net.corda.node.services.statemachine.*
import net.corda.node.services.transactions.*
import net.corda.node.services.upgrade.ContractUpgradeServiceImpl
import net.corda.node.services.vault.NodeVaultService
import net.corda.node.services.vault.VaultSoftLockManager
import net.corda.node.shell.InteractiveShell
import net.corda.node.utilities.*
import org.apache.activemq.artemis.utils.ReusableLatch
import org.slf4j.Logger
import rx.Observable
import java.io.IOException
import java.lang.reflect.InvocationTargetException
import java.security.KeyPair
import java.security.KeyStoreException
import java.security.PublicKey
import java.security.cert.CertificateFactory
import java.security.cert.X509Certificate
import java.sql.Connection
import java.time.Clock
import java.time.Duration
import java.util.*
import java.util.concurrent.ConcurrentHashMap
import java.util.concurrent.ExecutorService
import java.util.concurrent.TimeUnit.SECONDS
import kotlin.collections.set
import kotlin.reflect.KClass
import net.corda.core.crypto.generateKeyPair as cryptoGenerateKeyPair

/**
 * A base node implementation that can be customised either for production (with real implementations that do real
 * I/O), or a mock implementation suitable for unit test environments.
 *
 * Marked as SingletonSerializeAsToken to prevent the invisible reference to AbstractNode in the ServiceHub accidentally
 * sweeping up the Node into the Kryo checkpoint serialization via any flows holding a reference to ServiceHub.
 */
// In theory the NodeInfo for the node should be passed in, instead, however currently this is constructed by the
// AbstractNode. It should be possible to generate the NodeInfo outside of AbstractNode, so it can be passed in.
abstract class AbstractNode(val configuration: NodeConfiguration,
                            val platformClock: Clock,
                            protected val versionInfo: VersionInfo,
                            protected val cordappLoader: CordappLoader,
                            private val busyNodeLatch: ReusableLatch = ReusableLatch()) : SingletonSerializeAsToken() {

    private class StartedNodeImpl<out N : AbstractNode>(
            override val internals: N,
            services: ServiceHubInternalImpl,
            override val info: NodeInfo,
            override val checkpointStorage: CheckpointStorage,
            override val smm: StateMachineManager,
            override val attachments: NodeAttachmentService,
            override val network: MessagingService,
            override val database: CordaPersistence,
            override val rpcOps: CordaRPCOps,
            flowStarter: FlowStarter,
            override val notaryService: NotaryService?) : StartedNode<N> {
        override val services: StartedNodeServices = object : StartedNodeServices, ServiceHubInternal by services, FlowStarter by flowStarter {}
    }

    protected abstract val log: Logger

    // We will run as much stuff in this single thread as possible to keep the risk of thread safety bugs low during the
    // low-performance prototyping period.
    protected abstract val serverThread: AffinityExecutor

    private val cordappServices = MutableClassToInstanceMap.create<SerializeAsToken>()
    private val flowFactories = ConcurrentHashMap<Class<out FlowLogic<*>>, InitiatedFlowFactory<*>>()

    protected val services: ServiceHubInternal get() = _services
    private lateinit var _services: ServiceHubInternalImpl
    protected var myNotaryIdentity: PartyAndCertificate? = null
    protected lateinit var checkpointStorage: CheckpointStorage
    protected lateinit var smm: StateMachineManager
    private lateinit var tokenizableServices: List<Any>
    protected lateinit var attachments: NodeAttachmentService
    protected lateinit var network: MessagingService
    protected val runOnStop = ArrayList<() -> Any?>()
    protected val _nodeReadyFuture = openFuture<Unit>()
    protected val networkMapClient: NetworkMapClient? by lazy { configuration.compatibilityZoneURL?.let(::NetworkMapClient) }

    lateinit var userService: RPCUserService get

    /** Completes once the node has successfully registered with the network map service
     * or has loaded network map data from local database */
    val nodeReadyFuture: CordaFuture<Unit>
        get() = _nodeReadyFuture
    /** A [CordaX500Name] with null common name. */
    protected val myLegalName: CordaX500Name by lazy {
        val cert = loadKeyStore(configuration.nodeKeystore, configuration.keyStorePassword).getX509Certificate(X509Utilities.CORDA_CLIENT_CA)
        CordaX500Name.build(cert.subjectX500Principal).copy(commonName = null)
    }

    open val serializationWhitelists: List<SerializationWhitelist> by lazy {
        cordappLoader.cordapps.flatMap { it.serializationWhitelists }
    }

    /** Set to non-null once [start] has been successfully called. */
    open val started get() = _started
    @Volatile private var _started: StartedNode<AbstractNode>? = null

    /** The implementation of the [CordaRPCOps] interface used by this node. */
    open fun makeRPCOps(flowStarter: FlowStarter, database: CordaPersistence): CordaRPCOps {
        return SecureCordaRPCOps(services, smm, database, flowStarter)
    }

    private fun initCertificate() {
        if (configuration.devMode) {
            log.warn("Corda node is running in dev mode.")
            configuration.configureWithDevSSLCertificate()
        }
        validateKeystore()
    }

    open fun generateNodeInfo() {
        check(started == null) { "Node has already been started" }
        log.info("Generating nodeInfo ...")
        initCertificate()
        val (keyPairs, info) = initNodeInfo()
        val identityKeypair = keyPairs.first { it.public == info.legalIdentities.first().owningKey }
        val serialisedNodeInfo = info.serialize()
        val signature = identityKeypair.sign(serialisedNodeInfo)
        // TODO: Signed data might not be sufficient for multiple identities, as it only contains one signature.
        NodeInfoWatcher.saveToFile(configuration.baseDirectory, SignedData(serialisedNodeInfo, signature))
    }

    open fun start(): StartedNode<AbstractNode> {
        check(started == null) { "Node has already been started" }
        log.info("Node starting up ...")
        initCertificate()
        val (keyPairs, info) = initNodeInfo()
        val schemaService = NodeSchemaService(cordappLoader)
        // Do all of this in a database transaction so anything that might need a connection has one.
        val (startedImpl, schedulerService) = initialiseDatabasePersistence(schemaService) { database ->
            val transactionStorage = makeTransactionStorage(database)
            val stateLoader = StateLoaderImpl(transactionStorage)
            val nodeServices = makeServices(keyPairs, schemaService, transactionStorage, stateLoader, database, info)
            val notaryService = makeNotaryService(nodeServices, database)
            smm = makeStateMachineManager(database)
            val flowStarter = FlowStarterImpl(serverThread, smm)
            val schedulerService = NodeSchedulerService(
                    platformClock,
                    database,
                    flowStarter,
                    stateLoader,
                    unfinishedSchedules = busyNodeLatch,
                    serverThread = serverThread)
            if (serverThread is ExecutorService) {
                runOnStop += {
                    // We wait here, even though any in-flight messages should have been drained away because the
                    // server thread can potentially have other non-messaging tasks scheduled onto it. The timeout value is
                    // arbitrary and might be inappropriate.
                    MoreExecutors.shutdownAndAwaitTermination(serverThread as ExecutorService, 50, SECONDS)
                }
            }
            makeVaultObservers(schedulerService, database.hibernateConfig)
            val rpcOps = makeRPCOps(flowStarter, database)
            startMessagingService(rpcOps)
            installCoreFlows()
            val cordaServices = installCordaServices(flowStarter)
            tokenizableServices = nodeServices + cordaServices + schedulerService
            registerCordappFlows()
            _services.rpcFlows += cordappLoader.cordapps.flatMap { it.rpcFlows }
            FlowLogicRefFactoryImpl.classloader = cordappLoader.appClassLoader
<<<<<<< HEAD
=======

            runOnStop += network::stop

            startShell(rpcOps)

>>>>>>> ad9f335d
            Pair(StartedNodeImpl(this, _services, info, checkpointStorage, smm, attachments, network, database, rpcOps, flowStarter, notaryService), schedulerService)
        }

        val networkMapUpdater = NetworkMapUpdater(services.networkMapCache,
                NodeInfoWatcher(configuration.baseDirectory, Duration.ofMillis(configuration.additionalNodeInfoPollingFrequencyMsec)),
                networkMapClient)
        runOnStop += networkMapUpdater::close

        networkMapUpdater.updateNodeInfo(services.myInfo) {
            val serialisedNodeInfo = it.serialize()
            val signature = services.keyManagementService.sign(serialisedNodeInfo.bytes, it.legalIdentities.first().owningKey)
            SignedData(serialisedNodeInfo, signature)
        }
        networkMapUpdater.subscribeToNetworkMap()

        // If we successfully  loaded network data from database, we set this future to Unit.
        services.networkMapCache.addNode(info)
        _nodeReadyFuture.captureLater(services.networkMapCache.nodeReady.map { Unit })

        return startedImpl.apply {
            database.transaction {
                smm.start(tokenizableServices)
                // Shut down the SMM so no Fibers are scheduled.
                runOnStop += { smm.stop(acceptableLiveFiberCountOnStop()) }
                schedulerService.start()
            }
            _started = this
        }
    }

    open fun startShell(rpcOps: CordaRPCOps) {
        InteractiveShell.startShell(configuration, rpcOps, userService, _services.identityService, _services.database)
    }

    private fun initNodeInfo(): Pair<Set<KeyPair>, NodeInfo> {
        val (identity, identityKeyPair) = obtainIdentity(notaryConfig = null)
        val keyPairs = mutableSetOf(identityKeyPair)

        myNotaryIdentity = configuration.notary?.let {
            val (notaryIdentity, notaryIdentityKeyPair) = obtainIdentity(it)
            keyPairs += notaryIdentityKeyPair
            notaryIdentity
        }
        val info = NodeInfo(
                myAddresses(),
                listOf(identity, myNotaryIdentity).filterNotNull(),
                versionInfo.platformVersion,
                platformClock.instant().toEpochMilli()
        )
        return Pair(keyPairs, info)
    }

    protected abstract fun myAddresses(): List<NetworkHostAndPort>
    protected open fun makeStateMachineManager(database: CordaPersistence): StateMachineManager {
        return StateMachineManagerImpl(
                services,
                checkpointStorage,
                serverThread,
                database,
                busyNodeLatch,
                cordappLoader.appClassLoader
        )
    }

    private class ServiceInstantiationException(cause: Throwable?) : CordaException("Service Instantiation Error", cause)

    private fun installCordaServices(flowStarter: FlowStarter): List<SerializeAsToken> {
        val loadedServices = cordappLoader.cordapps.flatMap { it.services }
        return filterServicesToInstall(loadedServices).mapNotNull {
            try {
                installCordaService(flowStarter, it)
            } catch (e: NoSuchMethodException) {
                log.error("${it.name}, as a Corda service, must have a constructor with a single parameter of type " +
                        ServiceHub::class.java.name)
                null
            } catch (e: ServiceInstantiationException) {
                log.error("Corda service ${it.name} failed to instantiate", e.cause)
                null
            } catch (e: Exception) {
                log.error("Unable to install Corda service ${it.name}", e)
                null
            }
        }
    }

    private fun filterServicesToInstall(loadedServices: List<Class<out SerializeAsToken>>): List<Class<out SerializeAsToken>> {
        val customNotaryServiceList = loadedServices.filter { isNotaryService(it) }
        if (customNotaryServiceList.isNotEmpty()) {
            if (configuration.notary?.custom == true) {
                require(customNotaryServiceList.size == 1) {
                    "Attempting to install more than one notary service: ${customNotaryServiceList.joinToString()}"
                }
            } else return loadedServices - customNotaryServiceList
        }
        return loadedServices
    }

    /**
     * If the [serviceClass] is a notary service, it will only be enable if the "custom" flag is set in
     * the notary configuration.
     */
    private fun isNotaryService(serviceClass: Class<*>) = NotaryService::class.java.isAssignableFrom(serviceClass)

    /**
     * This customizes the ServiceHub for each CordaService that is initiating flows
     */
    private class AppServiceHubImpl<T : SerializeAsToken>(private val serviceHub: ServiceHub, private val flowStarter: FlowStarter) : AppServiceHub, ServiceHub by serviceHub {
        lateinit var serviceInstance: T
        override fun <T> startTrackedFlow(flow: FlowLogic<T>): FlowProgressHandle<T> {
            val stateMachine = startFlowChecked(flow)
            return FlowProgressHandleImpl(
                    id = stateMachine.id,
                    returnValue = stateMachine.resultFuture,
                    progress = stateMachine.logic.track()?.updates ?: Observable.empty()
            )
        }

        override fun <T> startFlow(flow: FlowLogic<T>): FlowHandle<T> {
            val stateMachine = startFlowChecked(flow)
            return FlowHandleImpl(id = stateMachine.id, returnValue = stateMachine.resultFuture)
        }

        private fun <T> startFlowChecked(flow: FlowLogic<T>): FlowStateMachine<T> {
            val logicType = flow.javaClass
            require(logicType.isAnnotationPresent(StartableByService::class.java)) { "${logicType.name} was not designed for starting by a CordaService" }
            // TODO check service permissions
            // TODO switch from myInfo.legalIdentities[0].name to current node's identity as soon as available
            val context = InvocationContext.service(serviceInstance.javaClass.name, myInfo.legalIdentities[0].name)
            return flowStarter.startFlow(flow, context).getOrThrow()
        }

        override fun equals(other: Any?): Boolean {
            if (this === other) return true
            if (other !is AppServiceHubImpl<*>) return false
            return serviceHub == other.serviceHub
                    && flowStarter == other.flowStarter
                    && serviceInstance == other.serviceInstance
        }

        override fun hashCode() = Objects.hash(serviceHub, flowStarter, serviceInstance)
    }

    private fun <T : SerializeAsToken> installCordaService(flowStarter: FlowStarter, serviceClass: Class<T>): T {
        serviceClass.requireAnnotation<CordaService>()
        val service = try {
            val serviceContext = AppServiceHubImpl<T>(services, flowStarter)
            if (isNotaryService(serviceClass)) {
                check(myNotaryIdentity != null) { "Trying to install a notary service but no notary identity specified" }
                val constructor = serviceClass.getDeclaredConstructor(AppServiceHub::class.java, PublicKey::class.java).apply { isAccessible = true }
                serviceContext.serviceInstance = constructor.newInstance(serviceContext, myNotaryIdentity!!.owningKey)
                serviceContext.serviceInstance
            } else {
                try {
                    val extendedServiceConstructor = serviceClass.getDeclaredConstructor(AppServiceHub::class.java).apply { isAccessible = true }
                    serviceContext.serviceInstance = extendedServiceConstructor.newInstance(serviceContext)
                    serviceContext.serviceInstance
                } catch (ex: NoSuchMethodException) {
                    val constructor = serviceClass.getDeclaredConstructor(ServiceHub::class.java).apply { isAccessible = true }
                    log.warn("${serviceClass.name} is using legacy CordaService constructor with ServiceHub parameter. Upgrade to an AppServiceHub parameter to enable updated API features.")
                    constructor.newInstance(services)
                }
            }
        } catch (e: InvocationTargetException) {
            throw ServiceInstantiationException(e.cause)
        }
        cordappServices.putInstance(serviceClass, service)

        if (service is NotaryService) handleCustomNotaryService(service)

        log.info("Installed ${serviceClass.name} Corda service")
        return service
    }

    private fun handleCustomNotaryService(service: NotaryService) {
        runOnStop += service::stop
        service.start()
        installCoreFlow(NotaryFlow.Client::class, service::createServiceFlow)
    }

    private fun registerCordappFlows() {
        cordappLoader.cordapps.flatMap { it.initiatedFlows }
                .forEach {
                    try {
                        registerInitiatedFlowInternal(it, track = false)
                    } catch (e: NoSuchMethodException) {
                        log.error("${it.name}, as an initiated flow, must have a constructor with a single parameter " +
                                "of type ${Party::class.java.name}")
                    } catch (e: Exception) {
                        log.error("Unable to register initiated flow ${it.name}", e)
                    }
                }
    }

    /**
     * Use this method to register your initiated flows in your tests. This is automatically done by the node when it
     * starts up for all [FlowLogic] classes it finds which are annotated with [InitiatedBy].
     * @return An [Observable] of the initiated flows started by counter-parties.
     */
    fun <T : FlowLogic<*>> registerInitiatedFlow(initiatedFlowClass: Class<T>): Observable<T> {
        return registerInitiatedFlowInternal(initiatedFlowClass, track = true)
    }

    // TODO remove once not needed
    private fun deprecatedFlowConstructorMessage(flowClass: Class<*>): String {
        return "Installing flow factory for $flowClass accepting a ${Party::class.java.simpleName}, which is deprecated. " +
                "It should accept a ${FlowSession::class.java.simpleName} instead"
    }

    private fun <F : FlowLogic<*>> registerInitiatedFlowInternal(initiatedFlow: Class<F>, track: Boolean): Observable<F> {
        val constructors = initiatedFlow.declaredConstructors.associateBy { it.parameterTypes.toList() }
        val flowSessionCtor = constructors[listOf(FlowSession::class.java)]?.apply { isAccessible = true }
        val ctor: (FlowSession) -> F = if (flowSessionCtor == null) {
            // Try to fallback to a Party constructor
            val partyCtor = constructors[listOf(Party::class.java)]?.apply { isAccessible = true }
            if (partyCtor == null) {
                throw IllegalArgumentException("$initiatedFlow must have a constructor accepting a ${FlowSession::class.java.name}")
            } else {
                log.warn(deprecatedFlowConstructorMessage(initiatedFlow))
            }
            { flowSession: FlowSession -> uncheckedCast(partyCtor.newInstance(flowSession.counterparty)) }
        } else {
            { flowSession: FlowSession -> uncheckedCast(flowSessionCtor.newInstance(flowSession)) }
        }
        val initiatingFlow = initiatedFlow.requireAnnotation<InitiatedBy>().value.java
        val (version, classWithAnnotation) = initiatingFlow.flowVersionAndInitiatingClass
        require(classWithAnnotation == initiatingFlow) {
            "${InitiatedBy::class.java.name} must point to ${classWithAnnotation.name} and not ${initiatingFlow.name}"
        }
        val flowFactory = InitiatedFlowFactory.CorDapp(version, initiatedFlow.appName, ctor)
        val observable = internalRegisterFlowFactory(initiatingFlow, flowFactory, initiatedFlow, track)
        log.info("Registered ${initiatingFlow.name} to initiate ${initiatedFlow.name} (version $version)")
        return observable
    }

    @VisibleForTesting
    fun <F : FlowLogic<*>> internalRegisterFlowFactory(initiatingFlowClass: Class<out FlowLogic<*>>,
                                                       flowFactory: InitiatedFlowFactory<F>,
                                                       initiatedFlowClass: Class<F>,
                                                       track: Boolean): Observable<F> {
        val observable = if (track) {
            smm.changes.filter { it is StateMachineManager.Change.Add }.map { it.logic }.ofType(initiatedFlowClass)
        } else {
            Observable.empty()
        }
        flowFactories[initiatingFlowClass] = flowFactory
        return observable
    }

    /**
     * Installs a flow that's core to the Corda platform. Unlike CorDapp flows which are versioned individually using
     * [InitiatingFlow.version], core flows have the same version as the node's platform version. To cater for backwards
     * compatibility [flowFactory] provides a second parameter which is the platform version of the initiating party.
     * @suppress
     */
    @VisibleForTesting
    fun installCoreFlow(clientFlowClass: KClass<out FlowLogic<*>>, flowFactory: (FlowSession) -> FlowLogic<*>) {
        require(clientFlowClass.java.flowVersionAndInitiatingClass.first == 1) {
            "${InitiatingFlow::class.java.name}.version not applicable for core flows; their version is the node's platform version"
        }
        flowFactories[clientFlowClass.java] = InitiatedFlowFactory.Core(flowFactory)
        log.debug { "Installed core flow ${clientFlowClass.java.name}" }
    }


    private fun installCoreFlows() {
        installCoreFlow(FinalityFlow::class, ::FinalityHandler)
        installCoreFlow(NotaryChangeFlow::class, ::NotaryChangeHandler)
        installCoreFlow(ContractUpgradeFlow.Initiate::class, ::ContractUpgradeHandler)
        installCoreFlow(SwapIdentitiesFlow::class, ::SwapIdentitiesHandler)
    }

    /**
     * Builds node internal, advertised, and plugin services.
     * Returns a list of tokenizable services to be added to the serialisation context.
     */
    private fun makeServices(keyPairs: Set<KeyPair>, schemaService: SchemaService, transactionStorage: WritableTransactionStorage, stateLoader: StateLoader, database: CordaPersistence, info: NodeInfo): MutableList<Any> {
        checkpointStorage = DBCheckpointStorage()
        val metrics = MetricRegistry()
        attachments = NodeAttachmentService(metrics)
        val cordappProvider = CordappProviderImpl(cordappLoader, attachments)
        val identityService = makeIdentityService(info)
        val keyManagementService = makeKeyManagementService(identityService, keyPairs)
        _services = ServiceHubInternalImpl(
                identityService,
                keyManagementService,
                schemaService,
                transactionStorage,
                stateLoader,
                MonitoringService(metrics),
                cordappProvider,
                database,
                info)
        network = makeMessagingService(database, info)
        val tokenizableServices = mutableListOf(attachments, network, services.vaultService,
                services.keyManagementService, services.identityService, platformClock,
                services.auditService, services.monitoringService, services.networkMapCache, services.schemaService,
                services.transactionVerifierService, services.validatedTransactions, services.contractUpgradeService,
                services, cordappProvider, this)
        return tokenizableServices
    }

    protected open fun makeTransactionStorage(database: CordaPersistence): WritableTransactionStorage = DBTransactionStorage()
    private fun makeVaultObservers(schedulerService: SchedulerService, hibernateConfig: HibernateConfiguration) {
        VaultSoftLockManager.install(services.vaultService, smm)
        ScheduledActivityObserver.install(services.vaultService, schedulerService)
        HibernateObserver.install(services.vaultService.rawUpdates, hibernateConfig)
    }

    @VisibleForTesting
    protected open fun acceptableLiveFiberCountOnStop(): Int = 0

    private fun validateKeystore() {
        val containCorrectKeys = try {
            // This will throw IOException if key file not found or KeyStoreException if keystore password is incorrect.
            val sslKeystore = loadKeyStore(configuration.sslKeystore, configuration.keyStorePassword)
            val identitiesKeystore = loadKeyStore(configuration.nodeKeystore, configuration.keyStorePassword)
            sslKeystore.containsAlias(X509Utilities.CORDA_CLIENT_TLS) && identitiesKeystore.containsAlias(X509Utilities.CORDA_CLIENT_CA)
        } catch (e: KeyStoreException) {
            log.warn("Certificate key store found but key store password does not match configuration.")
            false
        } catch (e: IOException) {
            false
        }
        require(containCorrectKeys) {
            "Identity certificate not found. " +
                    "Please either copy your existing identity key and certificate from another node, " +
                    "or if you don't have one yet, fill out the config file and run corda.jar --initial-registration. " +
                    "Read more at: https://docs.corda.net/permissioning.html"
        }
    }

    // Specific class so that MockNode can catch it.
    class DatabaseConfigurationException(msg: String) : CordaException(msg)

    protected open fun <T> initialiseDatabasePersistence(schemaService: SchemaService, insideTransaction: (CordaPersistence) -> T): T {
        val props = configuration.dataSourceProperties
        if (props.isNotEmpty()) {
            val database = configureDatabase(props, configuration.database, { _services.identityService }, schemaService)
            // Now log the vendor string as this will also cause a connection to be tested eagerly.
            database.transaction {
                log.info("Connected to ${database.dataSource.connection.metaData.databaseProductName} database.")
            }
            runOnStop += database::close
            return database.transaction {
                insideTransaction(database)
            }
        } else {
            throw DatabaseConfigurationException("There must be a database configured.")
        }
    }

    private fun makeNotaryService(tokenizableServices: MutableList<Any>, database: CordaPersistence): NotaryService? {
        return configuration.notary?.let {
            makeCoreNotaryService(it, database).also {
                tokenizableServices.add(it)
                runOnStop += it::stop
                installCoreFlow(NotaryFlow.Client::class, it::createServiceFlow)
                log.info("Running core notary: ${it.javaClass.name}")
                it.start()
            }
        }
    }

    open protected fun checkNetworkMapIsInitialized() {
        if (!services.networkMapCache.loadDBSuccess) {
            // TODO: There should be a consistent approach to configuration error exceptions.
            throw NetworkMapCacheEmptyException()
        }
    }

    protected open fun makeKeyManagementService(identityService: IdentityService, keyPairs: Set<KeyPair>): KeyManagementService {
        return PersistentKeyManagementService(identityService, keyPairs)
    }

    private fun makeCoreNotaryService(notaryConfig: NotaryConfig, database: CordaPersistence): NotaryService {
        val notaryKey = myNotaryIdentity?.owningKey ?: throw IllegalArgumentException("No notary identity initialized when creating a notary service")
        return notaryConfig.run {
            if (raft != null) {
                val uniquenessProvider = RaftUniquenessProvider(configuration, database, services.monitoringService.metrics, raft)
                (if (validating) ::RaftValidatingNotaryService else ::RaftNonValidatingNotaryService)(services, notaryKey, uniquenessProvider)
            } else if (bftSMaRt != null) {
                if (validating) throw IllegalArgumentException("Validating BFTSMaRt notary not supported")
                BFTNonValidatingNotaryService(services, notaryKey, bftSMaRt, makeBFTCluster(notaryKey, bftSMaRt))
            } else {
                (if (validating) ::ValidatingNotaryService else ::SimpleNotaryService)(services, notaryKey)
            }
        }
    }

    protected open fun makeBFTCluster(notaryKey: PublicKey, bftSMaRtConfig: BFTSMaRtConfiguration): BFTSMaRt.Cluster {
        return object : BFTSMaRt.Cluster {
            override fun waitUntilAllReplicasHaveInitialized() {
                log.warn("A BFT replica may still be initializing, in which case the upcoming consensus change may cause it to spin.")
            }
        }
    }

    private fun makeIdentityService(info: NodeInfo): IdentityService {
        val trustStore = KeyStoreWrapper(configuration.trustStoreFile, configuration.trustStorePassword)
        val caKeyStore = KeyStoreWrapper(configuration.nodeKeystore, configuration.keyStorePassword)
        val trustRoot = trustStore.getX509Certificate(X509Utilities.CORDA_ROOT_CA)
        val clientCa = caKeyStore.certificateAndKeyPair(X509Utilities.CORDA_CLIENT_CA)
        val caCertificates = arrayOf(info.legalIdentitiesAndCerts[0].certificate, clientCa.certificate.cert)
        return PersistentIdentityService(info.legalIdentitiesAndCerts, trustRoot = trustRoot, caCertificates = *caCertificates)
    }

    protected abstract fun makeTransactionVerifierService(): TransactionVerifierService

    open fun stop() {
        // TODO: We need a good way of handling "nice to have" shutdown events, especially those that deal with the
        // network, including unsubscribing from updates from remote services. Possibly some sort of parameter to stop()
        // to indicate "Please shut down gracefully" vs "Shut down now".
        // Meanwhile, we let the remote service send us updates until the acknowledgment buffer overflows and it
        // unsubscribes us forcibly, rather than blocking the shutdown process.

        // Run shutdown hooks in opposite order to starting
        for (toRun in runOnStop.reversed()) {
            toRun()
        }
        runOnStop.clear()
        _started = null
    }

    protected abstract fun makeMessagingService(database: CordaPersistence, info: NodeInfo): MessagingService
    protected abstract fun startMessagingService(rpcOps: RPCOps)

    private fun obtainIdentity(notaryConfig: NotaryConfig?): Pair<PartyAndCertificate, KeyPair> {
        val keyStore = KeyStoreWrapper(configuration.nodeKeystore, configuration.keyStorePassword)

        val (id, singleName) = if (notaryConfig == null) {
            // Node's main identity
            Pair("identity", myLegalName)
        } else {
            val notaryId = notaryConfig.run {
                NotaryService.constructId(validating, raft != null, bftSMaRt != null, custom)
            }
            if (!notaryConfig.isClusterConfig) {
                // Node's notary identity
                Pair(notaryId, myLegalName.copy(commonName = notaryId))
            } else {
                // The node is part of a distributed notary whose identity must already be generated beforehand
                Pair(notaryId, null)
            }
        }

        // TODO: Integrate with Key management service?
        val privateKeyAlias = "$id-private-key"

        if (!keyStore.containsAlias(privateKeyAlias)) {
            singleName ?: throw IllegalArgumentException(
                    "Unable to find in the key store the identity of the distributed notary ($id) the node is part of")
            // TODO: Remove use of [ServiceIdentityGenerator.generateToDisk].
            log.info("$privateKeyAlias not found in key store ${configuration.nodeKeystore}, generating fresh key!")
            keyStore.signAndSaveNewKeyPair(singleName, privateKeyAlias, generateKeyPair())
        }

        val (x509Cert, keyPair) = keyStore.certificateAndKeyPair(privateKeyAlias)

        // TODO: Use configuration to indicate composite key should be used instead of public key for the identity.
        val compositeKeyAlias = "$id-composite-key"
        val certificates = if (keyStore.containsAlias(compositeKeyAlias)) {
            // Use composite key instead if it exists
            val certificate = keyStore.getCertificate(compositeKeyAlias)
            // We have to create the certificate chain for the composite key manually, this is because we don't have a keystore
            // provider that understand compositeKey-privateKey combo. The cert chain is created using the composite key certificate +
            // the tail of the private key certificates, as they are both signed by the same certificate chain.
            listOf(certificate) + keyStore.getCertificateChain(privateKeyAlias).drop(1)
        } else {
            keyStore.getCertificateChain(privateKeyAlias).let {
                check(it[0].toX509CertHolder() == x509Cert) { "Certificates from key store do not line up!" }
                it.asList()
            }
        }

        val nodeCert = certificates[0] as? X509Certificate ?: throw ConfigurationException("Node certificate must be an X.509 certificate")
        val subject = CordaX500Name.build(nodeCert.subjectX500Principal)
        // TODO Include the name of the distributed notary, which the node is part of, in the notary config so that we
        // can cross-check the identity we get from the key store
        if (singleName != null && subject != singleName) {
            throw ConfigurationException("The name '$singleName' for $id doesn't match what's in the key store: $subject")
        }

        val certPath = CertificateFactory.getInstance("X509").generateCertPath(certificates)
        return Pair(PartyAndCertificate(certPath), keyPair)
    }

    protected open fun generateKeyPair() = cryptoGenerateKeyPair()
    protected open fun makeVaultService(keyManagementService: KeyManagementService, stateLoader: StateLoader, hibernateConfig: HibernateConfiguration): VaultServiceInternal {
        return NodeVaultService(platformClock, keyManagementService, stateLoader, hibernateConfig)
    }

    private inner class ServiceHubInternalImpl(
            override val identityService: IdentityService,
            // Place the long term identity key in the KMS. Eventually, this is likely going to be separated again because
            // the KMS is meant for derived temporary keys used in transactions, and we're not supposed to sign things with
            // the identity key. But the infrastructure to make that easy isn't here yet.
            override val keyManagementService: KeyManagementService,
            override val schemaService: SchemaService,
            override val validatedTransactions: WritableTransactionStorage,
            private val stateLoader: StateLoader,
            override val monitoringService: MonitoringService,
            override val cordappProvider: CordappProviderInternal,
            override val database: CordaPersistence,
            override val myInfo: NodeInfo
    ) : SingletonSerializeAsToken(), ServiceHubInternal, StateLoader by stateLoader {
        override val rpcFlows = ArrayList<Class<out FlowLogic<*>>>()
        override val stateMachineRecordedTransactionMapping = DBTransactionMappingStorage()
        override val auditService = DummyAuditService()
        override val transactionVerifierService by lazy { makeTransactionVerifierService() }
        override val networkMapCache by lazy { NetworkMapCacheImpl(PersistentNetworkMapCache(database), identityService) }
        override val vaultService by lazy { makeVaultService(keyManagementService, stateLoader, database.hibernateConfig) }
        override val contractUpgradeService by lazy { ContractUpgradeServiceImpl() }
        override val attachments: AttachmentStorage get() = this@AbstractNode.attachments
        override val networkService: MessagingService get() = network
        override val clock: Clock get() = platformClock
        override val configuration: NodeConfiguration get() = this@AbstractNode.configuration
        override fun <T : SerializeAsToken> cordaService(type: Class<T>): T {
            require(type.isAnnotationPresent(CordaService::class.java)) { "${type.name} is not a Corda service" }
            return cordappServices.getInstance(type) ?: throw IllegalArgumentException("Corda service ${type.name} does not exist")
        }

        override fun getFlowFactory(initiatingFlowClass: Class<out FlowLogic<*>>): InitiatedFlowFactory<*>? {
            return flowFactories[initiatingFlowClass]
        }

        override fun recordTransactions(statesToRecord: StatesToRecord, txs: Iterable<SignedTransaction>) {
            database.transaction {
                super.recordTransactions(statesToRecord, txs)
            }
        }

        override fun jdbcSession(): Connection = database.createSession()
    }
}

internal class FlowStarterImpl(private val serverThread: AffinityExecutor, private val smm: StateMachineManager) : FlowStarter {
    override fun <T> startFlow(logic: FlowLogic<T>, context: InvocationContext): CordaFuture<FlowStateMachine<T>> {
        return serverThread.fetchFrom { smm.startFlow(logic, context) }
    }
}

class ConfigurationException(message: String) : CordaException(message)
/**
 * Thrown when a node is about to start and its network map cache doesn't contain any node.
 */
internal class NetworkMapCacheEmptyException : Exception()<|MERGE_RESOLUTION|>--- conflicted
+++ resolved
@@ -213,14 +213,7 @@
             registerCordappFlows()
             _services.rpcFlows += cordappLoader.cordapps.flatMap { it.rpcFlows }
             FlowLogicRefFactoryImpl.classloader = cordappLoader.appClassLoader
-<<<<<<< HEAD
-=======
-
-            runOnStop += network::stop
-
             startShell(rpcOps)
-
->>>>>>> ad9f335d
             Pair(StartedNodeImpl(this, _services, info, checkpointStorage, smm, attachments, network, database, rpcOps, flowStarter, notaryService), schedulerService)
         }
 
