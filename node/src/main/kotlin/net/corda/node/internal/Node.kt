--- conflicted
+++ resolved
@@ -344,13 +344,6 @@
         (network as NodeMessagingClient).run(messageBroker!!.serverControl)
     }
 
-<<<<<<< HEAD
-    // TODO: Do we really need setup?
-    override fun setup(): Node {
-        super.setup()
-        return this
-    }
-
     override fun createBFTSMaRtCluster(): BFTSMaRt.Cluster {
         return object : BFTSMaRt.Cluster {
             override fun waitUntilAllReplicasHaveInitialized() {
@@ -359,8 +352,6 @@
         }
     }
 
-=======
->>>>>>> dca2274b
     private var shutdown = false
 
     override fun stop() {
