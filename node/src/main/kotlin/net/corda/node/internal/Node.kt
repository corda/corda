package net.corda.node.internal

import com.codahale.metrics.JmxReporter
import net.corda.client.rpc.internal.serialization.kryo.KryoClientSerializationScheme
import net.corda.core.concurrent.CordaFuture
import net.corda.core.identity.CordaX500Name
import net.corda.core.internal.Emoji
import net.corda.core.internal.concurrent.openFuture
import net.corda.core.internal.concurrent.thenMatch
import net.corda.core.internal.div
import net.corda.core.internal.uncheckedCast
import net.corda.core.messaging.RPCOps
import net.corda.core.node.NetworkParameters
import net.corda.core.node.NodeInfo
import net.corda.core.node.ServiceHub
import net.corda.core.node.services.IdentityService
import net.corda.core.node.services.TransactionVerifierService
import net.corda.core.serialization.internal.SerializationEnvironmentImpl
import net.corda.core.serialization.internal.nodeSerializationEnv
import net.corda.core.utilities.NetworkHostAndPort
import net.corda.core.utilities.contextLogger
import net.corda.node.CordaClock
import net.corda.node.SimpleClock
import net.corda.node.VersionInfo
import net.corda.node.internal.artemis.ArtemisBroker
import net.corda.node.internal.artemis.BrokerAddresses
import net.corda.node.internal.cordapp.CordappLoader
import net.corda.node.internal.security.RPCSecurityManagerImpl
import net.corda.node.internal.security.RPCSecurityManagerWithAdditionalUser
import net.corda.node.serialization.kryo.KryoServerSerializationScheme
import net.corda.node.services.Permissions
import net.corda.node.services.api.NodePropertiesStore
import net.corda.node.services.api.SchemaService
import net.corda.node.services.config.*
import net.corda.node.services.messaging.*
import net.corda.node.services.rpc.ArtemisRpcBroker
import net.corda.node.services.transactions.InMemoryTransactionVerifierService
import net.corda.node.utilities.AddressUtils
import net.corda.node.utilities.AffinityExecutor
import net.corda.node.utilities.DemoClock
import net.corda.nodeapi.internal.ArtemisMessagingComponent.Companion.INTERNAL_SHELL_USER
import net.corda.nodeapi.internal.ShutdownHook
import net.corda.nodeapi.internal.addShutdownHook
import net.corda.nodeapi.internal.bridging.BridgeControlListener
import net.corda.nodeapi.internal.config.User
import net.corda.nodeapi.internal.crypto.X509Utilities
import net.corda.nodeapi.internal.persistence.CordaPersistence
import net.corda.nodeapi.internal.serialization.*
import net.corda.nodeapi.internal.serialization.amqp.AMQPServerSerializationScheme
import org.slf4j.Logger
import org.slf4j.LoggerFactory
import rx.Scheduler
import rx.schedulers.Schedulers
import java.nio.file.Path
import java.security.PublicKey
import java.time.Clock
import java.util.concurrent.atomic.AtomicInteger
import javax.management.ObjectName
import kotlin.system.exitProcess

/**
 * A Node manages a standalone server that takes part in the P2P network. It creates the services found in [ServiceHub],
 * loads important data off disk and starts listening for connections.
 *
 * @param configuration This is typically loaded from a TypeSafe HOCON configuration file.
 */
open class Node(configuration: NodeConfiguration,
                versionInfo: VersionInfo,
                private val initialiseSerialization: Boolean = true,
                cordappLoader: CordappLoader = makeCordappLoader(configuration)
) : AbstractNode(configuration, createClock(configuration), versionInfo, cordappLoader) {
    companion object {
        private val staticLog = contextLogger()
        var renderBasicInfoToConsole = true

        /** Used for useful info that we always want to show, even when not logging to the console */
        fun printBasicNodeInfo(description: String, info: String? = null) {
            val msg = if (info == null) description else "${description.padEnd(40)}: $info"
            val loggerName = if (renderBasicInfoToConsole) "BasicInfo" else "Main"
            LoggerFactory.getLogger(loggerName).info(msg)
        }

        fun printWarning(message: String) {
            Emoji.renderIfSupported {
                println("${Emoji.warningSign} ATTENTION: ${message}")
            }
            staticLog.warn(message)
        }

        internal fun failStartUp(message: String): Nothing {
            println(message)
            println("Corda will now exit...")
            exitProcess(1)
        }

        private fun createClock(configuration: NodeConfiguration): CordaClock {
            return (if (configuration.useTestClock) ::DemoClock else ::SimpleClock)(Clock.systemUTC())
        }

        private val sameVmNodeCounter = AtomicInteger()

        const val scanPackagesSystemProperty = "net.corda.node.cordapp.scan.packages"
        const val scanPackagesSeparator = ","

        private fun makeCordappLoader(configuration: NodeConfiguration): CordappLoader {
            return System.getProperty(scanPackagesSystemProperty)?.let { scanPackages ->
                CordappLoader.createDefaultWithTestPackages(configuration, scanPackages.split(scanPackagesSeparator))
            } ?: CordappLoader.createDefault(configuration.baseDirectory)
        }

        // TODO Wire up maxMessageSize
        const val MAX_FILE_SIZE = 10485760
    }

    override val log: Logger get() = staticLog
    override fun makeTransactionVerifierService(): TransactionVerifierService = when (configuration.verifierType) {
        VerifierType.OutOfProcess -> throw IllegalArgumentException("OutOfProcess verifier not supported") //verifierMessagingClient!!.verifierService
        VerifierType.InMemory -> InMemoryTransactionVerifierService(numberOfWorkers = 4)
    }

    private val sameVmNodeNumber = sameVmNodeCounter.incrementAndGet() // Under normal (non-test execution) it will always be "1"

    // DISCUSSION
    //
    // We use a single server thread for now, which means all message handling is serialized.
    //
    // Writing thread safe code is hard. In this project we are writing most node services and code to be thread safe, but
    // the possibility of mistakes is always present. Thus we make a deliberate decision here to trade off some multi-core
    // scalability in order to gain developer productivity by setting the size of the serverThread pool to one, which will
    // reduce the number of threading bugs we will need to tackle.
    //
    // This leaves us with four possibilities in future:
    //
    // (1) We discover that processing messages is fast and that our eventual use cases do not need very high
    //     processing rates. We have benefited from the higher productivity and not lost anything.
    //
    // (2) We discover that we need greater multi-core scalability, but that the bulk of our time goes into particular CPU
    //     hotspots that are easily multi-threaded e.g. signature checking. We successfully multi-thread those hotspots
    //     and find that our software now scales sufficiently well to satisfy our user's needs.
    //
    // (3) We discover that it wasn't enough, but that we only need to run some messages in parallel and that the bulk of
    //     the work can stay single threaded. For example perhaps we find that latency sensitive UI requests must be handled
    //     on a separate thread pool where long blocking operations are not allowed, but that the bulk of the heavy lifting
    //     can stay single threaded. In this case we would need a separate thread pool, but we still minimise the amount of
    //     thread safe code we need to write and test.
    //
    // (4) None of the above are sufficient and we need to run all messages in parallel to get maximum (single machine)
    //     scalability and fully saturate all cores. In that case we can go fully free-threaded, e.g. change the number '1'
    //     below to some multiple of the core count. Alternatively by using the ForkJoinPool and let it figure out the right
    //     number of threads by itself. This will require some investment in stress testing to build confidence that we
    //     haven't made any mistakes, but it will only be necessary if eventual deployment scenarios demand it.
    //
    // Note that the messaging subsystem schedules work onto this thread in a blocking manner. That means if the server
    // thread becomes too slow and a backlog of work starts to builds up it propagates back through into the messaging
    // layer, which can then react to the backpressure. Artemis MQ in particular knows how to do flow control by paging
    // messages to disk rather than letting us run out of RAM.
    //
    // The primary work done by the server thread is execution of flow logics, and related
    // serialisation/deserialisation work.
    override lateinit var serverThread: AffinityExecutor.ServiceAffinityExecutor

    private var messageBroker: ArtemisMessagingServer? = null
    private var bridgeControlListener: BridgeControlListener? = null
    private var rpcBroker: ArtemisBroker? = null

    private var shutdownHook: ShutdownHook? = null

    override fun makeMessagingService(database: CordaPersistence,
                                      info: NodeInfo,
                                      nodeProperties: NodePropertiesStore,
                                      networkParameters: NetworkParameters): MessagingService {
        // Construct security manager reading users data either from the 'security' config section
        // if present or from rpcUsers list if the former is missing from config.
        val securityManagerConfig = configuration.security?.authService
                ?: SecurityConfiguration.AuthService.fromUsers(configuration.rpcUsers)

        securityManager = with(RPCSecurityManagerImpl(securityManagerConfig)) {
            if (configuration.shouldStartLocalShell()) RPCSecurityManagerWithAdditionalUser(this, User(INTERNAL_SHELL_USER, INTERNAL_SHELL_USER, setOf(Permissions.all()))) else this
        }

        if (!configuration.messagingServerExternal) {
            val brokerBindAddress = configuration.messagingServerAddress
                    ?: NetworkHostAndPort("0.0.0.0", configuration.p2pAddress.port)
            messageBroker = ArtemisMessagingServer(configuration, brokerBindAddress, MAX_FILE_SIZE)
        }

        val serverAddress = configuration.messagingServerAddress
                ?: NetworkHostAndPort("localhost", configuration.p2pAddress.port)
        val rpcServerAddresses = if (configuration.rpcOptions.standAloneBroker) {
            BrokerAddresses(configuration.rpcOptions.address!!, configuration.rpcOptions.adminAddress)
        } else {
            startLocalRpcBroker()
        }
        val advertisedAddress = info.addresses[0]
        bridgeControlListener = BridgeControlListener(configuration, serverAddress, /*networkParameters.maxMessageSize*/MAX_FILE_SIZE)

        printBasicNodeInfo("Advertised P2P messaging addresses", info.addresses.joinToString())
        rpcServerAddresses?.let {
            internalRpcMessagingClient = InternalRPCMessagingClient(configuration, it.admin, /*networkParameters.maxMessageSize*/MAX_FILE_SIZE, CordaX500Name.build(configuration.loadSslKeyStore().getCertificate(X509Utilities.CORDA_CLIENT_TLS).subjectX500Principal))
            printBasicNodeInfo("RPC connection address", it.primary.toString())
            printBasicNodeInfo("RPC admin connection address", it.admin.toString())
        }
        verifierMessagingClient = when (configuration.verifierType) {
            VerifierType.OutOfProcess -> throw IllegalArgumentException("OutOfProcess verifier not supported") //VerifierMessagingClient(configuration, serverAddress, services.monitoringService.metrics, /*networkParameters.maxMessageSize*/MAX_FILE_SIZE)
            VerifierType.InMemory -> null
        }
        require(info.legalIdentities.size in 1..2) { "Currently nodes must have a primary address and optionally one serviced address" }
        val serviceIdentity: PublicKey? = if (info.legalIdentities.size == 1) null else info.legalIdentities[1].owningKey
        return P2PMessagingClient(
                configuration,
                versionInfo,
                serverAddress,
                info.legalIdentities[0].owningKey,
                serviceIdentity,
                serverThread,
                database,
                services.networkMapCache,
                advertisedAddress,
                /*networkParameters.maxMessageSize*/MAX_FILE_SIZE,
                isDrainingModeOn = nodeProperties.flowsDrainingMode::isEnabled,
                drainingModeWasChangedEvents = nodeProperties.flowsDrainingMode.values)
    }

<<<<<<< HEAD
    private fun startLocalRpcBroker(networkParameters: NetworkParameters): BrokerAddresses? {
        return with(configuration) {
            rpcOptions.address.let {
=======
    private fun startLocalRpcBroker(): BrokerAddresses? {
        with(configuration) {
            return rpcOptions.address?.let {
                require(rpcOptions.address != null) { "RPC address needs to be specified for local RPC broker." }
>>>>>>> 323e809f
                val rpcBrokerDirectory: Path = baseDirectory / "brokers" / "rpc"
                with(rpcOptions) {
                    rpcBroker = if (useSsl) {
                        ArtemisRpcBroker.withSsl(configuration, this.address, adminAddress, sslConfig, securityManager, /*networkParameters.maxMessageSize*/MAX_FILE_SIZE, jmxMonitoringHttpPort != null, rpcBrokerDirectory, shouldStartLocalShell())
                    } else {
                        ArtemisRpcBroker.withoutSsl(configuration, this.address, adminAddress, securityManager, /*networkParameters.maxMessageSize*/MAX_FILE_SIZE, jmxMonitoringHttpPort != null, rpcBrokerDirectory, shouldStartLocalShell())
                    }
                }
                rpcBroker!!.addresses
            }
        }
    }

    override fun myAddresses(): List<NetworkHostAndPort> = listOf(getAdvertisedAddress())

    private fun getAdvertisedAddress(): NetworkHostAndPort {
        return with(configuration) {
            val host = if (detectPublicIp) {
                tryDetectIfNotPublicHost(p2pAddress.host) ?: p2pAddress.host
            } else {
                p2pAddress.host
            }
            NetworkHostAndPort(host, p2pAddress.port)
        }
    }

    /**
     * Checks whether the specified [host] is a public IP address or hostname. If not, tries to discover the current
     * machine's public IP address to be used instead by looking through the network interfaces.
     * TODO this code used to rely on the networkmap node, we might want to look at a different solution.
     */
    private fun tryDetectIfNotPublicHost(host: String): String? {
        return if (!AddressUtils.isPublic(host)) {
            val foundPublicIP = AddressUtils.tryDetectPublicIP()
            if (foundPublicIP == null) {
                try {
                    val retrievedHostName = networkMapClient?.myPublicHostname()
                    if (retrievedHostName != null) {
                        log.info("Retrieved public IP from Network Map Service: $this. This will be used instead of the provided \"$host\" as the advertised address.")
                    }
                    retrievedHostName
                } catch (ignore: Throwable) {
                    // Cannot reach the network map service, ignore the exception and use provided P2P address instead.
                    log.warn("Cannot connect to the network map service for public IP detection.")
                    null
                }
            } else {
                log.info("Detected public IP: ${foundPublicIP.hostAddress}. This will be used instead of the provided \"$host\" as the advertised address.")
                foundPublicIP.hostAddress
            }
        } else {
            null
        }
    }

    override fun startMessagingService(rpcOps: RPCOps) {
        // Start up the embedded MQ server
        messageBroker?.apply {
            runOnStop += this::close
            start()
        }
        rpcBroker?.apply {
            runOnStop += this::close
            start()
        }
        // Start P2P bridge service
        bridgeControlListener?.apply {
            runOnStop += this::stop
            start()
        }
        // Start up the MQ clients.
        internalRpcMessagingClient?.run {
            runOnStop += this::close
            when (rpcOps) {
                is SecureCordaRPCOps -> init(RpcExceptionHandlingProxy(rpcOps), securityManager)
                else -> init(rpcOps, securityManager)
            }
        }
        verifierMessagingClient?.run {
            runOnStop += this::stop
            start()
        }
        (network as P2PMessagingClient).apply {
            runOnStop += this::stop
            start()
        }
    }

    /**
     * If the node is persisting to an embedded H2 database, then expose this via TCP with a DB URL of the form:
     * jdbc:h2:tcp://<host>:<port>/node
     * with username and password as per the DataSource connection details.  The key element to enabling this support is to
     * ensure that you specify a DB connection URL of the form jdbc:h2:file: in the node config and that you include
     * the H2 option AUTO_SERVER_PORT set to the port you desire to use (0 will give a dynamically allocated port number)
     * but exclude the H2 option AUTO_SERVER=TRUE.
     * This is not using the H2 "automatic mixed mode" directly but leans on many of the underpinnings.  For more details
     * on H2 URLs and configuration see: http://www.h2database.com/html/features.html#database_url
     */
    override fun initialiseDatabasePersistence(schemaService: SchemaService, identityService: IdentityService): CordaPersistence {
        val databaseUrl = configuration.dataSourceProperties.getProperty("dataSource.url")
        val h2Prefix = "jdbc:h2:file:"
        if (databaseUrl != null && databaseUrl.startsWith(h2Prefix)) {
            val h2Port = databaseUrl.substringAfter(";AUTO_SERVER_PORT=", "").substringBefore(';')
            if (h2Port.isNotBlank()) {
                val databaseName = databaseUrl.removePrefix(h2Prefix).substringBefore(';')
                val server = org.h2.tools.Server.createTcpServer(
                        "-tcpPort", h2Port,
                        "-tcpAllowOthers",
                        "-tcpDaemon",
                        "-key", "node", databaseName)
                runOnStop += server::stop
                val url = server.start().url
                printBasicNodeInfo("Database connection url is", "jdbc:h2:$url/node")
            }
        }
        return super.initialiseDatabasePersistence(schemaService, identityService)
    }

    private val _startupComplete = openFuture<Unit>()
    val startupComplete: CordaFuture<Unit> get() = _startupComplete

    override fun generateAndSaveNodeInfo(): NodeInfo {
        initialiseSerialization()
        return super.generateAndSaveNodeInfo()
    }

    override fun start(): StartedNode<Node> {
        serverThread = AffinityExecutor.ServiceAffinityExecutor("Node thread-$sameVmNodeNumber", 1)
        initialiseSerialization()
        val started: StartedNode<Node> = uncheckedCast(super.start())
        nodeReadyFuture.thenMatch({
            serverThread.execute {
                // Begin exporting our own metrics via JMX. These can be monitored using any agent, e.g. Jolokia:
                //
                // https://jolokia.org/agent/jvm.html
                JmxReporter.forRegistry(started.services.monitoringService.metrics).inDomain("net.corda").createsObjectNamesWith { _, domain, name ->
                    // Make the JMX hierarchy a bit better organised.
                    val category = name.substringBefore('.')
                    val subName = name.substringAfter('.', "")
                    if (subName == "")
                        ObjectName("$domain:name=$category")
                    else
                        ObjectName("$domain:type=$category,name=$subName")
                }.build().start()

                _startupComplete.set(Unit)
            }
        },
                { th -> staticLog.error("Unexpected exception", th) } // XXX: Why not use log?
        )
        shutdownHook = addShutdownHook {
            stop()
        }
        return started
    }

    override fun getRxIoScheduler(): Scheduler = Schedulers.io()

    private fun initialiseSerialization() {
        if (!initialiseSerialization) return
        val classloader = cordappLoader.appClassLoader
        nodeSerializationEnv = SerializationEnvironmentImpl(
                SerializationFactoryImpl().apply {
                    registerScheme(KryoServerSerializationScheme())
                    registerScheme(AMQPServerSerializationScheme(cordappLoader.cordapps))
                    registerScheme(KryoClientSerializationScheme())
                },
                p2pContext = AMQP_P2P_CONTEXT.withClassLoader(classloader),
                rpcServerContext = KRYO_RPC_SERVER_CONTEXT.withClassLoader(classloader),
                storageContext = AMQP_STORAGE_CONTEXT.withClassLoader(classloader),
                checkpointContext = KRYO_CHECKPOINT_CONTEXT.withClassLoader(classloader),
                rpcClientContext = if (configuration.shouldInitCrashShell()) KRYO_RPC_CLIENT_CONTEXT.withClassLoader(classloader) else null) //even Shell embeded in the node connects via RPC to the node
    }

    private var internalRpcMessagingClient: InternalRPCMessagingClient? = null
    private var verifierMessagingClient: VerifierMessagingClient? = null
    /** Starts a blocking event loop for message dispatch. */
    fun run() {
        internalRpcMessagingClient?.start(rpcBroker!!.serverControl)
        verifierMessagingClient?.start2()
        (network as P2PMessagingClient).run()
    }

    private var shutdown = false

    override fun stop() {
        check(!serverThread.isOnThread)
        synchronized(this) {
            if (shutdown) return
            shutdown = true
            // Unregister shutdown hook to prevent any unnecessary second calls to stop
            shutdownHook?.cancel()
            shutdownHook = null
        }
        printBasicNodeInfo("Shutting down ...")

        // All the Node started subsystems were registered with the runOnStop list at creation.
        // So now simply call the parent to stop everything in reverse order.
        // In particular this prevents premature shutdown of the Database by AbstractNode whilst the serverThread is active
        super.stop()

        shutdown = false

        log.info("Shutdown complete")
    }
}<|MERGE_RESOLUTION|>--- conflicted
+++ resolved
@@ -221,16 +221,11 @@
                 drainingModeWasChangedEvents = nodeProperties.flowsDrainingMode.values)
     }
 
-<<<<<<< HEAD
-    private fun startLocalRpcBroker(networkParameters: NetworkParameters): BrokerAddresses? {
+    private fun startLocalRpcBroker(): BrokerAddresses? {
+        require(rpcOptions.address != null) { "RPC address needs to be specified for local RPC broker." }
+        require(rpcOptions.adminAddress != null) { "RPC Admin address needs to be specified for local RPC broker." }
         return with(configuration) {
             rpcOptions.address.let {
-=======
-    private fun startLocalRpcBroker(): BrokerAddresses? {
-        with(configuration) {
-            return rpcOptions.address?.let {
-                require(rpcOptions.address != null) { "RPC address needs to be specified for local RPC broker." }
->>>>>>> 323e809f
                 val rpcBrokerDirectory: Path = baseDirectory / "brokers" / "rpc"
                 with(rpcOptions) {
                     rpcBroker = if (useSsl) {
