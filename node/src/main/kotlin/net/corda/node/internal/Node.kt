--- conflicted
+++ resolved
@@ -314,10 +314,4 @@
 
         log.info("Shutdown complete")
     }
-}
-
-<<<<<<< HEAD
-class ConfigurationException(message: String) : CordaException(message)
-=======
-data class NetworkMapInfo(val address: NetworkHostAndPort, val legalName: CordaX500Name)
->>>>>>> 85071f22
+}