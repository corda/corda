--- conflicted
+++ resolved
@@ -294,14 +294,10 @@
 
     val startupComplete: ListenableFuture<Unit> = SettableFuture.create()
 
-<<<<<<< HEAD
     override fun start() {
-=======
-    override fun start(): Node {
         if (initialiseSerialization) {
             initialiseSerialization()
         }
->>>>>>> fe9db6f1
         super.start()
 
         networkMapRegistrationFuture.thenMatch({
