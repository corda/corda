package net.corda.node.internal

import com.codahale.metrics.MetricFilter
import com.codahale.metrics.MetricRegistry
import com.codahale.metrics.jmx.JmxReporter
import com.github.benmanes.caffeine.cache.Caffeine
import com.palominolabs.metrics.newrelic.AllEnabledMetricAttributeFilter
import com.palominolabs.metrics.newrelic.NewRelicReporter
import io.netty.util.NettyRuntime
import net.corda.client.rpc.internal.serialization.amqp.AMQPClientSerializationScheme
import net.corda.cliutils.ShellConstants
import net.corda.core.concurrent.CordaFuture
import net.corda.core.flows.FlowLogic
import net.corda.core.identity.PartyAndCertificate
import net.corda.core.internal.Emoji
import net.corda.core.internal.concurrent.openFuture
import net.corda.core.internal.concurrent.thenMatch
import net.corda.core.internal.div
import net.corda.core.internal.errors.AddressBindingException
import net.corda.core.internal.getJavaUpdateVersion
import net.corda.core.internal.notary.NotaryService
import net.corda.core.messaging.CordaRPCOps
import net.corda.core.messaging.RPCOps
import net.corda.core.node.NetworkParameters
import net.corda.core.node.NodeInfo
import net.corda.core.node.ServiceHub
import net.corda.core.serialization.internal.SerializationEnvironment
import net.corda.core.serialization.internal.nodeSerializationEnv
import net.corda.core.utilities.NetworkHostAndPort
import net.corda.core.utilities.contextLogger
import net.corda.node.CordaClock
import net.corda.node.SimpleClock
import net.corda.node.VersionInfo
import net.corda.node.internal.artemis.ArtemisBroker
import net.corda.node.internal.artemis.BrokerAddresses
import net.corda.node.internal.security.RPCSecurityManager
import net.corda.node.internal.security.RPCSecurityManagerImpl
import net.corda.node.internal.security.RPCSecurityManagerWithAdditionalUser
import net.corda.node.serialization.amqp.AMQPServerSerializationScheme
import net.corda.node.serialization.kryo.KRYO_CHECKPOINT_CONTEXT
import net.corda.node.serialization.kryo.KryoCheckpointSerializer
import net.corda.node.services.Permissions
import net.corda.node.services.api.FlowStarter
import net.corda.node.services.api.ServiceHubInternal
import net.corda.node.services.api.StartedNodeServices
import net.corda.node.services.config.*
import net.corda.node.services.messaging.ArtemisMessagingServer
import net.corda.node.services.messaging.MessagingService
import net.corda.node.services.messaging.P2PMessagingClient
import net.corda.node.services.rpc.ArtemisRpcBroker
import net.corda.node.services.rpc.InternalRPCMessagingClient
import net.corda.node.services.rpc.RPCServerConfiguration
import net.corda.node.services.statemachine.StateMachineManager
import net.corda.node.utilities.*
import net.corda.node.utilities.profiling.getTracingConfig
import net.corda.nodeapi.internal.ArtemisMessagingClient
import net.corda.nodeapi.internal.ArtemisMessagingComponent.Companion.INTERNAL_SHELL_USER
import net.corda.nodeapi.internal.ShutdownHook
import net.corda.nodeapi.internal.addShutdownHook
import net.corda.nodeapi.internal.bridging.BridgeControlListener
import net.corda.nodeapi.internal.config.MessagingServerConnectionConfiguration
import net.corda.nodeapi.internal.config.MutualSslConfiguration
import net.corda.nodeapi.internal.config.User
import net.corda.nodeapi.internal.persistence.CouldNotCreateDataSourceException
import net.corda.nodeapi.internal.protonwrapper.netty.toRevocationConfig
import net.corda.serialization.internal.*
import net.corda.serialization.internal.amqp.SerializationFactoryCacheKey
import net.corda.serialization.internal.amqp.SerializerFactory
import org.apache.activemq.artemis.api.core.ActiveMQNotConnectedException
import org.apache.commons.lang3.SystemUtils
import org.h2.jdbc.JdbcSQLNonTransientConnectionException
import org.slf4j.Logger
import org.slf4j.LoggerFactory
import rx.Scheduler
import rx.schedulers.Schedulers
import java.lang.Long.max
import java.lang.Long.min
import java.net.BindException
import java.net.InetAddress
import java.nio.file.Path
import java.nio.file.Paths
import java.time.Clock
import java.util.concurrent.TimeUnit
import java.util.concurrent.atomic.AtomicInteger
import javax.management.ObjectName
import kotlin.system.exitProcess

class NodeWithInfo(val node: Node, val info: NodeInfo) {
    val services: StartedNodeServices = object : StartedNodeServices, ServiceHubInternal by node.services, FlowStarter by node.flowStarter {}
    fun dispose() = node.stop()
    fun <T : FlowLogic<*>> registerInitiatedFlow(initiatedFlowClass: Class<T>) = node.registerInitiatedFlow(node.smm, initiatedFlowClass)
}

/**
 * A Node manages a standalone server that takes part in the P2P network. It creates the services found in [ServiceHub],
 * loads important data off disk and starts listening for connections.
 *
 * @param configuration This is typically loaded from a TypeSafe HOCON configuration file.
 */
open class Node(configuration: NodeConfiguration,
                versionInfo: VersionInfo,
                private val initialiseSerialization: Boolean = true,
                flowManager: FlowManager = NodeFlowManager(configuration.flowOverrides),
                cacheFactoryPrototype: BindableNamedCacheFactory = EnterpriseNamedCacheFactory(configuration.enterpriseConfiguration.getTracingConfig())
) : AbstractNode<NodeInfo>(
        configuration,
        createClock(configuration),
        cacheFactoryPrototype,
        versionInfo,
        flowManager,
        // Under normal (non-test execution) it will always be "1"
        AffinityExecutor.ServiceAffinityExecutor("Node thread-${sameVmNodeCounter.incrementAndGet()}", 1)
) {

    override fun createStartedNode(nodeInfo: NodeInfo, rpcOps: CordaRPCOps, notaryService: NotaryService?): NodeInfo =
            nodeInfo

    companion object {
        private val staticLog = contextLogger()
        var renderBasicInfoToConsole = true

        /** Used for useful info that we always want to show, even when not logging to the console */
        fun printBasicNodeInfo(description: String, info: String? = null) {
            val msg = if (info == null) description else "${description.padEnd(40)}: $info"
            val loggerName = if (renderBasicInfoToConsole) "BasicInfo" else "Main"
            LoggerFactory.getLogger(loggerName).info(msg)
        }

        fun printInRed(message: String) {
            println("${ShellConstants.RED}$message${ShellConstants.RESET}")
        }

        fun printWarning(message: String) {
            Emoji.renderIfSupported {
                printInRed("${Emoji.warningSign} ATTENTION: $message")
            }
            staticLog.warn(message)
        }

        internal fun failStartUp(message: String): Nothing {
            println(message)
            println("Corda will now exit...")
            exitProcess(1)
        }

        private fun createClock(configuration: NodeConfiguration): CordaClock {
            return (if (configuration.useTestClock) ::DemoClock else ::SimpleClock)(Clock.systemUTC())
        }

        private val sameVmNodeCounter = AtomicInteger()

        // TODO: make this configurable.
        const val MAX_RPC_MESSAGE_SIZE = 10485760

        fun isInvalidJavaVersion(): Boolean {
            if (!hasMinimumJavaVersion()) {
                println("You are using a version of Java that is not supported (${SystemUtils.JAVA_VERSION}). Please upgrade to the latest version of Java 8.")
                println("Corda will now exit...")
                return true
            }
            return false
        }

        private fun hasMinimumJavaVersion(): Boolean {
            // when the ext.java8_minUpdateVersion gradle constant changes, so must this check
            return try {
                val update = getJavaUpdateVersion(SystemUtils.JAVA_VERSION) // To filter out cases like 1.8.0_202-ea
                SystemUtils.IS_JAVA_1_8 && update >= 171
            } catch (e: NumberFormatException) { // custom JDKs may not have the update version (e.g. 1.8.0-adoptopenjdk)
                false
            }
        }
    }

    override val log: Logger get() = staticLog
    override val transactionVerifierWorkerCount: Int get() = 4

    private var internalRpcMessagingClient: InternalRPCMessagingClient<RPCOps>? = null
    private var rpcBroker: ArtemisBroker? = null

    private var shutdownHook: ShutdownHook? = null

    // DISCUSSION
    //
    // We use a single server thread for now, which means all message handling is serialized.
    //
    // Writing thread safe code is hard. In this project we are writing most node services and code to be thread safe, but
    // the possibility of mistakes is always present. Thus we make a deliberate decision here to trade off some multi-core
    // scalability in order to gain developer productivity by setting the size of the serverThread pool to one, which will
    // reduce the number of threading bugs we will need to tackle.
    //
    // This leaves us with four possibilities in future:
    //
    // (1) We discover that processing messages is fast and that our eventual use cases do not need very high
    //     processing rates. We have benefited from the higher productivity and not lost anything.
    //
    // (2) We discover that we need greater multi-core scalability, but that the bulk of our time goes into particular CPU
    //     hotspots that are easily multi-threaded e.g. signature checking. We successfully multi-thread those hotspots
    //     and find that our software now scales sufficiently well to satisfy our user's needs.
    //
    // (3) We discover that it wasn't enough, but that we only need to run some messages in parallel and that the bulk of
    //     the work can stay single threaded. For example perhaps we find that latency sensitive UI requests must be handled
    //     on a separate thread pool where long blocking operations are not allowed, but that the bulk of the heavy lifting
    //     can stay single threaded. In this case we would need a separate thread pool, but we still minimise the amount of
    //     thread safe code we need to write and test.
    //
    // (4) None of the above are sufficient and we need to run all messages in parallel to get maximum (single machine)
    //     scalability and fully saturate all cores. In that case we can go fully free-threaded, e.g. change the number '1'
    //     below to some multiple of the core count. Alternatively by using the ForkJoinPool and let it figure out the right
    //     number of threads by itself. This will require some investment in stress testing to build confidence that we
    //     haven't made any mistakes, but it will only be necessary if eventual deployment scenarios demand it.
    //
    // Note that the messaging subsystem schedules work onto this thread in a blocking manner. That means if the server
    // thread becomes too slow and a backlog of work starts to builds up it propagates back through into the messaging
    // layer, which can then react to the backpressure. Artemis MQ in particular knows how to do flow control by paging
    // messages to disk rather than letting us run out of RAM.
    //
    // The primary work done by the server thread is execution of flow logics, and related
    // serialisation/deserialisation work.

    override fun makeMessagingService(): MessagingService {
        return P2PMessagingClient(
                config = configuration,
                versionInfo = versionInfo,
                serverAddress = configuration.messagingServerAddress
                        ?: NetworkHostAndPort("localhost", configuration.p2pAddress.port),
                nodeExecutor = serverThread,
                database = database,
                networkMap = networkMapCache,
                isDrainingModeOn = nodeProperties.flowsDrainingMode::isEnabled,
                drainingModeWasChangedEvents = nodeProperties.flowsDrainingMode.values,
                metricRegistry = metricRegistry,
                cacheFactory = cacheFactory,
                platformClock = platformClock
        )
    }

    override fun startMessagingService(rpcOps: RPCOps, nodeInfo: NodeInfo, myNotaryIdentity: PartyAndCertificate?, networkParameters: NetworkParameters) {
        require(nodeInfo.legalIdentities.size in 1..2) { "Currently nodes must have a primary address and optionally one serviced address" }

        network as P2PMessagingClient

        if (System.getProperty("io.netty.allocator.numHeapArenas").isNullOrBlank()) {
            // Netty arenas are approx 16MB each when max'd out.  Set arenas based on memory, not core count, unless memory is abundant.
            val memBasedArenas = max(Runtime.getRuntime().maxMemory() / 256.MB, 1L)
            // We set the min of the above and the default.
            System.setProperty("io.netty.allocator.numHeapArenas", min(memBasedArenas, NettyRuntime.availableProcessors() * 2L).toString())
        }

        // When using external Artemis for P2P messaging, the node's p2pSslOptions are no longer used.
        val sslOptions = configuration.enterpriseConfiguration.messagingServerSslConfiguration ?: configuration.p2pSslOptions

        if (System.getProperty("io.netty.allocator.numHeapArenas").isNullOrBlank()) {
            // Netty arenas are approx 16MB each when max'd out.  Set arenas based on memory, not core count, unless memory is abundant.
            val memBasedArenas = max(Runtime.getRuntime().maxMemory() / 256.MB, 1L)
            // We set the min of the above and the default.
            System.setProperty("io.netty.allocator.numHeapArenas", min(memBasedArenas, NettyRuntime.availableProcessors() * 2L).toString())
        }

        // Construct security manager reading users data either from the 'security' config section
        // if present or from rpcUsers list if the former is missing from config.
        val securityManagerConfig = configuration.security?.authService
                ?: SecurityConfiguration.AuthService.fromUsers(configuration.rpcUsers)

        val securityManager = with(RPCSecurityManagerImpl(securityManagerConfig, cacheFactory)) {
            if (configuration.shouldStartLocalShell()) RPCSecurityManagerWithAdditionalUser(this, User(INTERNAL_SHELL_USER, INTERNAL_SHELL_USER, setOf(Permissions.all()))) else this
        }

        val messageBroker = if (!configuration.messagingServerExternal) {
            val brokerBindAddress = configuration.messagingServerAddress
                    ?: NetworkHostAndPort("0.0.0.0", configuration.p2pAddress.port)
            ArtemisMessagingServer(configuration, brokerBindAddress, networkParameters.maxMessageSize)
        } else {
            null
        }

        val rpcServerAddresses = if (configuration.rpcOptions.standAloneBroker) {
            BrokerAddresses(configuration.rpcOptions.address, configuration.rpcOptions.adminAddress)
        } else {
            startLocalRpcBroker(securityManager, sslOptions)
        }

<<<<<<< HEAD
        val bridgeControlListener = makeBridgeControlListener(network.serverAddress, networkParameters)
=======
        val externalBridge = configuration.enterpriseConfiguration.externalBridge
        val bridgeControlListener = if (externalBridge == null || !externalBridge) {
            val artemisClient = {
                ArtemisMessagingClient(configuration.p2pSslOptions,
                        network.serverAddress,
                        networkParameters.maxMessageSize,
                        true,
                        true,
                        -1,
                        configuration.enterpriseConfiguration.messagingServerConnectionConfiguration,
                        configuration.enterpriseConfiguration.messagingServerBackupAddresses)
            }
            BridgeControlListener(configuration.p2pSslOptions.keyStore.get(),
                    configuration.p2pSslOptions.trustStore.get(),
                    configuration.p2pSslOptions.useOpenSsl,
                    null,
                    networkParameters.maxMessageSize,
                    configuration.crlCheckSoftFail.toRevocationConfig(),
                    configuration.enableSNI,
                    artemisClient).apply {
                this.failure.subscribe {
                    errorAndTerminate("BridgeControlListener has failed. Node must restart.")
                }
            }
        } else {
            null
        }
>>>>>>> 33649e99

        printBasicNodeInfo("Advertised P2P messaging addresses", nodeInfo.addresses.joinToString())

        val rpcServerConfiguration = RPCServerConfiguration.DEFAULT.copy(
                rpcThreadPoolSize = configuration.enterpriseConfiguration.tuning.rpcThreadPoolSize
        )
        rpcServerAddresses?.let {
            internalRpcMessagingClient = InternalRPCMessagingClient(sslOptions,
                    it.admin,
                    MAX_RPC_MESSAGE_SIZE,
                    configuration.myLegalName,
                    rpcServerConfiguration)
            printBasicNodeInfo("RPC connection address", it.primary.toString())
            printBasicNodeInfo("RPC admin connection address", it.admin.toString())
        }

        // Start up the embedded MQ server
        messageBroker?.apply {
            closeOnStop()
            start()
        }
        rpcBroker?.apply {
            closeOnStop()
            start()
        }
        // Start P2P bridge service
        bridgeControlListener?.apply {
            closeOnStop()
            start()
        }
        // Start up the MQ clients.
        internalRpcMessagingClient?.run {
            closeOnStop()
            init(rpcOps, securityManager, cacheFactory)
        }
        network.closeOnStop()
        // Due to how Artemis treats HA client connections, special behaviour is required if using an HA locator (i.e. at least one back-up address)
        var retry: Boolean
        var delay = 1000L
        do {
            retry = false
            try {
                network.start(
                        myIdentity = nodeInfo.legalIdentities[0].owningKey,
                        serviceIdentity = if (nodeInfo.legalIdentities.size == 1) null else nodeInfo.legalIdentities[1].owningKey,
                        advertisedAddress = nodeInfo.addresses[0],
                        maxMessageSize = networkParameters.maxMessageSize,
                        legalName = nodeInfo.legalIdentities[0].name.toString()
                )
            } catch (e: Exception) {
                when (e) {
                    is ActiveMQNotConnectedException -> {
                        if (configuration.enterpriseConfiguration.messagingServerBackupAddresses.isNotEmpty() &&
                                configuration.enterpriseConfiguration.messagingServerConnectionConfiguration == MessagingServerConnectionConfiguration.CONTINUOUS_RETRY) {
                            log.warn("Failed to connect to any messaging servers. Retrying.")
                            // Clean-up any created bits before retry-ing
                            network.stop()
                            Thread.sleep(delay)
                            delay = Math.min(2L * delay, 60000L)
                            retry = true
                        } else {
                            throw e
                        } // Preserve old behaviour
                    }
                    else -> {
                        throw e
                    } // All other exceptions are thrown to cause the node to exit
                }
            }
        } while (retry)
    }

    private fun makeBridgeControlListener(serverAddress: NetworkHostAndPort, networkParameters: NetworkParameters) : BridgeControlListener? {
        val externalBridge = configuration.enterpriseConfiguration.externalBridge
        return if (externalBridge == null || !externalBridge) {
            val artemisClient =  {
                ArtemisMessagingClient(configuration.p2pSslOptions,
                        serverAddress,
                        networkParameters.maxMessageSize,
                        true,
                        true,
                        -1,
                        configuration.enterpriseConfiguration.messagingServerConnectionConfiguration,
                        configuration.enterpriseConfiguration.messagingServerBackupAddresses,
                        failoverCallback =  { errorAndTerminate("ArtemisMessagingClient failed. Shutting down.", null) })
            }
            BridgeControlListener(configuration.p2pSslOptions, null, networkParameters.maxMessageSize, configuration.crlCheckSoftFail, configuration.enableSNI, artemisClient)
        } else {
            null
        }
    }

    private fun startLocalRpcBroker(securityManager: RPCSecurityManager, sslOptions: MutualSslConfiguration): BrokerAddresses? {
        return with(configuration) {
            rpcOptions.address.let {
                val rpcBrokerDirectory: Path = baseDirectory / "brokers" / "rpc"
                with(rpcOptions) {
                    rpcBroker = if (useSsl) {
                        ArtemisRpcBroker.withSsl(sslOptions, this.address, adminAddress, sslConfig!!, securityManager, MAX_RPC_MESSAGE_SIZE, jmxMonitoringHttpPort != null, rpcBrokerDirectory, shouldStartLocalShell())
                    } else {
                        ArtemisRpcBroker.withoutSsl(sslOptions, this.address, adminAddress, securityManager, MAX_RPC_MESSAGE_SIZE, jmxMonitoringHttpPort != null, rpcBrokerDirectory, shouldStartLocalShell())
                    }
                }
                rpcBroker!!.addresses
            }
        }
    }

    override fun myAddresses(): List<NetworkHostAndPort> = listOf(getAdvertisedAddress()) + configuration.additionalP2PAddresses

    private fun getAdvertisedAddress(): NetworkHostAndPort {
        return with(configuration) {
            if (relay != null) {
                NetworkHostAndPort(relay!!.relayHost, relay!!.remoteInboundPort)
            } else {
                require(p2pAddress.host != "0.0.0.0") {
                    "Invalid p2pAddress: $p2pAddress contains 0.0.0.0 which is not suitable as an advertised node address"
                }
                val host = if (detectPublicIp) {
                    tryDetectIfNotPublicHost(p2pAddress.host) ?: p2pAddress.host
                } else {
                    p2pAddress.host
                }
                NetworkHostAndPort(host, p2pAddress.port)
            }
        }
    }

    /**
     * Checks whether the specified [host] is a public IP address or hostname. If not, tries to discover the current
     * machine's public IP address to be used instead by looking through the network interfaces.
     */
    private fun tryDetectIfNotPublicHost(host: String): String? {
        return if (host.toLowerCase() == "localhost") {
            log.warn("p2pAddress specified as localhost. Trying to autodetect a suitable public address to advertise in network map." +
                    "To disable autodetect set detectPublicIp = false in the node.conf, or consider using messagingServerAddress and messagingServerExternal")
            val foundPublicIP = AddressUtils.tryDetectPublicIP()
            if (foundPublicIP == null) {
                try {
                    val retrievedHostName = networkMapClient?.myPublicHostname()
                    if (retrievedHostName != null) {
                        log.info("Retrieved public IP from Network Map Service: $this. This will be used instead of the provided \"$host\" as the advertised address.")
                    }
                    retrievedHostName
                } catch (ignore: Exception) {
                    // Cannot reach the network map service, ignore the exception and use provided P2P address instead.
                    log.warn("Cannot connect to the network map service for public IP detection.")
                    null
                }
            } else {
                log.info("Detected public IP: ${foundPublicIP.hostAddress}. This will be used instead of the provided \"$host\" as the advertised address.")
                foundPublicIP.hostAddress
            }
        } else {
            null
        }
    }

    /**
     * If the node is persisting to an embedded H2 database, then expose this via TCP with a DB URL of the form:
     * jdbc:h2:tcp://<host>:<port>/node
     * with username and password as per the DataSource connection details.  The key element to enabling this support is to
     * ensure that you specify a DB connection URL of the form jdbc:h2:file: in the node config and that you include
     * the H2 option AUTO_SERVER_PORT set to the port you desire to use (0 will give a dynamically allocated port number)
     * but exclude the H2 option AUTO_SERVER=TRUE.
     * This is not using the H2 "automatic mixed mode" directly but leans on many of the underpinnings.  For more details
     * on H2 URLs and configuration see: http://www.h2database.com/html/features.html#database_url
     */
    override fun startDatabase() {
        val databaseUrl = configuration.dataSourceProperties.getProperty("dataSource.url")
        val h2Prefix = "jdbc:h2:file:"

        if (databaseUrl != null && databaseUrl.startsWith(h2Prefix)) {
            val effectiveH2Settings = configuration.effectiveH2Settings
            //forbid execution of arbitrary code via SQL except those classes required by H2 itself
            System.setProperty("h2.allowedClasses", "org.h2.mvstore.db.MVTableEngine,org.locationtech.jts.geom.Geometry,org.h2.server.TcpServer")
            if (effectiveH2Settings?.address != null) {
                if (!InetAddress.getByName(effectiveH2Settings.address.host).isLoopbackAddress
                        && configuration.dataSourceProperties.getProperty("dataSource.password").isBlank()) {
                    throw CouldNotCreateDataSourceException("Database password is required for H2 server listening on ${InetAddress.getByName(effectiveH2Settings.address.host)}.")
                }
                val databaseName = databaseUrl.removePrefix(h2Prefix).substringBefore(';')
                val baseDir = Paths.get(databaseName).parent.toString()
                val server = org.h2.tools.Server.createTcpServer(
                        "-tcpPort", effectiveH2Settings.address.port.toString(),
                        "-tcpAllowOthers",
                        "-tcpDaemon",
                        "-baseDir", baseDir,
                        "-key", "node", databaseName)
                // override interface that createTcpServer listens on (which is always 0.0.0.0)
                System.setProperty("h2.bindAddress", effectiveH2Settings.address.host)
                runOnStop += server::stop
                val url = try {
                    server.start().url
                } catch (e: JdbcSQLNonTransientConnectionException) {
                    if (e.cause is BindException) {
                        throw AddressBindingException(effectiveH2Settings.address)
                    } else {
                        throw e
                    }
                }
                printBasicNodeInfo("Database connection url is", "jdbc:h2:$url/node")
            }
        } else if (databaseUrl != null) {
            printBasicNodeInfo("Database connection url is", databaseUrl)
        }

        super.startDatabase()
        database.closeOnStop()
    }

    private val _startupComplete = openFuture<Unit>()
    val startupComplete: CordaFuture<Unit> get() = _startupComplete

    override fun generateAndSaveNodeInfo(): NodeInfo {
        initialiseSerialization()
        return super.generateAndSaveNodeInfo()
    }

    override fun start(): NodeInfo {
        registerDefaultExceptionHandler()
        initialiseSerialization()
        val nodeInfo: NodeInfo = super.start()
        nodeReadyFuture.thenMatch({
            serverThread.execute {

                registerJmxReporter(services.monitoringService.metrics)

                _startupComplete.set(Unit)
            }
        },
                { th -> staticLog.error("Unexpected exception", th) } // XXX: Why not use log?
        )
        shutdownHook = addShutdownHook {
            stop()
        }
        return nodeInfo
    }

    /**
     * Register a default exception handler for all threads that terminates the process if the database connection goes away and
     * cannot be recovered.
     */
    private fun registerDefaultExceptionHandler() {
        Thread.setDefaultUncaughtExceptionHandler(DbExceptionHandler(Thread.getDefaultUncaughtExceptionHandler()))
    }

    /**
     * A hook to allow configuration override of the JmxReporter being used.
     */
    fun registerJmxReporter(metrics: MetricRegistry) {
        log.info("Registering JMX reporter:")
        when (configuration.jmxReporterType) {
            JmxReporterType.JOLOKIA -> registerJolokiaReporter(metrics)
            JmxReporterType.NEW_RELIC -> registerNewRelicReporter(metrics)
        }
    }

    private fun registerJolokiaReporter(registry: MetricRegistry) {
        log.info("Registering Jolokia JMX reporter:")
        // Begin exporting our own metrics via JMX. These can be monitored using any agent, e.g. Jolokia:
        //
        // https://jolokia.org/agent/jvm.html
        JmxReporter.forRegistry(registry).inDomain("net.corda").createsObjectNamesWith { _, domain, name ->
            // Make the JMX hierarchy a bit better organised.
            val category = name.substringBefore('.').substringBeforeLast('/')
            val component = name.substringBefore('.').substringAfterLast('/', "")
            val subName = name.substringAfter('.', "")
            (if (subName == "")
                ObjectName("$domain:name=$category${if (component.isNotEmpty()) ",component=$component," else ""}")
            else
                ObjectName("$domain:type=$category,${if (component.isNotEmpty()) "component=$component," else ""}name=$subName"))
        }.build().start()
    }

    private fun registerNewRelicReporter(registry: MetricRegistry) {
        log.info("Registering New Relic JMX Reporter:")
        val reporter = NewRelicReporter.forRegistry(registry)
                .name("New Relic Reporter")
                .filter(MetricFilter.ALL)
                .attributeFilter(AllEnabledMetricAttributeFilter())
                .rateUnit(TimeUnit.SECONDS)
                .durationUnit(TimeUnit.MILLISECONDS)
                .metricNamePrefix("corda/")
                .build()

        reporter.start(1, TimeUnit.MINUTES)
    }

    override val rxIoScheduler: Scheduler get() = Schedulers.io()

    private fun initialiseSerialization() {
        if (!initialiseSerialization) return
        val classloader = cordappLoader.appClassLoader
        nodeSerializationEnv = SerializationEnvironment.with(
                SerializationFactoryImpl().apply {
                    registerScheme(AMQPServerSerializationScheme(cordappLoader.cordapps, Caffeine.newBuilder().maximumSize(128).build<SerializationFactoryCacheKey, SerializerFactory>().asMap()))
                    registerScheme(AMQPClientSerializationScheme(cordappLoader.cordapps, Caffeine.newBuilder().maximumSize(128).build<SerializationFactoryCacheKey, SerializerFactory>().asMap()))
                },
                p2pContext = AMQP_P2P_CONTEXT.withClassLoader(classloader),
                rpcServerContext = AMQP_RPC_SERVER_CONTEXT.withClassLoader(classloader),
                rpcClientContext = if (configuration.shouldInitCrashShell()) AMQP_RPC_CLIENT_CONTEXT.withClassLoader(classloader) else null, //even Shell embeded in the node connects via RPC to the node
                storageContext = AMQP_STORAGE_CONTEXT.withClassLoader(classloader),

                checkpointSerializer = KryoCheckpointSerializer,
                checkpointContext = KRYO_CHECKPOINT_CONTEXT.withClassLoader(classloader)
        )
    }

    /** Starts a blocking event loop for message dispatch. */
    fun run() {
        internalRpcMessagingClient?.start(rpcBroker!!.serverControl)
        (network as P2PMessagingClient).run()
    }

    private var shutdown = false

    override fun stop() {
        check(!serverThread.isOnThread)
        synchronized(this) {
            if (shutdown) return
            shutdown = true
            // Unregister shutdown hook to prevent any unnecessary second calls to stop
            shutdownHook?.cancel()
            shutdownHook = null
        }
        printBasicNodeInfo("Shutting down ...")

        // All the Node started subsystems were registered with the runOnStop list at creation.
        // So now simply call the parent to stop everything in reverse order.
        // In particular this prevents premature shutdown of the Database by AbstractNode whilst the serverThread is active
        super.stop()

        shutdown = false

        log.info("Shutdown complete")
    }

    fun <T : FlowLogic<*>> registerInitiatedFlow(smm: StateMachineManager, initiatedFlowClass: Class<T>) {
        this.flowManager.registerInitiatedFlow(initiatedFlowClass)
    }
}<|MERGE_RESOLUTION|>--- conflicted
+++ resolved
@@ -280,37 +280,7 @@
             startLocalRpcBroker(securityManager, sslOptions)
         }
 
-<<<<<<< HEAD
         val bridgeControlListener = makeBridgeControlListener(network.serverAddress, networkParameters)
-=======
-        val externalBridge = configuration.enterpriseConfiguration.externalBridge
-        val bridgeControlListener = if (externalBridge == null || !externalBridge) {
-            val artemisClient = {
-                ArtemisMessagingClient(configuration.p2pSslOptions,
-                        network.serverAddress,
-                        networkParameters.maxMessageSize,
-                        true,
-                        true,
-                        -1,
-                        configuration.enterpriseConfiguration.messagingServerConnectionConfiguration,
-                        configuration.enterpriseConfiguration.messagingServerBackupAddresses)
-            }
-            BridgeControlListener(configuration.p2pSslOptions.keyStore.get(),
-                    configuration.p2pSslOptions.trustStore.get(),
-                    configuration.p2pSslOptions.useOpenSsl,
-                    null,
-                    networkParameters.maxMessageSize,
-                    configuration.crlCheckSoftFail.toRevocationConfig(),
-                    configuration.enableSNI,
-                    artemisClient).apply {
-                this.failure.subscribe {
-                    errorAndTerminate("BridgeControlListener has failed. Node must restart.")
-                }
-            }
-        } else {
-            null
-        }
->>>>>>> 33649e99
 
         printBasicNodeInfo("Advertised P2P messaging addresses", nodeInfo.addresses.joinToString())
 
@@ -397,7 +367,18 @@
                         configuration.enterpriseConfiguration.messagingServerBackupAddresses,
                         failoverCallback =  { errorAndTerminate("ArtemisMessagingClient failed. Shutting down.", null) })
             }
-            BridgeControlListener(configuration.p2pSslOptions, null, networkParameters.maxMessageSize, configuration.crlCheckSoftFail, configuration.enableSNI, artemisClient)
+            BridgeControlListener(configuration.p2pSslOptions.keyStore.get(),
+                    configuration.p2pSslOptions.trustStore.get(),
+                    configuration.p2pSslOptions.useOpenSsl,
+                    null,
+                    networkParameters.maxMessageSize,
+                    configuration.crlCheckSoftFail.toRevocationConfig(),
+                    configuration.enableSNI,
+                    artemisClient).apply {
+                this.failure.subscribe {
+                    errorAndTerminate("BridgeControlListener has failed. Node must restart.")
+                }
+            }
         } else {
             null
         }
