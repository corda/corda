package net.corda.node.internal

import com.codahale.metrics.JmxReporter
import net.corda.core.concurrent.CordaFuture
import net.corda.core.internal.concurrent.openFuture
import net.corda.core.internal.concurrent.thenMatch
import net.corda.core.internal.uncheckedCast
import net.corda.core.messaging.RPCOps
import net.corda.core.node.NodeInfo
import net.corda.core.node.ServiceHub
import net.corda.core.node.services.TransactionVerifierService
import net.corda.core.utilities.NetworkHostAndPort
import net.corda.core.serialization.internal.SerializationEnvironmentImpl
import net.corda.core.serialization.internal.nodeSerializationEnv
import net.corda.core.utilities.contextLogger
import net.corda.node.VersionInfo
import net.corda.node.internal.cordapp.CordappLoader
import net.corda.node.serialization.KryoServerSerializationScheme
import net.corda.node.services.RPCUserService
import net.corda.node.services.RPCUserServiceImpl
import net.corda.node.services.api.SchemaService
import net.corda.node.services.config.NodeConfiguration
import net.corda.node.services.config.VerifierType
import net.corda.node.services.messaging.*
import net.corda.node.services.transactions.InMemoryTransactionVerifierService
import net.corda.node.utilities.AddressUtils
import net.corda.node.utilities.AffinityExecutor
import net.corda.node.utilities.CordaPersistence
import net.corda.node.utilities.DemoClock
import net.corda.nodeapi.internal.ShutdownHook
import net.corda.nodeapi.internal.addShutdownHook
import net.corda.nodeapi.internal.serialization.*
import net.corda.nodeapi.internal.serialization.amqp.AMQPServerSerializationScheme
import org.slf4j.Logger
import org.slf4j.LoggerFactory
import java.time.Clock
import java.util.concurrent.atomic.AtomicInteger
import javax.management.ObjectName
import kotlin.system.exitProcess

/**
 * A Node manages a standalone server that takes part in the P2P network. It creates the services found in [ServiceHub],
 * loads important data off disk and starts listening for connections.
 *
 * @param configuration This is typically loaded from a TypeSafe HOCON configuration file.
 */
open class Node(configuration: NodeConfiguration,
                versionInfo: VersionInfo,
                val initialiseSerialization: Boolean = true,
                cordappLoader: CordappLoader = makeCordappLoader(configuration)
) : AbstractNode(configuration, createClock(configuration), versionInfo, cordappLoader) {
    companion object {
        private val staticLog = contextLogger()
        var renderBasicInfoToConsole = true

        /** Used for useful info that we always want to show, even when not logging to the console */
        fun printBasicNodeInfo(description: String, info: String? = null) {
            val msg = if (info == null) description else "${description.padEnd(40)}: $info"
            val loggerName = if (renderBasicInfoToConsole) "BasicInfo" else "Main"
            LoggerFactory.getLogger(loggerName).info(msg)
        }

        internal fun failStartUp(message: String): Nothing {
            println(message)
            println("Corda will now exit...")
            exitProcess(1)
        }

        private fun createClock(configuration: NodeConfiguration): Clock {
            return (if (configuration.useTestClock) ::DemoClock else ::SimpleClock)(Clock.systemUTC())
        }

        private val sameVmNodeCounter = AtomicInteger()
        val scanPackagesSystemProperty = "net.corda.node.cordapp.scan.packages"
        val scanPackagesSeparator = ","
        private fun makeCordappLoader(configuration: NodeConfiguration): CordappLoader {
            return System.getProperty(scanPackagesSystemProperty)?.let { scanPackages ->
                CordappLoader.createDefaultWithTestPackages(configuration, scanPackages.split(scanPackagesSeparator))
            } ?: CordappLoader.createDefault(configuration.baseDirectory)
        }
    }

<<<<<<< HEAD
    override val log: Logger get() = staticLog
    override fun makeTransactionVerifierService() = (network as NodeMessagingClient).verifierService
=======
    override val log: Logger get() = logger
    override fun makeTransactionVerifierService(): TransactionVerifierService = when (configuration.verifierType) {
        VerifierType.OutOfProcess -> verifierMessagingClient!!.verifierService
        VerifierType.InMemory -> InMemoryTransactionVerifierService(numberOfWorkers = 4)
    }
>>>>>>> 55e4688c

    private val sameVmNodeNumber = sameVmNodeCounter.incrementAndGet() // Under normal (non-test execution) it will always be "1"

    // DISCUSSION
    //
    // We use a single server thread for now, which means all message handling is serialized.
    //
    // Writing thread safe code is hard. In this project we are writing most node services and code to be thread safe, but
    // the possibility of mistakes is always present. Thus we make a deliberate decision here to trade off some multi-core
    // scalability in order to gain developer productivity by setting the size of the serverThread pool to one, which will
    // reduce the number of threading bugs we will need to tackle.
    //
    // This leaves us with four possibilities in future:
    //
    // (1) We discover that processing messages is fast and that our eventual use cases do not need very high
    //     processing rates. We have benefited from the higher productivity and not lost anything.
    //
    // (2) We discover that we need greater multi-core scalability, but that the bulk of our time goes into particular CPU
    //     hotspots that are easily multi-threaded e.g. signature checking. We successfully multi-thread those hotspots
    //     and find that our software now scales sufficiently well to satisfy our user's needs.
    //
    // (3) We discover that it wasn't enough, but that we only need to run some messages in parallel and that the bulk of
    //     the work can stay single threaded. For example perhaps we find that latency sensitive UI requests must be handled
    //     on a separate thread pool where long blocking operations are not allowed, but that the bulk of the heavy lifting
    //     can stay single threaded. In this case we would need a separate thread pool, but we still minimise the amount of
    //     thread safe code we need to write and test.
    //
    // (4) None of the above are sufficient and we need to run all messages in parallel to get maximum (single machine)
    //     scalability and fully saturate all cores. In that case we can go fully free-threaded, e.g. change the number '1'
    //     below to some multiple of the core count. Alternatively by using the ForkJoinPool and let it figure out the right
    //     number of threads by itself. This will require some investment in stress testing to build confidence that we
    //     haven't made any mistakes, but it will only be necessary if eventual deployment scenarios demand it.
    //
    // Note that the messaging subsystem schedules work onto this thread in a blocking manner. That means if the server
    // thread becomes too slow and a backlog of work starts to builds up it propagates back through into the messaging
    // layer, which can then react to the backpressure. Artemis MQ in particular knows how to do flow control by paging
    // messages to disk rather than letting us run out of RAM.
    //
    // The primary work done by the server thread is execution of flow logics, and related
    // serialisation/deserialisation work.
    override val serverThread = AffinityExecutor.ServiceAffinityExecutor("Node thread-$sameVmNodeNumber", 1)

    private var messageBroker: ArtemisMessagingServer? = null

    private var shutdownHook: ShutdownHook? = null

    private lateinit var userService: RPCUserService
    override fun makeMessagingService(database: CordaPersistence, info: NodeInfo): MessagingService {
        userService = RPCUserServiceImpl(configuration.rpcUsers)

        val serverAddress = configuration.messagingServerAddress ?: makeLocalMessageBroker()
        val advertisedAddress = info.addresses.single()

        printBasicNodeInfo("Incoming connection address", advertisedAddress.toString())
        rpcMessagingClient = RPCMessagingClient(configuration, serverAddress)
        verifierMessagingClient = when (configuration.verifierType) {
            VerifierType.OutOfProcess -> VerifierMessagingClient(configuration, serverAddress, services.monitoringService.metrics)
            VerifierType.InMemory -> null
        }
        return P2PMessagingClient(
                configuration,
                versionInfo,
                serverAddress,
                info.legalIdentities[0].owningKey,
                serverThread,
                database,
                advertisedAddress)
    }

    private fun makeLocalMessageBroker(): NetworkHostAndPort {
        with(configuration) {
            messageBroker = ArtemisMessagingServer(this, p2pAddress.port, rpcAddress?.port, services.networkMapCache, userService)
            return NetworkHostAndPort("localhost", p2pAddress.port)
        }
    }

    override fun myAddresses(): List<NetworkHostAndPort> {
        return listOf(configuration.messagingServerAddress ?: getAdvertisedAddress())
    }

    private fun getAdvertisedAddress(): NetworkHostAndPort {
        return with(configuration) {
            val host = if (detectPublicIp) {
                tryDetectIfNotPublicHost(p2pAddress.host) ?: p2pAddress.host
            } else {
                p2pAddress.host
            }
            NetworkHostAndPort(host, p2pAddress.port)
        }
    }

    /**
     * Checks whether the specified [host] is a public IP address or hostname. If not, tries to discover the current
     * machine's public IP address to be used instead by looking through the network interfaces.
     * TODO this code used to rely on the networkmap node, we might want to look at a different solution.
     */
    private fun tryDetectIfNotPublicHost(host: String): String? {
        return if (!AddressUtils.isPublic(host)) {
            val foundPublicIP = AddressUtils.tryDetectPublicIP()
            if (foundPublicIP == null) {
                val retrievedHostName = networkMapClient?.myPublicHostname()
                if (retrievedHostName != null) {
                    log.info("Retrieved public IP from Network Map Service: $this. This will be used instead of the provided \"$host\" as the advertised address.")
                }
                retrievedHostName
            } else {
                log.info("Detected public IP: ${foundPublicIP.hostAddress}. This will be used instead of the provided \"$host\" as the advertised address.")
                foundPublicIP.hostAddress
            }
        } else {
            null
        }
    }

    override fun startMessagingService(rpcOps: RPCOps) {
        // Start up the embedded MQ server
        messageBroker?.apply {
            runOnStop += this::stop
            start()
        }
        // Start up the MQ clients.
        rpcMessagingClient.run {
            start(rpcOps, userService)
            runOnStop += this::stop
        }
        verifierMessagingClient?.run {
            start()
            runOnStop += this::stop
        }
        (network as P2PMessagingClient).start()
    }

    /**
     * If the node is persisting to an embedded H2 database, then expose this via TCP with a JDBC URL of the form:
     * jdbc:h2:tcp://<host>:<port>/node
     * with username and password as per the DataSource connection details.  The key element to enabling this support is to
     * ensure that you specify a JDBC connection URL of the form jdbc:h2:file: in the node config and that you include
     * the H2 option AUTO_SERVER_PORT set to the port you desire to use (0 will give a dynamically allocated port number)
     * but exclude the H2 option AUTO_SERVER=TRUE.
     * This is not using the H2 "automatic mixed mode" directly but leans on many of the underpinnings.  For more details
     * on H2 URLs and configuration see: http://www.h2database.com/html/features.html#database_url
     */
    override fun <T> initialiseDatabasePersistence(schemaService: SchemaService, insideTransaction: (CordaPersistence) -> T): T {
        val databaseUrl = configuration.dataSourceProperties.getProperty("dataSource.url")
        val h2Prefix = "jdbc:h2:file:"
        if (databaseUrl != null && databaseUrl.startsWith(h2Prefix)) {
            val h2Port = databaseUrl.substringAfter(";AUTO_SERVER_PORT=", "").substringBefore(';')
            if (h2Port.isNotBlank()) {
                val databaseName = databaseUrl.removePrefix(h2Prefix).substringBefore(';')
                val server = org.h2.tools.Server.createTcpServer(
                        "-tcpPort", h2Port,
                        "-tcpAllowOthers",
                        "-tcpDaemon",
                        "-key", "node", databaseName)
                runOnStop += server::stop
                val url = server.start().url
                printBasicNodeInfo("Database connection url is", "jdbc:h2:$url/node")
            }
        }
        return super.initialiseDatabasePersistence(schemaService, insideTransaction)
    }

    private val _startupComplete = openFuture<Unit>()
    val startupComplete: CordaFuture<Unit> get() = _startupComplete

    override fun generateNodeInfo() {
        initialiseSerialization()
        super.generateNodeInfo()
    }

    override fun start(): StartedNode<Node> {
        if (initialiseSerialization) {
            initialiseSerialization()
        }
        val started: StartedNode<Node> = uncheckedCast(super.start())
        nodeReadyFuture.thenMatch({
            serverThread.execute {
                // Begin exporting our own metrics via JMX. These can be monitored using any agent, e.g. Jolokia:
                //
                // https://jolokia.org/agent/jvm.html
                JmxReporter.
                        forRegistry(started.services.monitoringService.metrics).
                        inDomain("net.corda").
                        createsObjectNamesWith { _, domain, name ->
                            // Make the JMX hierarchy a bit better organised.
                            val category = name.substringBefore('.')
                            val subName = name.substringAfter('.', "")
                            if (subName == "")
                                ObjectName("$domain:name=$category")
                            else
                                ObjectName("$domain:type=$category,name=$subName")
                        }.
                        build().
                        start()

                _startupComplete.set(Unit)
            }
        },
                { th -> staticLog.error("Unexpected exception", th) } // XXX: Why not use log?
        )
        shutdownHook = addShutdownHook {
            stop()
        }
        return started
    }

    private fun initialiseSerialization() {
        val classloader = cordappLoader.appClassLoader
        nodeSerializationEnv = SerializationEnvironmentImpl(
                SerializationFactoryImpl().apply {
                    registerScheme(KryoServerSerializationScheme())
                    registerScheme(AMQPServerSerializationScheme())
                },
                KRYO_P2P_CONTEXT.withClassLoader(classloader),
                rpcServerContext = KRYO_RPC_SERVER_CONTEXT.withClassLoader(classloader),
                storageContext = KRYO_STORAGE_CONTEXT.withClassLoader(classloader),
                checkpointContext = KRYO_CHECKPOINT_CONTEXT.withClassLoader(classloader))
    }

    private lateinit var rpcMessagingClient: RPCMessagingClient
    private var verifierMessagingClient: VerifierMessagingClient? = null
    /** Starts a blocking event loop for message dispatch. */
    fun run() {
        rpcMessagingClient.start2(messageBroker!!.serverControl)
        verifierMessagingClient?.start2()
        (network as P2PMessagingClient).run()
    }

    private var shutdown = false

    override fun stop() {
        check(!serverThread.isOnThread)
        synchronized(this) {
            if (shutdown) return
            shutdown = true
            // Unregister shutdown hook to prevent any unnecessary second calls to stop
            shutdownHook?.cancel()
            shutdownHook = null
        }
        printBasicNodeInfo("Shutting down ...")

        // All the Node started subsystems were registered with the runOnStop list at creation.
        // So now simply call the parent to stop everything in reverse order.
        // In particular this prevents premature shutdown of the Database by AbstractNode whilst the serverThread is active
        super.stop()

        log.info("Shutdown complete")
    }
}<|MERGE_RESOLUTION|>--- conflicted
+++ resolved
@@ -80,16 +80,11 @@
         }
     }
 
-<<<<<<< HEAD
     override val log: Logger get() = staticLog
-    override fun makeTransactionVerifierService() = (network as NodeMessagingClient).verifierService
-=======
-    override val log: Logger get() = logger
     override fun makeTransactionVerifierService(): TransactionVerifierService = when (configuration.verifierType) {
         VerifierType.OutOfProcess -> verifierMessagingClient!!.verifierService
         VerifierType.InMemory -> InMemoryTransactionVerifierService(numberOfWorkers = 4)
     }
->>>>>>> 55e4688c
 
     private val sameVmNodeNumber = sameVmNodeCounter.incrementAndGet() // Under normal (non-test execution) it will always be "1"
 
