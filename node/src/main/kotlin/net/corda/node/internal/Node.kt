/*
 * R3 Proprietary and Confidential
 *
 * Copyright (c) 2018 R3 Limited.  All rights reserved.
 *
 * The intellectual and technical concepts contained herein are proprietary to R3 and its suppliers and are protected by trade secret law.
 *
 * Distribution of this file or any portion thereof via any medium without the express permission of R3 is strictly prohibited.
 */

package net.corda.node.internal

import com.codahale.metrics.JmxReporter
import net.corda.client.rpc.internal.serialization.amqp.AMQPClientSerializationScheme
import net.corda.core.concurrent.CordaFuture
import net.corda.core.identity.AbstractParty
import net.corda.core.identity.CordaX500Name
import net.corda.core.identity.Party
import net.corda.core.internal.Emoji
import net.corda.core.internal.concurrent.openFuture
import net.corda.core.internal.concurrent.thenMatch
import net.corda.core.internal.div
import net.corda.core.internal.uncheckedCast
import net.corda.core.messaging.RPCOps
import net.corda.core.node.NetworkParameters
import net.corda.core.node.NodeInfo
import net.corda.core.node.ServiceHub
import net.corda.core.node.services.TransactionVerifierService
import net.corda.core.serialization.internal.SerializationEnvironmentImpl
import net.corda.core.serialization.internal.nodeSerializationEnv
import net.corda.core.utilities.NetworkHostAndPort
import net.corda.core.utilities.contextLogger
import net.corda.node.CordaClock
import net.corda.node.SimpleClock
import net.corda.node.VersionInfo
import net.corda.node.internal.artemis.ArtemisBroker
import net.corda.node.internal.artemis.BrokerAddresses
import net.corda.node.internal.cordapp.CordappLoader
import net.corda.node.internal.security.RPCSecurityManagerImpl
import net.corda.node.internal.security.RPCSecurityManagerWithAdditionalUser
import net.corda.node.serialization.amqp.AMQPServerSerializationScheme
import net.corda.node.serialization.kryo.KRYO_CHECKPOINT_CONTEXT
import net.corda.node.serialization.kryo.KryoServerSerializationScheme
import net.corda.node.services.Permissions
import net.corda.node.services.api.NodePropertiesStore
import net.corda.node.services.api.SchemaService
import net.corda.node.services.config.NodeConfiguration
import net.corda.node.services.config.SecurityConfiguration
import net.corda.node.services.config.VerifierType
import net.corda.node.services.config.shouldInitCrashShell
import net.corda.node.services.config.shouldStartLocalShell
import net.corda.node.services.messaging.ArtemisMessagingServer
import net.corda.node.services.messaging.InternalRPCMessagingClient
import net.corda.node.services.messaging.MessagingService
import net.corda.node.services.messaging.P2PMessagingClient
import net.corda.node.services.messaging.RPCServerConfiguration
import net.corda.node.services.messaging.VerifierMessagingClient
import net.corda.node.services.rpc.ArtemisRpcBroker
import net.corda.node.services.transactions.InMemoryTransactionVerifierService
import net.corda.node.utilities.AddressUtils
import net.corda.node.utilities.AffinityExecutor
import net.corda.node.utilities.DemoClock
import net.corda.nodeapi.internal.ArtemisMessagingComponent.Companion.INTERNAL_SHELL_USER
import net.corda.nodeapi.internal.ShutdownHook
import net.corda.nodeapi.internal.addShutdownHook
import net.corda.nodeapi.internal.bridging.BridgeControlListener
import net.corda.nodeapi.internal.config.User
import net.corda.nodeapi.internal.crypto.X509Utilities
import net.corda.nodeapi.internal.persistence.CordaPersistence
import net.corda.serialization.internal.AMQP_P2P_CONTEXT
import net.corda.serialization.internal.AMQP_RPC_CLIENT_CONTEXT
import net.corda.serialization.internal.AMQP_RPC_SERVER_CONTEXT
import net.corda.serialization.internal.AMQP_STORAGE_CONTEXT
import net.corda.serialization.internal.SerializationFactoryImpl
import org.slf4j.Logger
import org.slf4j.LoggerFactory
import rx.Scheduler
import rx.schedulers.Schedulers
import java.nio.file.Path
import java.security.PublicKey
import java.time.Clock
import java.util.concurrent.atomic.AtomicInteger
import javax.management.ObjectName
import kotlin.system.exitProcess

/**
 * A Node manages a standalone server that takes part in the P2P network. It creates the services found in [ServiceHub],
 * loads important data off disk and starts listening for connections.
 *
 * @param configuration This is typically loaded from a TypeSafe HOCON configuration file.
 */
open class Node(configuration: NodeConfiguration,
                versionInfo: VersionInfo,
                private val initialiseSerialization: Boolean = true,
                cordappLoader: CordappLoader = makeCordappLoader(configuration, versionInfo)
) : AbstractNode(configuration, createClock(configuration), versionInfo, cordappLoader) {
    companion object {
        private val staticLog = contextLogger()
        var renderBasicInfoToConsole = true

        /** Used for useful info that we always want to show, even when not logging to the console */
        fun printBasicNodeInfo(description: String, info: String? = null) {
            val msg = if (info == null) description else "${description.padEnd(40)}: $info"
            val loggerName = if (renderBasicInfoToConsole) "BasicInfo" else "Main"
            LoggerFactory.getLogger(loggerName).info(msg)
        }

        fun printWarning(message: String) {
            Emoji.renderIfSupported {
                println("${Emoji.warningSign} ATTENTION: $message")
            }
            staticLog.warn(message)
        }

        internal fun failStartUp(message: String): Nothing {
            println(message)
            println("Corda will now exit...")
            exitProcess(1)
        }

        private fun createClock(configuration: NodeConfiguration): CordaClock {
            return (if (configuration.useTestClock) ::DemoClock else ::SimpleClock)(Clock.systemUTC())
        }

        private val sameVmNodeCounter = AtomicInteger()
        const val scanPackagesSystemProperty = "net.corda.node.cordapp.scan.packages"
        const val scanPackagesSeparator = ","

        @JvmStatic
        protected fun makeCordappLoader(configuration: NodeConfiguration, versionInfo: VersionInfo): CordappLoader {

            return System.getProperty(scanPackagesSystemProperty)?.let { scanPackages ->
                CordappLoader.createDefaultWithTestPackages(configuration, scanPackages.split(scanPackagesSeparator), versionInfo)
            } ?: CordappLoader.createDefault(configuration.baseDirectory, versionInfo)
        }
        // TODO: make this configurable.
        const val MAX_RPC_MESSAGE_SIZE = 10485760
    }

    override val log: Logger get() = staticLog
    override fun makeTransactionVerifierService(): TransactionVerifierService = when (configuration.verifierType) {
        VerifierType.OutOfProcess -> throw IllegalArgumentException("OutOfProcess verifier not supported") //verifierMessagingClient!!.verifierService
        VerifierType.InMemory -> InMemoryTransactionVerifierService(numberOfWorkers = 4)
    }

    private val sameVmNodeNumber = sameVmNodeCounter.incrementAndGet() // Under normal (non-test execution) it will always be "1"

    // DISCUSSION
    //
    // We use a single server thread for now, which means all message handling is serialized.
    //
    // Writing thread safe code is hard. In this project we are writing most node services and code to be thread safe, but
    // the possibility of mistakes is always present. Thus we make a deliberate decision here to trade off some multi-core
    // scalability in order to gain developer productivity by setting the size of the serverThread pool to one, which will
    // reduce the number of threading bugs we will need to tackle.
    //
    // This leaves us with four possibilities in future:
    //
    // (1) We discover that processing messages is fast and that our eventual use cases do not need very high
    //     processing rates. We have benefited from the higher productivity and not lost anything.
    //
    // (2) We discover that we need greater multi-core scalability, but that the bulk of our time goes into particular CPU
    //     hotspots that are easily multi-threaded e.g. signature checking. We successfully multi-thread those hotspots
    //     and find that our software now scales sufficiently well to satisfy our user's needs.
    //
    // (3) We discover that it wasn't enough, but that we only need to run some messages in parallel and that the bulk of
    //     the work can stay single threaded. For example perhaps we find that latency sensitive UI requests must be handled
    //     on a separate thread pool where long blocking operations are not allowed, but that the bulk of the heavy lifting
    //     can stay single threaded. In this case we would need a separate thread pool, but we still minimise the amount of
    //     thread safe code we need to write and test.
    //
    // (4) None of the above are sufficient and we need to run all messages in parallel to get maximum (single machine)
    //     scalability and fully saturate all cores. In that case we can go fully free-threaded, e.g. change the number '1'
    //     below to some multiple of the core count. Alternatively by using the ForkJoinPool and let it figure out the right
    //     number of threads by itself. This will require some investment in stress testing to build confidence that we
    //     haven't made any mistakes, but it will only be necessary if eventual deployment scenarios demand it.
    //
    // Note that the messaging subsystem schedules work onto this thread in a blocking manner. That means if the server
    // thread becomes too slow and a backlog of work starts to builds up it propagates back through into the messaging
    // layer, which can then react to the backpressure. Artemis MQ in particular knows how to do flow control by paging
    // messages to disk rather than letting us run out of RAM.
    //
    // The primary work done by the server thread is execution of flow logics, and related
    // serialisation/deserialisation work.
    override lateinit var serverThread: AffinityExecutor.ServiceAffinityExecutor

    private var messageBroker: ArtemisMessagingServer? = null
    private var bridgeControlListener: BridgeControlListener? = null
    private var rpcBroker: ArtemisBroker? = null

    private var shutdownHook: ShutdownHook? = null

    override fun makeMessagingService(database: CordaPersistence,
                                      info: NodeInfo,
                                      nodeProperties: NodePropertiesStore,
                                      networkParameters: NetworkParameters): MessagingService {
        // Construct security manager reading users data either from the 'security' config section
        // if present or from rpcUsers list if the former is missing from config.
        val securityManagerConfig = configuration.security?.authService
                ?: SecurityConfiguration.AuthService.fromUsers(configuration.rpcUsers)

        securityManager = with(RPCSecurityManagerImpl(securityManagerConfig)) {
            if (configuration.shouldStartLocalShell()) RPCSecurityManagerWithAdditionalUser(this, User(INTERNAL_SHELL_USER, INTERNAL_SHELL_USER, setOf(Permissions.all()))) else this
        }

        if (!configuration.messagingServerExternal) {
            val brokerBindAddress = configuration.messagingServerAddress ?: NetworkHostAndPort("0.0.0.0", configuration.p2pAddress.port)
            messageBroker = ArtemisMessagingServer(configuration, brokerBindAddress, networkParameters.maxMessageSize)
        }

        val serverAddress = configuration.messagingServerAddress
                ?: NetworkHostAndPort("localhost", configuration.p2pAddress.port)
        val rpcServerAddresses = if (configuration.rpcOptions.standAloneBroker) {
            BrokerAddresses(configuration.rpcOptions.address, configuration.rpcOptions.adminAddress)
        } else {
            startLocalRpcBroker()
        }

        val advertisedAddress = info.addresses.single()
        val externalBridge = configuration.enterpriseConfiguration.externalBridge
        if (externalBridge == null || !externalBridge) {
            bridgeControlListener = BridgeControlListener(configuration, serverAddress, networkParameters.maxMessageSize)
        }

        printBasicNodeInfo("Advertised P2P messaging addresses", info.addresses.joinToString())
<<<<<<< HEAD

        val rpcServerConfiguration = RPCServerConfiguration.default.copy(
                rpcThreadPoolSize = configuration.enterpriseConfiguration.tuning.rpcThreadPoolSize
        )
=======
        val rpcServerConfiguration = RPCServerConfiguration.DEFAULT
>>>>>>> 18cfcb88
        rpcServerAddresses?.let {
            internalRpcMessagingClient = InternalRPCMessagingClient(configuration, it.admin, MAX_RPC_MESSAGE_SIZE, CordaX500Name.build(configuration.loadSslKeyStore().getCertificate(X509Utilities.CORDA_CLIENT_TLS).subjectX500Principal), rpcServerConfiguration)
            printBasicNodeInfo("RPC connection address", it.primary.toString())
            printBasicNodeInfo("RPC admin connection address", it.admin.toString())
        }
        verifierMessagingClient = when (configuration.verifierType) {
            VerifierType.OutOfProcess -> throw IllegalArgumentException("OutOfProcess verifier not supported") //VerifierMessagingClient(configuration, serverAddress, services.monitoringService.metrics, /*networkParameters.maxMessageSize*/MAX_FILE_SIZE)
            VerifierType.InMemory -> null
        }
        require(info.legalIdentities.size in 1..2) { "Currently nodes must have a primary address and optionally one serviced address" }
        val serviceIdentity: PublicKey? = if (info.legalIdentities.size == 1) null else info.legalIdentities[1].owningKey
        return P2PMessagingClient(
                configuration,
                versionInfo,
                serverAddress,
                info.legalIdentities[0].owningKey,
                serviceIdentity,
                serverThread,
                database,
                services.networkMapCache,
                services.monitoringService.metrics,
                info.legalIdentities[0].name.toString(),
                advertisedAddress,
                networkParameters.maxMessageSize,
                nodeProperties.flowsDrainingMode::isEnabled,
                nodeProperties.flowsDrainingMode.values)
    }

    private fun startLocalRpcBroker(): BrokerAddresses? {
        return with(configuration) {
            rpcOptions.address.let {
                val rpcBrokerDirectory: Path = baseDirectory / "brokers" / "rpc"
                with(rpcOptions) {
                    rpcBroker = if (useSsl) {
                        ArtemisRpcBroker.withSsl(configuration, this.address, adminAddress, sslConfig, securityManager, MAX_RPC_MESSAGE_SIZE, jmxMonitoringHttpPort != null, rpcBrokerDirectory, shouldStartLocalShell())
                    } else {
                        ArtemisRpcBroker.withoutSsl(configuration, this.address, adminAddress, securityManager, MAX_RPC_MESSAGE_SIZE, jmxMonitoringHttpPort != null, rpcBrokerDirectory, shouldStartLocalShell())
                    }
                }
                rpcBroker!!.addresses
            }
        }
    }

    override fun myAddresses(): List<NetworkHostAndPort> = listOf(getAdvertisedAddress())

    private fun getAdvertisedAddress(): NetworkHostAndPort {
        return with(configuration) {
            if (relay != null) {
                NetworkHostAndPort(relay!!.relayHost, relay!!.remoteInboundPort)
            } else {
                val host = if (detectPublicIp) {
                    tryDetectIfNotPublicHost(p2pAddress.host) ?: p2pAddress.host
                } else {
                    p2pAddress.host
                }
                NetworkHostAndPort(host, p2pAddress.port)
            }
        }
    }

    /**
     * Checks whether the specified [host] is a public IP address or hostname. If not, tries to discover the current
     * machine's public IP address to be used instead by looking through the network interfaces.
     * TODO this code used to rely on the networkmap node, we might want to look at a different solution.
     */
    private fun tryDetectIfNotPublicHost(host: String): String? {
        return if (!AddressUtils.isPublic(host)) {
            val foundPublicIP = AddressUtils.tryDetectPublicIP()
            if (foundPublicIP == null) {
                try {
                    val retrievedHostName = networkMapClient?.myPublicHostname()
                    if (retrievedHostName != null) {
                        log.info("Retrieved public IP from Network Map Service: $this. This will be used instead of the provided \"$host\" as the advertised address.")
                    }
                    retrievedHostName
                } catch (ignore: Throwable) {
                    // Cannot reach the network map service, ignore the exception and use provided P2P address instead.
                    log.warn("Cannot connect to the network map service for public IP detection.")
                    null
                }
            } else {
                log.info("Detected public IP: ${foundPublicIP.hostAddress}. This will be used instead of the provided \"$host\" as the advertised address.")
                foundPublicIP.hostAddress
            }
        } else {
            null
        }
    }

    override fun startMessagingService(rpcOps: RPCOps) {
        // Start up the embedded MQ server
        messageBroker?.apply {
            runOnStop += this::close
            start()
        }
        rpcBroker?.apply {
            runOnStop += this::close
            start()
        }
        // Start P2P bridge service
        bridgeControlListener?.apply {
            runOnStop += this::stop
            start()
        }
        // Start up the MQ clients.
        internalRpcMessagingClient?.run {
            runOnStop += this::close
            init(rpcOps, securityManager)
        }
        verifierMessagingClient?.run {
            runOnStop += this::stop
            start()
        }
        (network as P2PMessagingClient).apply {
            runOnStop += this::stop
            start()
        }
    }

    /**
     * If the node is persisting to an embedded H2 database, then expose this via TCP with a DB URL of the form:
     * jdbc:h2:tcp://<host>:<port>/node
     * with username and password as per the DataSource connection details.  The key element to enabling this support is to
     * ensure that you specify a DB connection URL of the form jdbc:h2:file: in the node config and that you include
     * the H2 option AUTO_SERVER_PORT set to the port you desire to use (0 will give a dynamically allocated port number)
     * but exclude the H2 option AUTO_SERVER=TRUE.
     * This is not using the H2 "automatic mixed mode" directly but leans on many of the underpinnings.  For more details
     * on H2 URLs and configuration see: http://www.h2database.com/html/features.html#database_url
     */
    override fun initialiseDatabasePersistence(schemaService: SchemaService,
                                               wellKnownPartyFromX500Name: (CordaX500Name) -> Party?,
                                               wellKnownPartyFromAnonymous: (AbstractParty) -> Party?): CordaPersistence {
        val databaseUrl = configuration.dataSourceProperties.getProperty("dataSource.url")
        val h2Prefix = "jdbc:h2:file:"

        if (databaseUrl != null && databaseUrl.startsWith(h2Prefix)) {
            val effectiveH2Settings = configuration.effectiveH2Settings

            if(effectiveH2Settings != null && effectiveH2Settings.address != null) {
                val databaseName = databaseUrl.removePrefix(h2Prefix).substringBefore(';')
                val server = org.h2.tools.Server.createTcpServer(
                        "-tcpPort", effectiveH2Settings.address.port.toString(),
                        "-tcpAllowOthers",
                        "-tcpDaemon",
                        "-key", "node", databaseName)
                // override interface that createTcpServer listens on (which is always 0.0.0.0)
                System.setProperty("h2.bindAddress", effectiveH2Settings.address.host)
                runOnStop += server::stop
                val url = server.start().url
                printBasicNodeInfo("Database connection url is", "jdbc:h2:$url/node")
            }
        }
        else if (databaseUrl != null) {
            printBasicNodeInfo("Database connection url is", databaseUrl)
        }
        return super.initialiseDatabasePersistence(schemaService, wellKnownPartyFromX500Name, wellKnownPartyFromAnonymous)
    }

    private val _startupComplete = openFuture<Unit>()
    val startupComplete: CordaFuture<Unit> get() = _startupComplete

    override fun generateAndSaveNodeInfo(): NodeInfo {
        initialiseSerialization()
        return super.generateAndSaveNodeInfo()
    }

    override fun start(): StartedNode<Node> {
        serverThread = AffinityExecutor.ServiceAffinityExecutor("Node thread-$sameVmNodeNumber", 1)
        initialiseSerialization()
        val started: StartedNode<Node> = uncheckedCast(super.start())
        nodeReadyFuture.thenMatch({
            serverThread.execute {
                // Begin exporting our own metrics via JMX. These can be monitored using any agent, e.g. Jolokia:
                //
                // https://jolokia.org/agent/jvm.html
                JmxReporter.forRegistry(started.services.monitoringService.metrics).inDomain("net.corda").createsObjectNamesWith { _, domain, name ->
                    // Make the JMX hierarchy a bit better organised.
                    val category = name.substringBefore('.')
                    val subName = name.substringAfter('.', "")
                    if (subName == "")
                        ObjectName("$domain:name=$category")
                    else
                        ObjectName("$domain:type=$category,name=$subName")
                }.build().start()

                _startupComplete.set(Unit)
            }
        },
                { th -> staticLog.error("Unexpected exception", th) } // XXX: Why not use log?
        )
        shutdownHook = addShutdownHook {
            stop()
        }
        return started
    }

    override fun getRxIoScheduler(): Scheduler = Schedulers.io()

    private fun initialiseSerialization() {
        if (!initialiseSerialization) return
        val classloader = cordappLoader.appClassLoader
        nodeSerializationEnv = SerializationEnvironmentImpl(
                SerializationFactoryImpl().apply {
                    registerScheme(AMQPServerSerializationScheme(cordappLoader.cordapps))
                    registerScheme(AMQPClientSerializationScheme(cordappLoader.cordapps))
                    registerScheme(KryoServerSerializationScheme())
                },
                p2pContext = AMQP_P2P_CONTEXT.withClassLoader(classloader),
                rpcServerContext = AMQP_RPC_SERVER_CONTEXT.withClassLoader(classloader),
                storageContext = AMQP_STORAGE_CONTEXT.withClassLoader(classloader),
                checkpointContext = KRYO_CHECKPOINT_CONTEXT.withClassLoader(classloader),
                rpcClientContext = if (configuration.shouldInitCrashShell()) AMQP_RPC_CLIENT_CONTEXT.withClassLoader(classloader) else null) //even Shell embeded in the node connects via RPC to the node
    }

    private var internalRpcMessagingClient: InternalRPCMessagingClient? = null
    private var verifierMessagingClient: VerifierMessagingClient? = null

    /** Starts a blocking event loop for message dispatch. */
    fun run() {
        internalRpcMessagingClient?.start(rpcBroker!!.serverControl)
        verifierMessagingClient?.start2()
        (network as P2PMessagingClient).run()
    }

    private var shutdown = false

    override fun stop() {
        check(!serverThread.isOnThread)
        synchronized(this) {
            if (shutdown) return
            shutdown = true
            // Unregister shutdown hook to prevent any unnecessary second calls to stop
            shutdownHook?.cancel()
            shutdownHook = null
        }
        printBasicNodeInfo("Shutting down ...")

        // All the Node started subsystems were registered with the runOnStop list at creation.
        // So now simply call the parent to stop everything in reverse order.
        // In particular this prevents premature shutdown of the Database by AbstractNode whilst the serverThread is active
        super.stop()

        shutdown = false

        log.info("Shutdown complete")
    }
}<|MERGE_RESOLUTION|>--- conflicted
+++ resolved
@@ -223,14 +223,10 @@
         }
 
         printBasicNodeInfo("Advertised P2P messaging addresses", info.addresses.joinToString())
-<<<<<<< HEAD
-
-        val rpcServerConfiguration = RPCServerConfiguration.default.copy(
+
+        val rpcServerConfiguration = RPCServerConfiguration.DEFAULT.copy(
                 rpcThreadPoolSize = configuration.enterpriseConfiguration.tuning.rpcThreadPoolSize
         )
-=======
-        val rpcServerConfiguration = RPCServerConfiguration.DEFAULT
->>>>>>> 18cfcb88
         rpcServerAddresses?.let {
             internalRpcMessagingClient = InternalRPCMessagingClient(configuration, it.admin, MAX_RPC_MESSAGE_SIZE, CordaX500Name.build(configuration.loadSslKeyStore().getCertificate(X509Utilities.CORDA_CLIENT_TLS).subjectX500Principal), rpcServerConfiguration)
             printBasicNodeInfo("RPC connection address", it.primary.toString())
