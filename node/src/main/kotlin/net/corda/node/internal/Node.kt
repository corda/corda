/*
 * R3 Proprietary and Confidential
 *
 * Copyright (c) 2018 R3 Limited.  All rights reserved.
 *
 * The intellectual and technical concepts contained herein are proprietary to R3 and its suppliers and are protected by trade secret law.
 *
 * Distribution of this file or any portion thereof via any medium without the express permission of R3 is strictly prohibited.
 */

package net.corda.node.internal

import com.codahale.metrics.JmxReporter
import net.corda.client.rpc.internal.serialization.amqp.AMQPClientSerializationScheme
import net.corda.core.concurrent.CordaFuture
import net.corda.core.flows.FlowLogic
import net.corda.core.flows.InitiatedBy
import net.corda.core.identity.CordaX500Name
import net.corda.core.identity.PartyAndCertificate
import net.corda.core.internal.Emoji
import net.corda.core.internal.concurrent.openFuture
import net.corda.core.internal.concurrent.thenMatch
import net.corda.core.internal.div
import net.corda.core.internal.errors.AddressBindingException
import net.corda.core.internal.notary.NotaryService
import net.corda.node.services.api.StartedNodeServices
import net.corda.core.messaging.CordaRPCOps
import net.corda.core.messaging.RPCOps
import net.corda.core.node.NetworkParameters
import net.corda.core.node.NodeInfo
import net.corda.core.node.ServiceHub
import net.corda.core.serialization.internal.SerializationEnvironmentImpl
import net.corda.core.serialization.internal.nodeSerializationEnv
import net.corda.core.utilities.NetworkHostAndPort
import net.corda.core.utilities.contextLogger
import net.corda.node.CordaClock
import net.corda.node.SimpleClock
import net.corda.node.VersionInfo
import net.corda.node.cordapp.CordappLoader
import net.corda.node.internal.artemis.ArtemisBroker
import net.corda.node.internal.artemis.BrokerAddresses
import net.corda.node.internal.cordapp.JarScanningCordappLoader
import net.corda.node.internal.security.RPCSecurityManager
import net.corda.node.internal.security.RPCSecurityManagerImpl
import net.corda.node.internal.security.RPCSecurityManagerWithAdditionalUser
import net.corda.node.serialization.amqp.AMQPServerSerializationScheme
import net.corda.node.serialization.kryo.KRYO_CHECKPOINT_CONTEXT
import net.corda.node.serialization.kryo.KryoServerSerializationScheme
import net.corda.node.services.Permissions
import net.corda.node.services.api.FlowStarter
import net.corda.node.services.api.ServiceHubInternal
import net.corda.node.services.config.NodeConfiguration
import net.corda.node.services.config.SecurityConfiguration
import net.corda.node.services.config.shouldInitCrashShell
import net.corda.node.services.config.shouldStartLocalShell
import net.corda.node.services.messaging.*
import net.corda.node.services.rpc.ArtemisRpcBroker
import net.corda.node.utilities.AddressUtils
import net.corda.node.utilities.AffinityExecutor
import net.corda.node.utilities.DemoClock
import net.corda.nodeapi.internal.ArtemisMessagingComponent.Companion.INTERNAL_SHELL_USER
import net.corda.nodeapi.internal.ShutdownHook
import net.corda.nodeapi.internal.addShutdownHook
import net.corda.nodeapi.internal.bridging.BridgeControlListener
import net.corda.nodeapi.internal.config.User
import net.corda.nodeapi.internal.crypto.X509Utilities
import net.corda.serialization.internal.*
import org.h2.jdbc.JdbcSQLException
import org.slf4j.Logger
import org.slf4j.LoggerFactory
import rx.Scheduler
import rx.schedulers.Schedulers
import java.net.BindException
import java.nio.file.Path
import java.time.Clock
import java.util.concurrent.atomic.AtomicInteger
import javax.management.ObjectName
import kotlin.system.exitProcess
import rx.Observable

class NodeWithInfo(val node: Node, val info: NodeInfo) {
    val services: StartedNodeServices = object : StartedNodeServices, ServiceHubInternal by node.services, FlowStarter by node.flowStarter {}
    fun dispose() = node.stop()
    fun <T : FlowLogic<*>> registerInitiatedFlow(initiatedFlowClass: Class<T>): Observable<T> =
            node.registerInitiatedFlow(node.smm, initiatedFlowClass)
}

/**
 * A Node manages a standalone server that takes part in the P2P network. It creates the services found in [ServiceHub],
 * loads important data off disk and starts listening for connections.
 *
 * @param configuration This is typically loaded from a TypeSafe HOCON configuration file.
 */
open class Node(configuration: NodeConfiguration,
                versionInfo: VersionInfo,
                private val initialiseSerialization: Boolean = true,
<<<<<<< HEAD
                cordappLoader: CordappLoader = makeCordappLoader(configuration, versionInfo)
) : AbstractNode<StartedNode>(
=======
                cordappLoader: CordappLoader = makeCordappLoader(configuration)
) : AbstractNode<NodeInfo>(
>>>>>>> f5b86d32
        configuration,
        createClock(configuration),
        versionInfo,
        cordappLoader,
        // Under normal (non-test execution) it will always be "1"
        AffinityExecutor.ServiceAffinityExecutor("Node thread-${sameVmNodeCounter.incrementAndGet()}", 1)
) {

    override fun createStartedNode(nodeInfo: NodeInfo, rpcOps: CordaRPCOps, notaryService: NotaryService?): NodeInfo =
            nodeInfo

    companion object {
        private val staticLog = contextLogger()
        var renderBasicInfoToConsole = true

        /** Used for useful info that we always want to show, even when not logging to the console */
        fun printBasicNodeInfo(description: String, info: String? = null) {
            val msg = if (info == null) description else "${description.padEnd(40)}: $info"
            val loggerName = if (renderBasicInfoToConsole) "BasicInfo" else "Main"
            LoggerFactory.getLogger(loggerName).info(msg)
        }

        fun printWarning(message: String) {
            Emoji.renderIfSupported {
                println("${Emoji.warningSign} ATTENTION: $message")
            }
            staticLog.warn(message)
        }

        internal fun failStartUp(message: String): Nothing {
            println(message)
            println("Corda will now exit...")
            exitProcess(1)
        }

        private fun createClock(configuration: NodeConfiguration): CordaClock {
            return (if (configuration.useTestClock) ::DemoClock else ::SimpleClock)(Clock.systemUTC())
        }

        private val sameVmNodeCounter = AtomicInteger()

        @JvmStatic
        protected fun makeCordappLoader(configuration: NodeConfiguration, versionInfo: VersionInfo): CordappLoader {

            return JarScanningCordappLoader.fromDirectories(configuration.cordappDirectories, versionInfo)
        }
        // TODO: make this configurable.
        const val MAX_RPC_MESSAGE_SIZE = 10485760
    }

    override val log: Logger get() = staticLog
    override val transactionVerifierWorkerCount: Int get() = 4

    private var internalRpcMessagingClient: InternalRPCMessagingClient? = null
    private var rpcBroker: ArtemisBroker? = null

    private var shutdownHook: ShutdownHook? = null

    // DISCUSSION
    //
    // We use a single server thread for now, which means all message handling is serialized.
    //
    // Writing thread safe code is hard. In this project we are writing most node services and code to be thread safe, but
    // the possibility of mistakes is always present. Thus we make a deliberate decision here to trade off some multi-core
    // scalability in order to gain developer productivity by setting the size of the serverThread pool to one, which will
    // reduce the number of threading bugs we will need to tackle.
    //
    // This leaves us with four possibilities in future:
    //
    // (1) We discover that processing messages is fast and that our eventual use cases do not need very high
    //     processing rates. We have benefited from the higher productivity and not lost anything.
    //
    // (2) We discover that we need greater multi-core scalability, but that the bulk of our time goes into particular CPU
    //     hotspots that are easily multi-threaded e.g. signature checking. We successfully multi-thread those hotspots
    //     and find that our software now scales sufficiently well to satisfy our user's needs.
    //
    // (3) We discover that it wasn't enough, but that we only need to run some messages in parallel and that the bulk of
    //     the work can stay single threaded. For example perhaps we find that latency sensitive UI requests must be handled
    //     on a separate thread pool where long blocking operations are not allowed, but that the bulk of the heavy lifting
    //     can stay single threaded. In this case we would need a separate thread pool, but we still minimise the amount of
    //     thread safe code we need to write and test.
    //
    // (4) None of the above are sufficient and we need to run all messages in parallel to get maximum (single machine)
    //     scalability and fully saturate all cores. In that case we can go fully free-threaded, e.g. change the number '1'
    //     below to some multiple of the core count. Alternatively by using the ForkJoinPool and let it figure out the right
    //     number of threads by itself. This will require some investment in stress testing to build confidence that we
    //     haven't made any mistakes, but it will only be necessary if eventual deployment scenarios demand it.
    //
    // Note that the messaging subsystem schedules work onto this thread in a blocking manner. That means if the server
    // thread becomes too slow and a backlog of work starts to builds up it propagates back through into the messaging
    // layer, which can then react to the backpressure. Artemis MQ in particular knows how to do flow control by paging
    // messages to disk rather than letting us run out of RAM.
    //
    // The primary work done by the server thread is execution of flow logics, and related
    // serialisation/deserialisation work.

    override fun makeMessagingService(): MessagingService {
        return P2PMessagingClient(
                config = configuration,
                versionInfo = versionInfo,
                serverAddress = configuration.messagingServerAddress ?: NetworkHostAndPort("localhost", configuration.p2pAddress.port),
                nodeExecutor = serverThread,
                database = database,
                networkMap = networkMapCache,
                metricRegistry = metricRegistry,
                isDrainingModeOn = nodeProperties.flowsDrainingMode::isEnabled,
                drainingModeWasChangedEvents = nodeProperties.flowsDrainingMode.values
        )
    }

    override fun startMessagingService(rpcOps: RPCOps, nodeInfo: NodeInfo, myNotaryIdentity: PartyAndCertificate?, networkParameters: NetworkParameters) {
        require(nodeInfo.legalIdentities.size in 1..2) { "Currently nodes must have a primary address and optionally one serviced address" }

        val client = network as P2PMessagingClient

        // Construct security manager reading users data either from the 'security' config section
        // if present or from rpcUsers list if the former is missing from config.
        val securityManagerConfig = configuration.security?.authService
                ?: SecurityConfiguration.AuthService.fromUsers(configuration.rpcUsers)

        val securityManager = with(RPCSecurityManagerImpl(securityManagerConfig)) {
            if (configuration.shouldStartLocalShell()) RPCSecurityManagerWithAdditionalUser(this, User(INTERNAL_SHELL_USER, INTERNAL_SHELL_USER, setOf(Permissions.all()))) else this
        }

        val messageBroker = if (!configuration.messagingServerExternal) {
            val brokerBindAddress = configuration.messagingServerAddress ?: NetworkHostAndPort("0.0.0.0", configuration.p2pAddress.port)
            ArtemisMessagingServer(configuration, brokerBindAddress, networkParameters.maxMessageSize)
        } else {
            null
        }

        val rpcServerAddresses = if (configuration.rpcOptions.standAloneBroker) {
            BrokerAddresses(configuration.rpcOptions.address, configuration.rpcOptions.adminAddress)
        } else {
            startLocalRpcBroker(securityManager)
        }

        val externalBridge = configuration.enterpriseConfiguration.externalBridge
        val bridgeControlListener = if (externalBridge == null || !externalBridge) {
            BridgeControlListener(configuration, client.serverAddress, networkParameters.maxMessageSize)
        } else {
            null
        }

        printBasicNodeInfo("Advertised P2P messaging addresses", nodeInfo.addresses.joinToString())

        val rpcServerConfiguration = RPCServerConfiguration.DEFAULT.copy(
                rpcThreadPoolSize = configuration.enterpriseConfiguration.tuning.rpcThreadPoolSize
        )
        rpcServerAddresses?.let {
            internalRpcMessagingClient = InternalRPCMessagingClient(configuration, it.admin, MAX_RPC_MESSAGE_SIZE, CordaX500Name.build(configuration.loadSslKeyStore().getCertificate(X509Utilities.CORDA_CLIENT_TLS).subjectX500Principal), rpcServerConfiguration)
            printBasicNodeInfo("RPC connection address", it.primary.toString())
            printBasicNodeInfo("RPC admin connection address", it.admin.toString())
        }

        // Start up the embedded MQ server
        messageBroker?.apply {
            closeOnStop()
            start()
        }
        rpcBroker?.apply {
            closeOnStop()
            start()
        }
        // Start P2P bridge service
        bridgeControlListener?.apply {
            closeOnStop()
            start()
        }
        // Start up the MQ clients.
        internalRpcMessagingClient?.run {
            closeOnStop()
            init(rpcOps, securityManager)
        }
        client.closeOnStop()
        client.start(
                myIdentity = nodeInfo.legalIdentities[0].owningKey,
                serviceIdentity = if (nodeInfo.legalIdentities.size == 1) null else nodeInfo.legalIdentities[1].owningKey,
                advertisedAddress = nodeInfo.addresses.single(),
                maxMessageSize = networkParameters.maxMessageSize,
                legalName = nodeInfo.legalIdentities[0].name.toString()
        )
    }

    private fun startLocalRpcBroker(securityManager: RPCSecurityManager): BrokerAddresses? {
        return with(configuration) {
            rpcOptions.address.let {
                val rpcBrokerDirectory: Path = baseDirectory / "brokers" / "rpc"
                with(rpcOptions) {
                    rpcBroker = if (useSsl) {
                        ArtemisRpcBroker.withSsl(configuration, this.address, adminAddress, sslConfig!!, securityManager, MAX_RPC_MESSAGE_SIZE, jmxMonitoringHttpPort != null, rpcBrokerDirectory, shouldStartLocalShell())
                    } else {
                        ArtemisRpcBroker.withoutSsl(configuration, this.address, adminAddress, securityManager, MAX_RPC_MESSAGE_SIZE, jmxMonitoringHttpPort != null, rpcBrokerDirectory, shouldStartLocalShell())
                    }
                }
                rpcBroker!!.closeOnStop()
                rpcBroker!!.addresses
            }
        }
    }

    override fun myAddresses(): List<NetworkHostAndPort> = listOf(getAdvertisedAddress())

    private fun getAdvertisedAddress(): NetworkHostAndPort {
        return with(configuration) {
            if (relay != null) {
                NetworkHostAndPort(relay!!.relayHost, relay!!.remoteInboundPort)
            } else {
                val host = if (detectPublicIp) {
                    tryDetectIfNotPublicHost(p2pAddress.host) ?: p2pAddress.host
                } else {
                    p2pAddress.host
                }
                NetworkHostAndPort(host, p2pAddress.port)
            }
        }
    }

    /**
     * Checks whether the specified [host] is a public IP address or hostname. If not, tries to discover the current
     * machine's public IP address to be used instead by looking through the network interfaces.
     * TODO this code used to rely on the networkmap node, we might want to look at a different solution.
     */
    private fun tryDetectIfNotPublicHost(host: String): String? {
        return if (!AddressUtils.isPublic(host)) {
            val foundPublicIP = AddressUtils.tryDetectPublicIP()
            if (foundPublicIP == null) {
                try {
                    val retrievedHostName = networkMapClient?.myPublicHostname()
                    if (retrievedHostName != null) {
                        log.info("Retrieved public IP from Network Map Service: $this. This will be used instead of the provided \"$host\" as the advertised address.")
                    }
                    retrievedHostName
                } catch (ignore: Throwable) {
                    // Cannot reach the network map service, ignore the exception and use provided P2P address instead.
                    log.warn("Cannot connect to the network map service for public IP detection.")
                    null
                }
            } else {
                log.info("Detected public IP: ${foundPublicIP.hostAddress}. This will be used instead of the provided \"$host\" as the advertised address.")
                foundPublicIP.hostAddress
            }
        } else {
            null
        }
    }

    /**
     * If the node is persisting to an embedded H2 database, then expose this via TCP with a DB URL of the form:
     * jdbc:h2:tcp://<host>:<port>/node
     * with username and password as per the DataSource connection details.  The key element to enabling this support is to
     * ensure that you specify a DB connection URL of the form jdbc:h2:file: in the node config and that you include
     * the H2 option AUTO_SERVER_PORT set to the port you desire to use (0 will give a dynamically allocated port number)
     * but exclude the H2 option AUTO_SERVER=TRUE.
     * This is not using the H2 "automatic mixed mode" directly but leans on many of the underpinnings.  For more details
     * on H2 URLs and configuration see: http://www.h2database.com/html/features.html#database_url
     */
    override fun startDatabase() {
        val databaseUrl = configuration.dataSourceProperties.getProperty("dataSource.url")
        val h2Prefix = "jdbc:h2:file:"

        if (databaseUrl != null && databaseUrl.startsWith(h2Prefix)) {
            val effectiveH2Settings = configuration.effectiveH2Settings

            if (effectiveH2Settings?.address != null) {
                val databaseName = databaseUrl.removePrefix(h2Prefix).substringBefore(';')
                val server = org.h2.tools.Server.createTcpServer(
                        "-tcpPort", effectiveH2Settings.address.port.toString(),
                        "-tcpAllowOthers",
                        "-tcpDaemon",
                        "-key", "node", databaseName)
                // override interface that createTcpServer listens on (which is always 0.0.0.0)
                System.setProperty("h2.bindAddress", effectiveH2Settings.address.host)
                runOnStop += server::stop
                val url = try {
                    server.start().url
                } catch (e: JdbcSQLException) {
                    if (e.cause is BindException) {
                        throw AddressBindingException(effectiveH2Settings.address)
                    } else {
                        throw e
                    }
                }
                printBasicNodeInfo("Database connection url is", "jdbc:h2:$url/node")
            }
        } else if (databaseUrl != null) {
            printBasicNodeInfo("Database connection url is", databaseUrl)
        }

        super.startDatabase()
        database.closeOnStop()
    }

    private val _startupComplete = openFuture<Unit>()
    val startupComplete: CordaFuture<Unit> get() = _startupComplete

    override fun generateAndSaveNodeInfo(): NodeInfo {
        initialiseSerialization()
        return super.generateAndSaveNodeInfo()
    }

    override fun start(): NodeInfo {
        initialiseSerialization()
        val nodeInfo: NodeInfo = super.start()
        nodeReadyFuture.thenMatch({
            serverThread.execute {
                // Begin exporting our own metrics via JMX. These can be monitored using any agent, e.g. Jolokia:
                //
                // https://jolokia.org/agent/jvm.html
                JmxReporter.forRegistry(services.monitoringService.metrics).inDomain("net.corda").createsObjectNamesWith { _, domain, name ->
                    // Make the JMX hierarchy a bit better organised.
                    val category = name.substringBefore('.')
                    val subName = name.substringAfter('.', "")
                    if (subName == "")
                        ObjectName("$domain:name=$category")
                    else
                        ObjectName("$domain:type=$category,name=$subName")
                }.build().start()

                _startupComplete.set(Unit)
            }
        },
                { th -> staticLog.error("Unexpected exception", th) } // XXX: Why not use log?
        )
        shutdownHook = addShutdownHook {
            stop()
        }
        return nodeInfo
    }

    override val rxIoScheduler: Scheduler get() = Schedulers.io()

    private fun initialiseSerialization() {
        if (!initialiseSerialization) return
        val classloader = cordappLoader.appClassLoader
        nodeSerializationEnv = SerializationEnvironmentImpl(
                SerializationFactoryImpl().apply {
                    registerScheme(AMQPServerSerializationScheme(cordappLoader.cordapps))
                    registerScheme(AMQPClientSerializationScheme(cordappLoader.cordapps))
                    registerScheme(KryoServerSerializationScheme())
                },
                p2pContext = AMQP_P2P_CONTEXT.withClassLoader(classloader),
                rpcServerContext = AMQP_RPC_SERVER_CONTEXT.withClassLoader(classloader),
                storageContext = AMQP_STORAGE_CONTEXT.withClassLoader(classloader),
                checkpointContext = KRYO_CHECKPOINT_CONTEXT.withClassLoader(classloader),
                rpcClientContext = if (configuration.shouldInitCrashShell()) AMQP_RPC_CLIENT_CONTEXT.withClassLoader(classloader) else null) //even Shell embeded in the node connects via RPC to the node
    }

    /** Starts a blocking event loop for message dispatch. */
    fun run() {
        internalRpcMessagingClient?.start(rpcBroker!!.serverControl)
        (network as P2PMessagingClient).run()
    }

    private var shutdown = false

    override fun stop() {
        check(!serverThread.isOnThread)
        synchronized(this) {
            if (shutdown) return
            shutdown = true
            // Unregister shutdown hook to prevent any unnecessary second calls to stop
            shutdownHook?.cancel()
            shutdownHook = null
        }
        printBasicNodeInfo("Shutting down ...")

        // All the Node started subsystems were registered with the runOnStop list at creation.
        // So now simply call the parent to stop everything in reverse order.
        // In particular this prevents premature shutdown of the Database by AbstractNode whilst the serverThread is active
        super.stop()

        shutdown = false

        log.info("Shutdown complete")
    }
}<|MERGE_RESOLUTION|>--- conflicted
+++ resolved
@@ -94,13 +94,8 @@
 open class Node(configuration: NodeConfiguration,
                 versionInfo: VersionInfo,
                 private val initialiseSerialization: Boolean = true,
-<<<<<<< HEAD
                 cordappLoader: CordappLoader = makeCordappLoader(configuration, versionInfo)
-) : AbstractNode<StartedNode>(
-=======
-                cordappLoader: CordappLoader = makeCordappLoader(configuration)
 ) : AbstractNode<NodeInfo>(
->>>>>>> f5b86d32
         configuration,
         createClock(configuration),
         versionInfo,
