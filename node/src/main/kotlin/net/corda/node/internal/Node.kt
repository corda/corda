package net.corda.node.internal

import com.codahale.metrics.JmxReporter
import com.google.common.net.HostAndPort
import com.google.common.util.concurrent.Futures
import com.google.common.util.concurrent.ListenableFuture
import com.google.common.util.concurrent.SettableFuture
import net.corda.core.flatMap
import net.corda.core.messaging.RPCOps
import net.corda.core.minutes
import net.corda.core.node.ServiceHub
import net.corda.core.node.VersionInfo
import net.corda.core.node.services.ServiceInfo
import net.corda.core.node.services.ServiceType
import net.corda.core.node.services.UniquenessProvider
import net.corda.core.seconds
import net.corda.core.success
import net.corda.core.utilities.loggerFor
import net.corda.core.utilities.trace
import net.corda.node.serialization.NodeClock
import net.corda.node.services.RPCUserService
import net.corda.node.services.RPCUserServiceImpl
import net.corda.node.services.config.FullNodeConfiguration
import net.corda.node.services.messaging.ArtemisMessagingServer
import net.corda.node.services.messaging.ArtemisMessagingServer.Companion.ipDetectRequestProperty
import net.corda.node.services.messaging.ArtemisMessagingServer.Companion.ipDetectResponseProperty
import net.corda.node.services.messaging.MessagingService
import net.corda.node.services.messaging.NodeMessagingClient
import net.corda.node.services.transactions.PersistentUniquenessProvider
import net.corda.node.services.transactions.RaftNonValidatingNotaryService
import net.corda.node.services.transactions.RaftUniquenessProvider
import net.corda.node.services.transactions.RaftValidatingNotaryService
import net.corda.node.utilities.AddressUtils
import net.corda.node.utilities.AffinityExecutor
import net.corda.nodeapi.ArtemisMessagingComponent.Companion.IP_REQUEST_PREFIX
import net.corda.nodeapi.ArtemisMessagingComponent.Companion.PEER_USER
import net.corda.nodeapi.ArtemisMessagingComponent.NetworkMapAddress
import net.corda.nodeapi.ArtemisTcpTransport
import net.corda.nodeapi.ConnectionDirection
import net.corda.nodeapi.internal.ShutdownHook
import net.corda.nodeapi.internal.addShutdownHook
import org.apache.activemq.artemis.api.core.ActiveMQNotConnectedException
import org.apache.activemq.artemis.api.core.RoutingType
import org.apache.activemq.artemis.api.core.client.ActiveMQClient
import org.apache.activemq.artemis.api.core.client.ClientMessage
import org.bouncycastle.asn1.x500.X500Name
import org.slf4j.Logger
import org.slf4j.LoggerFactory
import java.io.IOException
import java.time.Clock
import java.util.*
import javax.management.ObjectName
import kotlin.system.exitProcess

/**
 * A Node manages a standalone server that takes part in the P2P network. It creates the services found in [ServiceHub],
 * loads important data off disk and starts listening for connections.
 *
 * @param configuration This is typically loaded from a TypeSafe HOCON configuration file.
 * @param advertisedServices The services this node advertises. This must be a subset of the services it runs,
 * but nodes are not required to advertise services they run (hence subset).
 * @param clock The clock used within the node and by all flows etc.
 */
open class Node(override val configuration: FullNodeConfiguration,
                advertisedServices: Set<ServiceInfo>,
                val versionInfo: VersionInfo,
                clock: Clock = NodeClock()) : AbstractNode(configuration, advertisedServices, clock) {
    companion object {
        private val logger = loggerFor<Node>()
        var renderBasicInfoToConsole = true

        /** Used for useful info that we always want to show, even when not logging to the console */
        fun printBasicNodeInfo(description: String, info: String? = null) {
            val msg = if (info == null) description else "${description.padEnd(40)}: $info"
            val loggerName = if (renderBasicInfoToConsole) "BasicInfo" else "Main"
            LoggerFactory.getLogger(loggerName).info(msg)
        }

        internal fun failStartUp(message: String): Nothing {
            println(message)
            println("Corda will now exit...")
            exitProcess(1)
        }
    }

    override val log: Logger get() = logger
    override val platformVersion: Int get() = versionInfo.platformVersion
    override val networkMapAddress: NetworkMapAddress? get() = configuration.networkMapService?.address?.let(::NetworkMapAddress)
    override fun makeTransactionVerifierService() = (network as NodeMessagingClient).verifierService

    // DISCUSSION
    //
    // We use a single server thread for now, which means all message handling is serialized.
    //
    // Writing thread safe code is hard. In this project we are writing most node services and code to be thread safe, but
    // the possibility of mistakes is always present. Thus we make a deliberate decision here to trade off some multi-core
    // scalability in order to gain developer productivity by setting the size of the serverThread pool to one, which will
    // reduce the number of threading bugs we will need to tackle.
    //
    // This leaves us with four possibilities in future:
    //
    // (1) We discover that processing messages is fast and that our eventual use cases do not need very high
    //     processing rates. We have benefited from the higher productivity and not lost anything.
    //
    // (2) We discover that we need greater multi-core scalability, but that the bulk of our time goes into particular CPU
    //     hotspots that are easily multi-threaded e.g. signature checking. We successfully multi-thread those hotspots
    //     and find that our software now scales sufficiently well to satisfy our user's needs.
    //
    // (3) We discover that it wasn't enough, but that we only need to run some messages in parallel and that the bulk of
    //     the work can stay single threaded. For example perhaps we find that latency sensitive UI requests must be handled
    //     on a separate thread pool where long blocking operations are not allowed, but that the bulk of the heavy lifting
    //     can stay single threaded. In this case we would need a separate thread pool, but we still minimise the amount of
    //     thread safe code we need to write and test.
    //
    // (4) None of the above are sufficient and we need to run all messages in parallel to get maximum (single machine)
    //     scalability and fully saturate all cores. In that case we can go fully free-threaded, e.g. change the number '1'
    //     below to some multiple of the core count. Alternatively by using the ForkJoinPool and let it figure out the right
    //     number of threads by itself. This will require some investment in stress testing to build confidence that we
    //     haven't made any mistakes, but it will only be necessary if eventual deployment scenarios demand it.
    //
    // Note that the messaging subsystem schedules work onto this thread in a blocking manner. That means if the server
    // thread becomes too slow and a backlog of work starts to builds up it propagates back through into the messaging
    // layer, which can then react to the backpressure. Artemis MQ in particular knows how to do flow control by paging
    // messages to disk rather than letting us run out of RAM.
    //
    // The primary work done by the server thread is execution of flow logics, and related
    // serialisation/deserialisation work.
    override val serverThread = AffinityExecutor.ServiceAffinityExecutor("Node thread", 1)

    var messageBroker: ArtemisMessagingServer? = null

    private var shutdownHook: ShutdownHook? = null

    private lateinit var userService: RPCUserService

    override fun makeMessagingService(): MessagingService {
        userService = RPCUserServiceImpl(configuration.rpcUsers)

        val (serverAddress, advertisedAddress) = with(configuration) {
            if (messagingServerAddress != null) {
                // External broker
                messagingServerAddress to messagingServerAddress
            } else {
                makeLocalMessageBroker() to getAdvertisedAddress()
            }
        }

        printBasicNodeInfo("Incoming connection address", advertisedAddress.toString())

        val myIdentityOrNullIfNetworkMapService = if (networkMapAddress != null) obtainLegalIdentity().owningKey else null
        return NodeMessagingClient(
                configuration,
                versionInfo,
                serverAddress,
                myIdentityOrNullIfNetworkMapService,
                serverThread,
                database,
                networkMapRegistrationFuture,
                services.monitoringService,
                advertisedAddress)
    }

    private fun makeLocalMessageBroker(): HostAndPort {
        with(configuration) {
            messageBroker = ArtemisMessagingServer(this, p2pAddress.port, rpcAddress?.port, services.networkMapCache, userService)
            return HostAndPort.fromParts("localhost", p2pAddress.port)
        }
    }

    private fun getAdvertisedAddress(): HostAndPort {
        return with(configuration) {
<<<<<<< HEAD
            if (relay != null) {
                HostAndPort.fromParts(relay.relayHost, relay.remoteInboundPort)
            } else {
                val publicHost = tryDetectIfNotPublicHost(p2pAddress.host)
                val useHost = publicHost ?: p2pAddress.host
                HostAndPort.fromParts(useHost, p2pAddress.port)
            }
=======
            val useHost = if (detectPublicIp) {
                tryDetectIfNotPublicHost(p2pAddress.host) ?: p2pAddress.host
            } else {
                p2pAddress.host
            }
            HostAndPort.fromParts(useHost, p2pAddress.port)
>>>>>>> 37c918a8
        }
    }

    /**
     * Checks whether the specified [host] is a public IP address or hostname. If not, tries to discover the current
     * machine's public IP address to be used instead. It first looks through the network interfaces, and if no public IP
     * is found, asks the network map service to provide it.
     */
    private fun tryDetectIfNotPublicHost(host: String): String? {
        if (!AddressUtils.isPublic(host)) {
            val foundPublicIP = AddressUtils.tryDetectPublicIP()

            if (foundPublicIP == null) {
                networkMapAddress?.let { return discoverPublicHost(it.hostAndPort) }
            } else {
                log.info("Detected public IP: ${foundPublicIP.hostAddress}. This will be used instead of the provided \"$host\" as the advertised address.")
                return foundPublicIP.hostAddress
            }
        }
        return null
    }

    /**
     * Asks the network map service to provide this node's public IP address:
     * - Connects to the network map service's message broker and creates a special IP request queue with a custom
     * request id. Marks the established session with the same request id.
     * - On the server side a special post-queue-creation callback is fired. It finds the session matching the request id
     * encoded in the queue name. It then extracts the remote IP from the session details and posts a message containing
     * it back to the queue.
     * - Once the message is received the session is closed and the queue deleted.
     */
    private fun discoverPublicHost(serverAddress: HostAndPort): String? {
        log.trace { "Trying to detect public hostname through the Network Map Service at $serverAddress" }
        val tcpTransport = ArtemisTcpTransport.tcpTransport(ConnectionDirection.Outbound(), serverAddress, configuration)
        val locator = ActiveMQClient.createServerLocatorWithoutHA(tcpTransport).apply {
            initialConnectAttempts = 5
            retryInterval = 5.seconds.toMillis()
            retryIntervalMultiplier = 1.5
            maxRetryInterval = 3.minutes.toMillis()
        }
        val clientFactory = try {
            locator.createSessionFactory()
        } catch (e: ActiveMQNotConnectedException) {
            throw IOException("Unable to connect to the Network Map Service at $serverAddress for IP address discovery", e)
        }

        val session = clientFactory.createSession(PEER_USER, PEER_USER, false, true, true, locator.isPreAcknowledge, ActiveMQClient.DEFAULT_ACK_BATCH_SIZE)
        val requestId = UUID.randomUUID().toString()
        session.addMetaData(ipDetectRequestProperty, requestId)
        session.start()

        val queueName = "$IP_REQUEST_PREFIX$requestId"
        session.createQueue(queueName, RoutingType.MULTICAST, queueName, false)

        val consumer = session.createConsumer(queueName)
        val artemisMessage: ClientMessage = consumer.receive(10.seconds.toMillis()) ?:
                throw IOException("Did not receive a response from the Network Map Service at $serverAddress")
        val publicHostAndPort = HostAndPort.fromString(artemisMessage.getStringProperty(ipDetectResponseProperty))
        log.info("Detected public address: $publicHostAndPort")

        consumer.close()
        session.deleteQueue(queueName)
        clientFactory.close()

        return publicHostAndPort.host.removePrefix("/")
    }

    override fun startMessagingService(rpcOps: RPCOps) {
        // Start up the embedded MQ server
        messageBroker?.apply {
            runOnStop += this::stop
            start()
        }

        // Start up the MQ client.
        (network as NodeMessagingClient).start(rpcOps, userService)
    }

    /**
     * Insert an initial step in the registration process which will throw an exception if a non-recoverable error is
     * encountered when trying to connect to the network map node.
     */
    override fun registerWithNetworkMap(): ListenableFuture<Unit> {
        val networkMapConnection = messageBroker?.networkMapConnectionFuture ?: Futures.immediateFuture(Unit)
        return networkMapConnection.flatMap { super.registerWithNetworkMap() }
    }

    override fun makeUniquenessProvider(type: ServiceType): UniquenessProvider {
        return when (type) {
            RaftValidatingNotaryService.type, RaftNonValidatingNotaryService.type -> with(configuration) {
                val provider = RaftUniquenessProvider(baseDirectory, notaryNodeAddress!!, notaryClusterAddresses, database, configuration)
                provider.start()
                runOnStop += provider::stop
                provider
            }
            else -> PersistentUniquenessProvider()
        }
    }

    /**
     * If the node is persisting to an embedded H2 database, then expose this via TCP with a JDBC URL of the form:
     * jdbc:h2:tcp://<host>:<port>/node
     * with username and password as per the DataSource connection details.  The key element to enabling this support is to
     * ensure that you specify a JDBC connection URL of the form jdbc:h2:file: in the node config and that you include
     * the H2 option AUTO_SERVER_PORT set to the port you desire to use (0 will give a dynamically allocated port number)
     * but exclude the H2 option AUTO_SERVER=TRUE.
     * This is not using the H2 "automatic mixed mode" directly but leans on many of the underpinnings.  For more details
     * on H2 URLs and configuration see: http://www.h2database.com/html/features.html#database_url
     */
    override fun initialiseDatabasePersistence(insideTransaction: () -> Unit) {
        val databaseUrl = configuration.dataSourceProperties.getProperty("dataSource.url")
        val h2Prefix = "jdbc:h2:file:"
        if (databaseUrl != null && databaseUrl.startsWith(h2Prefix)) {
            val h2Port = databaseUrl.substringAfter(";AUTO_SERVER_PORT=", "").substringBefore(';')
            if (h2Port.isNotBlank()) {
                val databaseName = databaseUrl.removePrefix(h2Prefix).substringBefore(';')
                val server = org.h2.tools.Server.createTcpServer(
                        "-tcpPort", h2Port,
                        "-tcpAllowOthers",
                        "-tcpDaemon",
                        "-key", "node", databaseName)
                runOnStop += server::stop
                val url = server.start().url
                printBasicNodeInfo("Database connection url is", "jdbc:h2:$url/node")
            }
        }
        super.initialiseDatabasePersistence(insideTransaction)
    }

    val startupComplete: ListenableFuture<Unit> = SettableFuture.create()

    override fun start(): Node {
        super.start()

        networkMapRegistrationFuture.success(serverThread) {
            // Begin exporting our own metrics via JMX. These can be monitored using any agent, e.g. Jolokia:
            //
            // https://jolokia.org/agent/jvm.html
            JmxReporter.
                    forRegistry(services.monitoringService.metrics).
                    inDomain("net.corda").
                    createsObjectNamesWith { _, domain, name ->
                        // Make the JMX hierarchy a bit better organised.
                        val category = name.substringBefore('.')
                        val subName = name.substringAfter('.', "")
                        if (subName == "")
                            ObjectName("$domain:name=$category")
                        else
                            ObjectName("$domain:type=$category,name=$subName")
                    }.
                    build().
                    start()

            (startupComplete as SettableFuture<Unit>).set(Unit)
        }
        shutdownHook = addShutdownHook {
            stop()
        }
        return this
    }

    /** Starts a blocking event loop for message dispatch. */
    fun run() {
        (network as NodeMessagingClient).run(messageBroker!!.serverControl)
    }

    // TODO: Do we really need setup?
    override fun setup(): Node {
        super.setup()
        return this
    }

    private var shutdown = false

    override fun stop() {
        check(!serverThread.isOnThread)
        synchronized(this) {
            if (shutdown) return
            shutdown = true
            // Unregister shutdown hook to prevent any unnecessary second calls to stop
            shutdownHook?.cancel()
            shutdownHook = null
        }
        printBasicNodeInfo("Shutting down ...")

        // All the Node started subsystems were registered with the runOnStop list at creation.
        // So now simply call the parent to stop everything in reverse order.
        // In particular this prevents premature shutdown of the Database by AbstractNode whilst the serverThread is active
        super.stop()

        log.info("Shutdown complete")
    }
}

class ConfigurationException(message: String) : Exception(message)

data class NetworkMapInfo(val address: HostAndPort, val legalName: X500Name)<|MERGE_RESOLUTION|>--- conflicted
+++ resolved
@@ -169,22 +169,16 @@
 
     private fun getAdvertisedAddress(): HostAndPort {
         return with(configuration) {
-<<<<<<< HEAD
             if (relay != null) {
                 HostAndPort.fromParts(relay.relayHost, relay.remoteInboundPort)
             } else {
-                val publicHost = tryDetectIfNotPublicHost(p2pAddress.host)
-                val useHost = publicHost ?: p2pAddress.host
+                val useHost = if (detectPublicIp) {
+                    tryDetectIfNotPublicHost(p2pAddress.host) ?: p2pAddress.host
+                } else {
+                    p2pAddress.host
+                }
                 HostAndPort.fromParts(useHost, p2pAddress.port)
             }
-=======
-            val useHost = if (detectPublicIp) {
-                tryDetectIfNotPublicHost(p2pAddress.host) ?: p2pAddress.host
-            } else {
-                p2pAddress.host
-            }
-            HostAndPort.fromParts(useHost, p2pAddress.port)
->>>>>>> 37c918a8
         }
     }
 
