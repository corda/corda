--- conflicted
+++ resolved
@@ -23,11 +23,7 @@
     @Deprecated("Do not use this. Instead seek to use ZonedDateTime methods.", level = DeprecationLevel.ERROR)
     override fun withZone(zone: ZoneId) = throw UnsupportedOperationException("Tokenized clock does not support withZone()")
 
-<<<<<<< HEAD
-    /** This is an observer on the mutation count of this [Clock], which reflects the occurence of mutations. */
-=======
     /** This is an observer on the mutation count of this [Clock], which reflects the occurrence of mutations. */
->>>>>>> 5c85e80b
     abstract val mutations: Observable<Long>
 }
 
