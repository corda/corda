--- conflicted
+++ resolved
@@ -498,11 +498,7 @@
             verifierType: VerifierType,
             rpcUsers: List<User>
     ): ListenableFuture<Pair<Party, List<NodeHandle>>> {
-<<<<<<< HEAD
         val nodeNames = (1..clusterSize).map { notaryNodeName(it) }
-=======
-        val nodeNames = (1..clusterSize).map { DUMMY_NOTARY.name.appendToCommonName(it.toString()) }
->>>>>>> 546d9693
         val paths = nodeNames.map { driverDirectory / it.commonName }
         ServiceIdentityGenerator.generateToDisk(paths, type.id, notaryName)
 
@@ -651,16 +647,7 @@
             }.flatMap { process -> addressMustBeBound(executorService, handle.webAddress, process).map { process } }
         }
 
-        fun notaryNodeName(number: Int) = run {
-            val nameBuilder = X500NameBuilder(BCStyle.INSTANCE)
-            nameBuilder.addRDN(BCStyle.CN, "${DUMMY_NOTARY.name.commonName} $number")
-            DUMMY_NOTARY.name.rdNs.forEach { rdn ->
-                if (rdn.first.type != BCStyle.CN) {
-                    nameBuilder.addRDN(rdn.first)
-                }
-            }
-            nameBuilder.build()
-        }
+        fun notaryNodeName(number: Int) = DUMMY_NOTARY.name.appendToCommonName(number.toString())
     }
 }
 
