myLegalName = "Vast Global MegaCorp, Ltd"
emailAddress = "admin@company.com"
exportJMXto = "http"
keyStorePassword = "cordacadevpass"
trustStorePassword = "trustpass"
dataSourceProperties = {
    dataSourceClassName = org.h2.jdbcx.JdbcDataSource
    "dataSource.url" = "jdbc:h2:file:"${baseDirectory}"/persistence;DB_CLOSE_ON_EXIT=FALSE;LOCK_TIMEOUT=10000;WRITE_DELAY=100;AUTO_SERVER_PORT="${h2port}
    "dataSource.user" = sa
    "dataSource.password" = ""
}
database = {
<<<<<<< HEAD
    transactionIsolationLevel = "repeatableRead"
    adjustSchemas = true
=======
    transactionIsolationLevel = "REPEATABLE_READ"
    initDatabase = true
>>>>>>> 1705df4d
}
devMode = true
useHTTPS = false
h2port = 0
useTestClock = false
verifierType = InMemory
activeMQServer = {
    bridge = {
        retryIntervalMs = 5000
        retryIntervalMultiplier = 1.5
        maxRetryIntervalMin = 3
    }
}<|MERGE_RESOLUTION|>--- conflicted
+++ resolved
@@ -10,13 +10,8 @@
     "dataSource.password" = ""
 }
 database = {
-<<<<<<< HEAD
-    transactionIsolationLevel = "repeatableRead"
+    transactionIsolationLevel = "REPEATABLE_READ"
     adjustSchemas = true
-=======
-    transactionIsolationLevel = "REPEATABLE_READ"
-    initDatabase = true
->>>>>>> 1705df4d
 }
 devMode = true
 useHTTPS = false
