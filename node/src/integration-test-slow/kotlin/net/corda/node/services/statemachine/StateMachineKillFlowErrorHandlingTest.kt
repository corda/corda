--- conflicted
+++ resolved
@@ -103,12 +103,7 @@
     @Test(timeout = 300_000)
     fun `flow killed when it is in the flow hospital for observation is removed correctly`() {
         startDriver {
-<<<<<<< HEAD
-            val (alice, port) = createBytemanNode()
-            val charlie = createNode()
-=======
-            val (charlie, alice, port) = createNodeAndBytemanNode(CHARLIE_NAME, ALICE_NAME)
->>>>>>> 4acf41ea
+            val (charlie, alice, port) = createNodeAndBytemanNode()
 
             val rules = """
                 RULE Create Counter
