package net.corda.test.node

import co.paralleluniverse.fibers.Suspendable
import net.corda.core.contracts.*
import net.corda.core.flows.FinalityFlow
import net.corda.core.flows.FlowLogic
import net.corda.core.flows.StartableByRPC
import net.corda.core.identity.AbstractParty
import net.corda.core.identity.Party
import net.corda.core.messaging.startFlow
import net.corda.core.node.services.ServiceInfo
import net.corda.core.schemas.MappedSchema
import net.corda.core.schemas.PersistentState
import net.corda.core.schemas.QueryableState
import net.corda.core.serialization.CordaSerializable
import net.corda.core.transactions.LedgerTransaction
import net.corda.core.transactions.SignedTransaction
import net.corda.core.transactions.TransactionBuilder
import net.corda.core.utilities.ProgressTracker
import net.corda.core.utilities.getOrThrow
import net.corda.node.services.FlowPermissions
import net.corda.node.services.transactions.SimpleNotaryService
import net.corda.nodeapi.User
import net.corda.testing.DUMMY_NOTARY
import net.corda.testing.chooseIdentity
import net.corda.testing.driver.driver
import org.junit.Test
import java.lang.management.ManagementFactory
import javax.persistence.Column
import javax.persistence.Entity
import javax.persistence.Table
import kotlin.test.assertEquals

class NodeStatePersistenceTests {

    @Test
    fun `persistent state survives node restart`() {
        val user = User("mark", "dadada", setOf(FlowPermissions.startFlowPermission<SendMessageFlow>()))
        val message = Message("Hello world!")
        driver(isDebug = true, startNodesInProcess = isQuasarAgentSpecified()) {

            startNode(providedName = DUMMY_NOTARY.name, advertisedServices = setOf(ServiceInfo(SimpleNotaryService.type))).getOrThrow()
            var nodeHandle = startNode(rpcUsers = listOf(user)).getOrThrow()
            val nodeName = nodeHandle.nodeInfo.chooseIdentity().name
            nodeHandle.rpcClientToNode().start(user.username, user.password).use {
                it.proxy.startFlow(::SendMessageFlow, message).returnValue.getOrThrow()
            }
            nodeHandle.stop().getOrThrow()

            nodeHandle = startNode(providedName = nodeName, rpcUsers = listOf(user)).getOrThrow()
            nodeHandle.rpcClientToNode().start(user.username, user.password).use {
                val page = it.proxy.vaultQuery(MessageState::class.java)
                val retrievedMessage = page.states.singleOrNull()?.state?.data?.message
                assertEquals(message, retrievedMessage)
            }
        }
    }
}

fun isQuasarAgentSpecified(): Boolean {
    val jvmArgs = ManagementFactory.getRuntimeMXBean().inputArguments
    return jvmArgs.any { it.startsWith("-javaagent:") && it.endsWith("quasar.jar") }
}

@CordaSerializable
data class Message(val value: String)

data class MessageState(val message: Message, val by: Party, override val linearId: UniqueIdentifier = UniqueIdentifier()) : LinearState, QueryableState {
    override val participants: List<AbstractParty> = listOf(by)

    override fun generateMappedObject(schema: MappedSchema): PersistentState {
        return when (schema) {
            is MessageSchemaV1 -> MessageSchemaV1.PersistentMessage(
                    by = by.name.toString(),
                    value = message.value
            )
            else -> throw IllegalArgumentException("Unrecognised schema $schema")
        }
    }

    override fun supportedSchemas(): Iterable<MappedSchema> = listOf(MessageSchemaV1)
}

object MessageSchema
object MessageSchemaV1 : MappedSchema(
        schemaFamily = MessageSchema.javaClass,
        version = 1,
        mappedTypes = listOf(PersistentMessage::class.java)) {

    @Entity
    @Table(name = "messages")
    class PersistentMessage(
            @Column(name = "by")
            var by: String,

            @Column(name = "value")
            var value: String
    ) : PersistentState()
}

val MESSAGE_CONTRACT_PROGRAM_ID = "net.corda.test.node.MessageContract"

open class MessageContract : Contract {
    override fun verify(tx: LedgerTransaction) {
        val command = tx.commands.requireSingleCommand<Commands.Send>()
        requireThat {
            // Generic constraints around the IOU transaction.
            "No inputs should be consumed when sending a message." using (tx.inputs.isEmpty())
            "Only one output state should be created." using (tx.outputs.size == 1)
            val out = tx.outputsOfType<MessageState>().single()
            "Message sender must sign." using (command.signers.containsAll(out.participants.map { it.owningKey }))

            "Message value must not be empty." using (out.message.value.isNotBlank())
        }
    }

    interface Commands : CommandData {
        class Send : Commands
    }
}

@StartableByRPC
class SendMessageFlow(private val message: Message) : FlowLogic<SignedTransaction>() {
    companion object {
        object GENERATING_TRANSACTION : ProgressTracker.Step("Generating transaction based on the message.")
        object VERIFYING_TRANSACTION : ProgressTracker.Step("Verifying contract constraints.")
        object SIGNING_TRANSACTION : ProgressTracker.Step("Signing transaction with our private key.")
        object FINALISING_TRANSACTION : ProgressTracker.Step("Obtaining notary signature and recording transaction.") {
            override fun childProgressTracker() = FinalityFlow.tracker()
        }

        fun tracker() = ProgressTracker(GENERATING_TRANSACTION, VERIFYING_TRANSACTION, SIGNING_TRANSACTION, FINALISING_TRANSACTION)
    }

    override val progressTracker = tracker()

    @Suspendable
    override fun call(): SignedTransaction {
        val notary = serviceHub.networkMapCache.getAnyNotary()

        progressTracker.currentStep = GENERATING_TRANSACTION

<<<<<<< HEAD
        val messageState = MessageState(message = message, by = ourIdentity.party)
=======
        val messageState = MessageState(message = message, by = ourIdentity)
>>>>>>> 8e0b8477
        val txCommand = Command(MessageContract.Commands.Send(), messageState.participants.map { it.owningKey })
        val txBuilder = TransactionBuilder(notary).withItems(StateAndContract(messageState, MESSAGE_CONTRACT_PROGRAM_ID), txCommand)

        progressTracker.currentStep = VERIFYING_TRANSACTION
        txBuilder.toWireTransaction().toLedgerTransaction(serviceHub).verify()

        progressTracker.currentStep = SIGNING_TRANSACTION
        val signedTx = serviceHub.signInitialTransaction(txBuilder)

        progressTracker.currentStep = FINALISING_TRANSACTION
        return subFlow(FinalityFlow(signedTx, emptySet(), FINALISING_TRANSACTION.childProgressTracker()))
    }
}<|MERGE_RESOLUTION|>--- conflicted
+++ resolved
@@ -140,11 +140,7 @@
 
         progressTracker.currentStep = GENERATING_TRANSACTION
 
-<<<<<<< HEAD
-        val messageState = MessageState(message = message, by = ourIdentity.party)
-=======
         val messageState = MessageState(message = message, by = ourIdentity)
->>>>>>> 8e0b8477
         val txCommand = Command(MessageContract.Commands.Send(), messageState.participants.map { it.owningKey })
         val txBuilder = TransactionBuilder(notary).withItems(StateAndContract(messageState, MESSAGE_CONTRACT_PROGRAM_ID), txCommand)
 
