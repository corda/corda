package net.corda.services.messaging

import com.google.common.util.concurrent.ListenableFuture
import com.nhaarman.mockito_kotlin.whenever
import net.corda.core.crypto.X509Utilities
import net.corda.core.crypto.cert
import net.corda.core.getOrThrow
import net.corda.core.node.NodeInfo
import net.corda.core.random63BitValue
import net.corda.core.seconds
import net.corda.core.utilities.*
import net.corda.node.internal.NetworkMapInfo
import net.corda.node.services.config.configureWithDevSSLCertificate
import net.corda.node.services.messaging.sendRequest
import net.corda.node.services.network.NetworkMapService
import net.corda.node.services.network.NetworkMapService.RegistrationRequest
import net.corda.node.services.network.NodeRegistration
import net.corda.node.utilities.AddOrRemove
import net.corda.testing.MOCK_VERSION_INFO
import net.corda.testing.node.NodeBasedTest
import net.corda.testing.node.SimpleNode
import net.corda.testing.testNodeConfiguration
import org.assertj.core.api.Assertions.assertThatExceptionOfType
import org.assertj.core.api.Assertions.assertThatThrownBy
import org.bouncycastle.asn1.x500.X500Name
import org.junit.Test
import java.security.cert.X509Certificate
import java.time.Instant
import java.util.concurrent.TimeoutException

class P2PSecurityTest : NodeBasedTest() {

    @Test
    fun `incorrect legal name for the network map service config`() {
        val incorrectNetworkMapName = X509Utilities.getDevX509Name(random63BitValue().toString())
        val node = startNode(BOB.name, configOverrides = mapOf(
                "networkMapService" to mapOf(
                        "address" to networkMapNode.configuration.p2pAddress.toString(),
                        "legalName" to incorrectNetworkMapName.toString()
                )
        ))
        // The connection will be rejected as the legal name doesn't match
        assertThatThrownBy { node.getOrThrow() }.hasMessageContaining(incorrectNetworkMapName.toString())
    }

    @Test
    fun `register with the network map service using a legal name different from the TLS CN`() {
        startSimpleNode(DUMMY_BANK_A.name, DUMMY_CA.certificate.cert).use {
            // Register with the network map using a different legal name
            val response = it.registerWithNetworkMap(DUMMY_BANK_B.name)
            // We don't expect a response because the network map's host verification will prevent a connection back
            // to the attacker as the TLS CN will not match the legal name it has just provided
            assertThatExceptionOfType(TimeoutException::class.java).isThrownBy {
                response.getOrThrow(2.seconds)
            }
        }
    }

    private fun startSimpleNode(legalName: X500Name,
<<<<<<< HEAD
                                trustRoot: X509CertificateHolder? = null): SimpleNode {
        val config = testNodeConfiguration(
=======
                                trustRoot: X509Certificate): SimpleNode {
        val config = TestNodeConfiguration(
>>>>>>> cd694b89
                baseDirectory = baseDirectory(legalName),
                myLegalName = legalName).also {
            whenever(it.networkMapService).thenReturn(NetworkMapInfo(networkMapNode.configuration.p2pAddress, networkMapNode.info.legalIdentity.name))
        }
        config.configureWithDevSSLCertificate() // This creates the node's TLS cert with the CN as the legal name
        return SimpleNode(config, trustRoot = trustRoot).apply { start() }
    }

    private fun SimpleNode.registerWithNetworkMap(registrationName: X500Name): ListenableFuture<NetworkMapService.RegistrationResponse> {
        val legalIdentity = getTestPartyAndCertificate(registrationName, identity.public)
        val nodeInfo = NodeInfo(network.myAddress, legalIdentity, MOCK_VERSION_INFO.platformVersion)
        val registration = NodeRegistration(nodeInfo, System.currentTimeMillis(), AddOrRemove.ADD, Instant.MAX)
        val request = RegistrationRequest(registration.toWire(keyService, identity.public), network.myAddress)
        return network.sendRequest<NetworkMapService.RegistrationResponse>(NetworkMapService.REGISTER_TOPIC, request, networkMapNode.network.myAddress)
    }
}<|MERGE_RESOLUTION|>--- conflicted
+++ resolved
@@ -57,13 +57,8 @@
     }
 
     private fun startSimpleNode(legalName: X500Name,
-<<<<<<< HEAD
-                                trustRoot: X509CertificateHolder? = null): SimpleNode {
+                                trustRoot: X509Certificate): SimpleNode {
         val config = testNodeConfiguration(
-=======
-                                trustRoot: X509Certificate): SimpleNode {
-        val config = TestNodeConfiguration(
->>>>>>> cd694b89
                 baseDirectory = baseDirectory(legalName),
                 myLegalName = legalName).also {
             whenever(it.networkMapService).thenReturn(NetworkMapInfo(networkMapNode.configuration.p2pAddress, networkMapNode.info.legalIdentity.name))
