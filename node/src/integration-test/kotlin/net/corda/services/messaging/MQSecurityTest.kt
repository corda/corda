package net.corda.services.messaging

import co.paralleluniverse.fibers.Suspendable
import net.corda.client.rpc.CordaRPCClient
import net.corda.client.rpc.CordaRPCConnection
import net.corda.core.crypto.random63BitValue
import net.corda.core.flows.FlowLogic
import net.corda.core.flows.FlowSession
import net.corda.core.flows.InitiatedBy
import net.corda.core.flows.InitiatingFlow
import net.corda.core.identity.CordaX500Name
import net.corda.core.identity.Party
import net.corda.core.messaging.CordaRPCOps
import net.corda.core.utilities.NetworkHostAndPort
import net.corda.core.utilities.getOrThrow
import net.corda.core.utilities.unwrap
import net.corda.node.internal.NodeWithInfo
import net.corda.nodeapi.RPCApi
import net.corda.nodeapi.internal.ArtemisMessagingComponent.Companion.INTERNAL_PREFIX
import net.corda.nodeapi.internal.ArtemisMessagingComponent.Companion.NOTIFICATIONS_ADDRESS
import net.corda.nodeapi.internal.config.MutualSslConfiguration
import net.corda.testing.core.ALICE_NAME
import net.corda.testing.core.BOB_NAME
import net.corda.testing.core.singleIdentity
import net.corda.testing.internal.configureTestSSL
import net.corda.testing.node.User
import net.corda.testing.node.internal.NodeBasedTest
import net.corda.testing.node.internal.startFlow
import org.apache.activemq.artemis.api.core.ActiveMQNonExistentQueueException
import org.apache.activemq.artemis.api.core.ActiveMQSecurityException
import org.apache.activemq.artemis.api.core.RoutingType
import org.apache.activemq.artemis.api.core.SimpleString
import org.assertj.core.api.Assertions.assertThatExceptionOfType
import org.junit.After
import org.junit.Before
import org.junit.Test
import java.util.*
import kotlin.test.assertEquals

/**
 * Runs a series of MQ-related attacks against a node. Subclasses need to call [startAttacker] to connect
 * the attacker to [alice].
 */
abstract class MQSecurityTest : NodeBasedTest() {
    private val rpcUser = User("user1", "pass", permissions = emptySet())
    lateinit var alice: NodeWithInfo
    lateinit var attacker: SimpleMQClient
    private val clients = ArrayList<SimpleMQClient>()

    @Before
    override fun setUp() {
        super.setUp()
        alice = startNode(ALICE_NAME, rpcUsers = extraRPCUsers + rpcUser)
        attacker = createAttacker()
        startAttacker(attacker)
    }

    open val extraRPCUsers: List<User> get() = emptyList()

    abstract fun createAttacker(): SimpleMQClient

    abstract fun startAttacker(attacker: SimpleMQClient)

    @After
    fun stopClients() {
        clients.forEach { it.stop() }
    }

    @Test(timeout=300_000)
	fun `create queue for valid RPC user`() {
        val user1Queue = "${RPCApi.RPC_CLIENT_QUEUE_NAME_PREFIX}.${rpcUser.username}.${random63BitValue()}"
        assertTempQueueCreationAttackFails(user1Queue)
    }

    @Test(timeout=300_000)
	fun `create queue for invalid RPC user`() {
        val invalidRPCQueue = "${RPCApi.RPC_CLIENT_QUEUE_NAME_PREFIX}.${random63BitValue()}.${random63BitValue()}"
        assertTempQueueCreationAttackFails(invalidRPCQueue)
    }

<<<<<<< HEAD
    @Test(timeout=300_000)
	fun `send message to notifications address`() {
=======
    @Test
    open fun `send message to notifications address`() {
>>>>>>> 6ecc5110
        assertSendAttackFails(NOTIFICATIONS_ADDRESS)
    }

    @Test(timeout=300_000)
	fun `create random internal queue`() {
        val randomQueue = "$INTERNAL_PREFIX${random63BitValue()}"
        assertAllQueueCreationAttacksFail(randomQueue)
    }

    @Test(timeout=300_000)
	fun `create random queue`() {
        val randomQueue = random63BitValue().toString()
        assertAllQueueCreationAttacksFail(randomQueue)
    }

    fun clientTo(target: NetworkHostAndPort, sslConfiguration: MutualSslConfiguration? = configureTestSSL(CordaX500Name("MegaCorp", "London", "GB"))): SimpleMQClient {
        val client = SimpleMQClient(target, sslConfiguration)
        clients += client
        return client
    }

    private val rpcConnections = mutableListOf<CordaRPCConnection>()
    private fun loginToRPC(target: NetworkHostAndPort, rpcUser: User): CordaRPCOps {
        return CordaRPCClient(target).start(rpcUser.username, rpcUser.password).also { rpcConnections.add(it) }.proxy
    }

    @After
    fun closeRPCConnections() {
        rpcConnections.forEach { it.forceClose() }
    }

    fun loginToRPCAndGetClientQueue(): String {
        loginToRPC(alice.node.configuration.rpcOptions.address, rpcUser)
        val clientQueueQuery = SimpleString("${RPCApi.RPC_CLIENT_QUEUE_NAME_PREFIX}.${rpcUser.username}.*")
        val client = clientTo(alice.node.configuration.rpcOptions.address)
        client.start(rpcUser.username, rpcUser.password, false)
        return client.session.addressQuery(clientQueueQuery).queueNames.single().toString()
    }

    fun assertAllQueueCreationAttacksFail(queue: String) {
        assertNonTempQueueCreationAttackFails(queue, durable = true)
        assertNonTempQueueCreationAttackFails(queue, durable = false)
        assertTempQueueCreationAttackFails(queue)
    }

    fun assertTempQueueCreationAttackFails(queue: String) {
        assertAttackFails(queue, "CREATE_NON_DURABLE_QUEUE") {
            attacker.session.createTemporaryQueue(queue, RoutingType.MULTICAST, queue)
        }
        // Double-check
        assertThatExceptionOfType(ActiveMQNonExistentQueueException::class.java).isThrownBy {
            attacker.session.createConsumer(queue)
        }
    }

    fun assertAttackFailsNonexistent(queue: String, attack: () -> Unit) {
        assertThatExceptionOfType(ActiveMQNonExistentQueueException::class.java)
                .isThrownBy(attack)
                .withMessageContaining(queue)
    }

    fun assertNonTempQueueCreationAttackFails(queue: String, durable: Boolean) {
        val permission = if (durable) "CREATE_DURABLE_QUEUE" else "CREATE_NON_DURABLE_QUEUE"
        assertAttackFails(queue, permission) {
            attacker.session.createQueue(queue, RoutingType.MULTICAST, queue, durable)
        }
        // Double-check
        assertThatExceptionOfType(ActiveMQNonExistentQueueException::class.java).isThrownBy {
            attacker.session.createConsumer(queue)
        }
    }

    fun assertSendAttackFails(address: String) {
        val message = attacker.createMessage()
        assertEquals(true, attacker.producer.isBlockOnNonDurableSend)
        assertAttackFails(address, "SEND") {
            attacker.producer.send(address, message)
        }
        assertEquals(0, message.deliveryCount)
        assertEquals(0, message.bodySize)
    }

    fun assertConsumeAttackFails(queue: String) {
        assertAttackFails(queue, "CONSUME") {
            attacker.session.createConsumer(queue)
        }
        assertAttackFails(queue, "BROWSE") {
            attacker.session.createConsumer(queue, true)
        }
    }

    fun assertConsumeAttackFailsNonexistent(queue: String) {
        assertAttackFailsNonexistent(queue) {
            attacker.session.createConsumer(queue)
        }
        assertAttackFailsNonexistent(queue) {
            attacker.session.createConsumer(queue, true)
        }
    }

    fun assertAttackFails(queue: String, permission: String, attack: () -> Unit) {
        assertThatExceptionOfType(ActiveMQSecurityException::class.java)
                .isThrownBy(attack)
                .withMessageContaining(queue)
                .withMessageContaining(permission)
    }

    protected fun startBobAndCommunicateWithAlice(): Party {
        val bob = startNode(BOB_NAME)
        val bobParty = bob.info.singleIdentity()
        // Perform a protocol exchange to force the peer queue to be created
        alice.services.startFlow(SendFlow(bobParty, 0)).resultFuture.getOrThrow()
        return bobParty
    }

    @InitiatingFlow
    private class SendFlow(val otherParty: Party, val payload: Any) : FlowLogic<Unit>() {
        @Suspendable
        override fun call() = initiateFlow(otherParty).send(payload)
    }

    @InitiatedBy(SendFlow::class)
    private class ReceiveFlow(val otherPartySession: FlowSession) : FlowLogic<Any>() {
        @Suspendable
        override fun call() = otherPartySession.receive<Any>().unwrap { it }
    }
}<|MERGE_RESOLUTION|>--- conflicted
+++ resolved
@@ -78,13 +78,8 @@
         assertTempQueueCreationAttackFails(invalidRPCQueue)
     }
 
-<<<<<<< HEAD
-    @Test(timeout=300_000)
-	fun `send message to notifications address`() {
-=======
-    @Test
-    open fun `send message to notifications address`() {
->>>>>>> 6ecc5110
+    @Test(timeout=300_000)
+	open fun `send message to notifications address`() {
         assertSendAttackFails(NOTIFICATIONS_ADDRESS)
     }
 
