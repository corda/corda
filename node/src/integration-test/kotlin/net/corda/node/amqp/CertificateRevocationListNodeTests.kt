package net.corda.node.amqp

import com.nhaarman.mockito_kotlin.doReturn
import com.nhaarman.mockito_kotlin.whenever
import net.corda.core.identity.CordaX500Name
import net.corda.core.internal.div
import net.corda.core.toFuture
import net.corda.core.utilities.NetworkHostAndPort
import net.corda.node.services.config.NodeConfiguration
import net.corda.node.services.config.configureWithDevSSLCertificate
import net.corda.nodeapi.internal.ArtemisMessagingComponent.Companion.P2P_PREFIX
import net.corda.nodeapi.internal.amqp.crl.CrlServer
import net.corda.nodeapi.internal.amqp.crl.CrlServlet.Companion.EMPTY_CRL
import net.corda.nodeapi.internal.amqp.crl.CrlServlet.Companion.FORBIDDEN_CRL
import net.corda.nodeapi.internal.amqp.crl.CrlServlet.Companion.INTERMEDIATE_CRL
import net.corda.nodeapi.internal.amqp.crl.CrlServlet.Companion.NODE_CRL
import net.corda.nodeapi.internal.amqp.crl.CrlServlet.Companion.SIGNATURE_ALGORITHM
import net.corda.nodeapi.internal.amqp.crl.CrlServlet.Companion.createRevocationList
import net.corda.nodeapi.internal.amqp.crl.CrlServlet.Companion.recreateNodeCaAndTlsCertificates
import net.corda.nodeapi.internal.amqp.crl.CrlServlet.Companion.replaceCrlDistPointCaCertificate
import net.corda.nodeapi.internal.crypto.CertificateAndKeyPair
import net.corda.nodeapi.internal.crypto.CertificateType
import net.corda.nodeapi.internal.protonwrapper.messages.MessageStatus
import net.corda.nodeapi.internal.protonwrapper.netty.*
import net.corda.testing.core.ALICE_NAME
import net.corda.testing.core.BOB_NAME
import net.corda.testing.core.CHARLIE_NAME
import net.corda.testing.core.MAX_MESSAGE_SIZE
import net.corda.testing.driver.internal.incrementalPortAllocation
import net.corda.testing.internal.DEV_INTERMEDIATE_CA
import net.corda.testing.internal.DEV_ROOT_CA
import net.corda.testing.internal.rigorousMock
import net.corda.testing.internal.stubs.CertificateStoreStubs
import org.assertj.core.api.Assertions.assertThatIllegalArgumentException
import org.bouncycastle.jce.provider.BouncyCastleProvider
import org.junit.After
import org.junit.Before
import org.junit.Rule
import org.junit.Test
import org.junit.rules.TemporaryFolder
import java.math.BigInteger
import java.security.Security
import java.security.cert.X509CRL
import java.security.cert.X509Certificate
import java.util.concurrent.atomic.AtomicBoolean
import java.util.concurrent.atomic.AtomicInteger
import kotlin.test.assertEquals
import kotlin.test.assertFalse
import kotlin.test.assertTrue

class CertificateRevocationListNodeTests {
    @Rule
    @JvmField
    val temporaryFolder = TemporaryFolder()

    private val ROOT_CA = DEV_ROOT_CA
    private lateinit var INTERMEDIATE_CA: CertificateAndKeyPair

    private val portAllocation = incrementalPortAllocation()
    private val serverPort = portAllocation.nextPort()

    private lateinit var server: CrlServer

    private val crlServerHitCount = AtomicInteger(0)

    private val revokedNodeCerts: MutableSet<BigInteger> = mutableSetOf()
    private val revokedIntermediateCerts: MutableSet<BigInteger> = mutableSetOf()

<<<<<<< HEAD
    private abstract class AbstractNodeConfiguration : NodeConfiguration
=======
    companion object {

        const val FORBIDDEN_CRL = "forbidden.crl"

        fun createRevocationList(clrServer: CrlServer, signatureAlgorithm: String, caCertificate: X509Certificate,
                                 caPrivateKey: PrivateKey,
                                 endpoint: String,
                                 indirect: Boolean,
                                 vararg serialNumbers: BigInteger): X509CRL {
            println("Generating CRL for $endpoint")
            val builder = JcaX509v2CRLBuilder(caCertificate.subjectX500Principal, Date(System.currentTimeMillis() - 1.minutes.toMillis()))
            val extensionUtils = JcaX509ExtensionUtils()
            builder.addExtension(Extension.authorityKeyIdentifier,
                    false, extensionUtils.createAuthorityKeyIdentifier(caCertificate))
            val issuingDistPointName = GeneralName(
                    GeneralName.uniformResourceIdentifier,
                    "http://${clrServer.hostAndPort.host}:${clrServer.hostAndPort.port}/crl/$endpoint")
            // This is required and needs to match the certificate settings with respect to being indirect
            val issuingDistPoint = IssuingDistributionPoint(DistributionPointName(GeneralNames(issuingDistPointName)), indirect, false)
            builder.addExtension(Extension.issuingDistributionPoint, true, issuingDistPoint)
            builder.setNextUpdate(Date(System.currentTimeMillis() + 1.seconds.toMillis()))
            serialNumbers.forEach {
                builder.addCRLEntry(it, Date(System.currentTimeMillis() - 10.minutes.toMillis()), ReasonFlags.certificateHold)
            }
            val signer = JcaContentSignerBuilder(signatureAlgorithm).setProvider(Crypto.findProvider("BC")).build(caPrivateKey)
            return JcaX509CRLConverter().setProvider(Crypto.findProvider("BC")).getCRL(builder.build(signer))
        }
    }
>>>>>>> fb736ad9

    @Before
    fun setUp() {
        Security.addProvider(BouncyCastleProvider())
        revokedNodeCerts.clear()
        server = CrlServer(NetworkHostAndPort("localhost", 0), crlServerHitCount, ROOT_CA, { INTERMEDIATE_CA }, revokedNodeCerts, revokedIntermediateCerts)
        server.start()
        INTERMEDIATE_CA = CertificateAndKeyPair(replaceCrlDistPointCaCertificate(
                DEV_INTERMEDIATE_CA.certificate,
                CertificateType.INTERMEDIATE_CA,
                ROOT_CA.keyPair,
                "http://${server.hostAndPort}/crl/$INTERMEDIATE_CRL"), DEV_INTERMEDIATE_CA.keyPair)
        crlServerHitCount.set(0)
    }

    @After
    fun tearDown() {
        server.close()
        revokedNodeCerts.clear()
        revokedIntermediateCerts.clear()
    }

    @Test
    fun `Simple AMPQ Client to Server connection works and soft fail is enabled`() {
        val crlCheckSoftFail = true
        val (amqpServer, _) = createServer(serverPort, crlCheckSoftFail = crlCheckSoftFail)
        amqpServer.use {
            amqpServer.start()
            val receiveSubs = amqpServer.onReceive.subscribe {
                assertEquals(BOB_NAME.toString(), it.sourceLegalName)
                assertEquals(P2P_PREFIX + "Test", it.topic)
                assertEquals("Test", String(it.payload))
                it.complete(true)
            }
            val (amqpClient, _) = createClient(serverPort, crlCheckSoftFail)
            amqpClient.use {
                val serverConnected = amqpServer.onConnection.toFuture()
                val clientConnected = amqpClient.onConnection.toFuture()
                amqpClient.start()
                val serverConnect = serverConnected.get()
                assertEquals(true, serverConnect.connected)
                val clientConnect = clientConnected.get()
                assertEquals(true, clientConnect.connected)
                val msg = amqpClient.createMessage("Test".toByteArray(),
                        P2P_PREFIX + "Test",
                        ALICE_NAME.toString(),
                        emptyMap())
                amqpClient.write(msg)
                assertEquals(MessageStatus.Acknowledged, msg.onComplete.get())
                receiveSubs.unsubscribe()
            }
        }
    }

    @Test
    fun `Simple AMPQ Client to Server connection works and soft fail is disabled`() {
        val crlCheckSoftFail = false
        val (amqpServer, _) = createServer(serverPort, crlCheckSoftFail = crlCheckSoftFail)
        amqpServer.use {
            amqpServer.start()
            val receiveSubs = amqpServer.onReceive.subscribe {
                assertEquals(BOB_NAME.toString(), it.sourceLegalName)
                assertEquals(P2P_PREFIX + "Test", it.topic)
                assertEquals("Test", String(it.payload))
                it.complete(true)
            }
            val (amqpClient, _) = createClient(serverPort, crlCheckSoftFail)
            amqpClient.use {
                val serverConnected = amqpServer.onConnection.toFuture()
                val clientConnected = amqpClient.onConnection.toFuture()
                amqpClient.start()
                val serverConnect = serverConnected.get()
                assertEquals(true, serverConnect.connected)
                val clientConnect = clientConnected.get()
                assertEquals(true, clientConnect.connected)
                val msg = amqpClient.createMessage("Test".toByteArray(),
                        P2P_PREFIX + "Test",
                        ALICE_NAME.toString(),
                        emptyMap())
                amqpClient.write(msg)
                assertEquals(MessageStatus.Acknowledged, msg.onComplete.get())
                receiveSubs.unsubscribe()
            }
        }
    }

    @Test
    fun `AMPQ Client to Server connection fails when client's certificate is revoked and soft fail is enabled`() {
        val crlCheckSoftFail = true
        val (amqpServer, _) = createServer(serverPort, crlCheckSoftFail = crlCheckSoftFail)
        amqpServer.use {
            amqpServer.start()
            amqpServer.onReceive.subscribe {
                it.complete(true)
            }
            val (amqpClient, clientCert) = createClient(serverPort, crlCheckSoftFail)
            revokedNodeCerts.add(clientCert.serialNumber)
            amqpClient.use {
                val serverConnected = amqpServer.onConnection.toFuture()
                amqpClient.onConnection.toFuture()
                amqpClient.start()
                val serverConnect = serverConnected.get()
                assertEquals(false, serverConnect.connected)
            }
        }
    }

    @Test
    fun `AMPQ Client to Server connection fails when client's certificate is revoked and soft fail is disabled`() {
        val crlCheckSoftFail = false
        val (amqpServer, _) = createServer(serverPort, crlCheckSoftFail = crlCheckSoftFail)
        amqpServer.use {
            amqpServer.start()
            amqpServer.onReceive.subscribe {
                it.complete(true)
            }
            val (amqpClient, clientCert) = createClient(serverPort, crlCheckSoftFail)
            revokedNodeCerts.add(clientCert.serialNumber)
            amqpClient.use {
                val serverConnected = amqpServer.onConnection.toFuture()
                amqpClient.onConnection.toFuture()
                amqpClient.start()
                val serverConnect = serverConnected.get()
                assertEquals(false, serverConnect.connected)
            }
        }
    }

    @Test
    fun `AMPQ Client to Server connection fails when servers's certificate is revoked`() {
        val crlCheckSoftFail = true
        val (amqpServer, serverCert) = createServer(serverPort, crlCheckSoftFail = crlCheckSoftFail)
        revokedNodeCerts.add(serverCert.serialNumber)
        amqpServer.use {
            amqpServer.start()
            amqpServer.onReceive.subscribe {
                it.complete(true)
            }
            val (amqpClient, _) = createClient(serverPort, crlCheckSoftFail)
            amqpClient.use {
                val serverConnected = amqpServer.onConnection.toFuture()
                amqpClient.onConnection.toFuture()
                amqpClient.start()
                val serverConnect = serverConnected.get()
                assertEquals(false, serverConnect.connected)
            }
        }
    }

    @Test
    fun `AMPQ Client to Server connection fails when servers's certificate is revoked and soft fail is enabled`() {
        val crlCheckSoftFail = true
        val (amqpServer, serverCert) = createServer(serverPort, crlCheckSoftFail = crlCheckSoftFail)
        revokedNodeCerts.add(serverCert.serialNumber)
        amqpServer.use {
            amqpServer.start()
            amqpServer.onReceive.subscribe {
                it.complete(true)
            }
            val (amqpClient, _) = createClient(serverPort, crlCheckSoftFail)
            amqpClient.use {
                val serverConnected = amqpServer.onConnection.toFuture()
                amqpClient.onConnection.toFuture()
                amqpClient.start()
                val serverConnect = serverConnected.get()
                assertEquals(false, serverConnect.connected)
            }
        }
        assertTrue(crlServerHitCount.get() > 0)
    }

    @Test
    fun `AMPQ Client to Server connection succeeds when CRL cannot be obtained and soft fail is enabled`() {
        val crlCheckSoftFail = true
        val (amqpServer, _) = createServer(
                serverPort,
                crlCheckSoftFail = crlCheckSoftFail,
                nodeCrlDistPoint = "http://${server.hostAndPort}/crl/invalid.crl")
        amqpServer.use {
            amqpServer.start()
            amqpServer.onReceive.subscribe {
                it.complete(true)
            }
            val (amqpClient, _) = createClient(
                    serverPort,
                    crlCheckSoftFail,
                    nodeCrlDistPoint = "http://${server.hostAndPort}/crl/invalid.crl")
            amqpClient.use {
                val serverConnected = amqpServer.onConnection.toFuture()
                amqpClient.onConnection.toFuture()
                amqpClient.start()
                val serverConnect = serverConnected.get()
                assertEquals(true, serverConnect.connected)
            }
        }
    }

    @Test
    fun `Revocation status check fails when the CRL distribution point is not set and soft fail is disabled`() {
        val crlCheckSoftFail = false
        val (amqpServer, _) = createServer(
                serverPort,
                crlCheckSoftFail = crlCheckSoftFail,
                tlsCrlDistPoint = null)
        amqpServer.use {
            amqpServer.start()
            amqpServer.onReceive.subscribe {
                it.complete(true)
            }
            val (amqpClient, _) = createClient(
                    serverPort,
                    crlCheckSoftFail,
                    tlsCrlDistPoint = null)
            amqpClient.use {
                val serverConnected = amqpServer.onConnection.toFuture()
                amqpClient.onConnection.toFuture()
                amqpClient.start()
                val serverConnect = serverConnected.get()
                assertEquals(false, serverConnect.connected)
            }
        }
    }

    @Test
    fun `Revocation status check succeds when the CRL distribution point is not set and soft fail is enabled`() {
        val crlCheckSoftFail = true
        val (amqpServer, _) = createServer(
                serverPort,
                crlCheckSoftFail = crlCheckSoftFail,
                tlsCrlDistPoint = null)
        amqpServer.use {
            amqpServer.start()
            amqpServer.onReceive.subscribe {
                it.complete(true)
            }
            val (amqpClient, _) = createClient(
                    serverPort,
                    crlCheckSoftFail,
                    tlsCrlDistPoint = null)
            amqpClient.use {
                val serverConnected = amqpServer.onConnection.toFuture()
                amqpClient.onConnection.toFuture()
                amqpClient.start()
                val serverConnect = serverConnected.get()
                assertEquals(true, serverConnect.connected)
            }
        }
    }

    private fun createClient(targetPort: Int,
                             crlCheckSoftFail: Boolean,
                             nodeCrlDistPoint: String = "http://${server.hostAndPort}/crl/$NODE_CRL",
                             tlsCrlDistPoint: String? = "http://${server.hostAndPort}/crl/$EMPTY_CRL",
                             maxMessageSize: Int = MAX_MESSAGE_SIZE): Pair<AMQPClient, X509Certificate> {

        return createClient(targetPort, crlCheckSoftFail.toRevocationConfig(), nodeCrlDistPoint, tlsCrlDistPoint, maxMessageSize)
    }

    private fun createClient(targetPort: Int,
                             revocationConfig: RevocationConfig,
                             nodeCrlDistPoint: String = "http://${server.hostAndPort}/crl/$NODE_CRL",
                             tlsCrlDistPoint: String? = "http://${server.hostAndPort}/crl/$EMPTY_CRL",
                             maxMessageSize: Int = MAX_MESSAGE_SIZE): Pair<AMQPClient, X509Certificate> {
        val baseDirectory = temporaryFolder.root.toPath() / "client"
        val certificatesDirectory = baseDirectory / "certificates"
        val p2pSslConfiguration = CertificateStoreStubs.P2P.withCertificatesDirectory(certificatesDirectory)
        val signingCertificateStore = CertificateStoreStubs.Signing.withCertificatesDirectory(certificatesDirectory)
        val clientConfig = rigorousMock<AbstractNodeConfiguration>().also {
            doReturn(baseDirectory).whenever(it).baseDirectory
            doReturn(certificatesDirectory).whenever(it).certificatesDirectory
            doReturn(BOB_NAME).whenever(it).myLegalName
            doReturn(p2pSslConfiguration).whenever(it).p2pSslOptions
            doReturn(signingCertificateStore).whenever(it).signingCertificateStore
        }
        clientConfig.configureWithDevSSLCertificate()
        val nodeCert = (signingCertificateStore to p2pSslConfiguration).recreateNodeCaAndTlsCertificates(nodeCrlDistPoint, tlsCrlDistPoint, ROOT_CA, INTERMEDIATE_CA)
        val keyStore = clientConfig.p2pSslOptions.keyStore.get()

        val amqpConfig = object : AMQPConfiguration {
            override val keyStore = keyStore
            override val trustStore = clientConfig.p2pSslOptions.trustStore.get()
            override val revocationConfig = revocationConfig
            override val maxMessageSize: Int = maxMessageSize
        }
        return Pair(AMQPClient(
                listOf(NetworkHostAndPort("localhost", targetPort)),
                setOf(ALICE_NAME, CHARLIE_NAME),
                amqpConfig), nodeCert)
    }

    private fun createServer(port: Int, name: CordaX500Name = ALICE_NAME,
                             crlCheckSoftFail: Boolean,
                             nodeCrlDistPoint: String = "http://${server.hostAndPort}/crl/$NODE_CRL",
                             tlsCrlDistPoint: String? = "http://${server.hostAndPort}/crl/$EMPTY_CRL",
                             maxMessageSize: Int = MAX_MESSAGE_SIZE): Pair<AMQPServer, X509Certificate> {
        return createServer(port, name, crlCheckSoftFail.toRevocationConfig(), nodeCrlDistPoint, tlsCrlDistPoint, maxMessageSize)
    }

    private fun createServer(port: Int, name: CordaX500Name = ALICE_NAME,
                             revocationConfig: RevocationConfig,
                             nodeCrlDistPoint: String = "http://${server.hostAndPort}/crl/$NODE_CRL",
                             tlsCrlDistPoint: String? = "http://${server.hostAndPort}/crl/$EMPTY_CRL",
                             maxMessageSize: Int = MAX_MESSAGE_SIZE): Pair<AMQPServer, X509Certificate> {
        val baseDirectory = temporaryFolder.root.toPath() / "server"
        val certificatesDirectory = baseDirectory / "certificates"
        val p2pSslConfiguration = CertificateStoreStubs.P2P.withCertificatesDirectory(certificatesDirectory)
        val signingCertificateStore = CertificateStoreStubs.Signing.withCertificatesDirectory(certificatesDirectory)
        val serverConfig = rigorousMock<AbstractNodeConfiguration>().also {
            doReturn(baseDirectory).whenever(it).baseDirectory
            doReturn(certificatesDirectory).whenever(it).certificatesDirectory
            doReturn(name).whenever(it).myLegalName
            doReturn(p2pSslConfiguration).whenever(it).p2pSslOptions
            doReturn(signingCertificateStore).whenever(it).signingCertificateStore
        }
        serverConfig.configureWithDevSSLCertificate()
        val nodeCert = (signingCertificateStore to p2pSslConfiguration).recreateNodeCaAndTlsCertificates(nodeCrlDistPoint, tlsCrlDistPoint, ROOT_CA, INTERMEDIATE_CA)
        val keyStore = serverConfig.p2pSslOptions.keyStore.get()
        val amqpConfig = object : AMQPConfiguration {
            override val keyStore = keyStore
            override val trustStore = serverConfig.p2pSslOptions.trustStore.get()
            override val revocationConfig = revocationConfig
            override val maxMessageSize: Int = maxMessageSize
        }
        return Pair(AMQPServer(
                "0.0.0.0",
                port,
                amqpConfig), nodeCert)
    }

<<<<<<< HEAD
=======
    private fun Pair<CertificateStoreSupplier, MutualSslConfiguration>.recreateNodeCaAndTlsCertificates(nodeCaCrlDistPoint: String, tlsCrlDistPoint: String?): X509Certificate {

        val signingCertificateStore = first
        val p2pSslConfiguration = second
        val nodeKeyStore = signingCertificateStore.get()
        val (nodeCert, nodeKeys) = nodeKeyStore.query { getCertificateAndKeyPair(X509Utilities.CORDA_CLIENT_CA, nodeKeyStore.entryPassword) }
        val newNodeCert = replaceCrlDistPointCaCertificate(nodeCert, CertificateType.NODE_CA, INTERMEDIATE_CA.keyPair, nodeCaCrlDistPoint)
        val nodeCertChain = listOf(newNodeCert, INTERMEDIATE_CA.certificate, *nodeKeyStore.query { getCertificateChain(X509Utilities.CORDA_CLIENT_CA) }.drop(2).toTypedArray())
        nodeKeyStore.update {
            internal.deleteEntry(X509Utilities.CORDA_CLIENT_CA)
        }
        nodeKeyStore.update {
            setPrivateKey(X509Utilities.CORDA_CLIENT_CA, nodeKeys.private, nodeCertChain, nodeKeyStore.entryPassword)
        }
        val sslKeyStore = p2pSslConfiguration.keyStore.get()
        val (tlsCert, tlsKeys) = sslKeyStore.query { getCertificateAndKeyPair(X509Utilities.CORDA_CLIENT_TLS, sslKeyStore.entryPassword) }
        val newTlsCert = replaceCrlDistPointCaCertificate(tlsCert, CertificateType.TLS, nodeKeys, tlsCrlDistPoint, X500Name.getInstance(ROOT_CA.certificate.subjectX500Principal.encoded))
        val sslCertChain = listOf(newTlsCert, newNodeCert, INTERMEDIATE_CA.certificate, *sslKeyStore.query { getCertificateChain(X509Utilities.CORDA_CLIENT_TLS) }.drop(3).toTypedArray())

        sslKeyStore.update {
            internal.deleteEntry(X509Utilities.CORDA_CLIENT_TLS)
        }
        sslKeyStore.update {
            setPrivateKey(X509Utilities.CORDA_CLIENT_TLS, tlsKeys.private, sslCertChain, sslKeyStore.entryPassword)
        }
        return newNodeCert
    }

    private fun replaceCrlDistPointCaCertificate(currentCaCert: X509Certificate, certType: CertificateType, issuerKeyPair: KeyPair, crlDistPoint: String?, crlIssuer: X500Name? = null): X509Certificate {
        val signatureScheme = Crypto.findSignatureScheme(issuerKeyPair.private)
        val provider = Crypto.findProvider(signatureScheme.providerName)
        val issuerSigner = ContentSignerBuilder.build(signatureScheme, issuerKeyPair.private, provider)
        val builder = X509Utilities.createPartialCertificate(
                certType,
                currentCaCert.issuerX500Principal,
                issuerKeyPair.public,
                currentCaCert.subjectX500Principal,
                currentCaCert.publicKey,
                Pair(Date(System.currentTimeMillis() - 5.minutes.toMillis()), Date(System.currentTimeMillis() + 10.days.toMillis())),
                null
        )
        crlDistPoint?.let {
            val distPointName = DistributionPointName(GeneralNames(GeneralName(GeneralName.uniformResourceIdentifier, it)))
            val crlIssuerGeneralNames = crlIssuer?.let {
                GeneralNames(GeneralName(crlIssuer))
            }
            val distPoint = DistributionPoint(distPointName, null, crlIssuerGeneralNames)
            builder.addExtension(Extension.cRLDistributionPoints, false, CRLDistPoint(arrayOf(distPoint)))
        }
        return builder.build(issuerSigner).toJca()
    }

    @Path("crl")
    inner class CrlServlet(private val server: CrlServer) {

        private val SIGNATURE_ALGORITHM = "SHA256withECDSA"
        private val NODE_CRL = "node.crl"
        private val INTEMEDIATE_CRL = "intermediate.crl"
        private val EMPTY_CRL = "empty.crl"

        @GET
        @Path("node.crl")
        @Produces("application/pkcs7-crl")
        fun getNodeCRL(): Response {
            return Response.ok(CertificateRevocationListNodeTests.createRevocationList(
                    server,
                    SIGNATURE_ALGORITHM,
                    INTERMEDIATE_CA.certificate,
                    INTERMEDIATE_CA.keyPair.private,
                    NODE_CRL,
                    false,
                    *revokedNodeCerts.toTypedArray()).encoded)
                    .build()
        }

        @GET
        @Path(FORBIDDEN_CRL)
        @Produces("application/pkcs7-crl")
        fun getNodeSlowCRL(): Response {
            return Response.status(Response.Status.FORBIDDEN).build()
        }

        @GET
        @Path("intermediate.crl")
        @Produces("application/pkcs7-crl")
        fun getIntermediateCRL(): Response {
            return Response.ok(createRevocationList(
                    server,
                    SIGNATURE_ALGORITHM,
                    ROOT_CA.certificate,
                    ROOT_CA.keyPair.private,
                    INTEMEDIATE_CRL,
                    false,
                    *revokedIntermediateCerts.toTypedArray()).encoded)
                    .build()
        }

        @GET
        @Path("empty.crl")
        @Produces("application/pkcs7-crl")
        fun getEmptyCRL(): Response {
            return Response.ok(createRevocationList(
                    server,
                    SIGNATURE_ALGORITHM,
                    ROOT_CA.certificate,
                    ROOT_CA.keyPair.private,
                    EMPTY_CRL,
                    true).encoded)
                    .build()
        }
    }

    inner class CrlServer(hostAndPort: NetworkHostAndPort) : Closeable {

        private val server: Server = Server(InetSocketAddress(hostAndPort.host, hostAndPort.port)).apply {
            handler = HandlerCollection().apply {
                addHandler(buildServletContextHandler())
            }
        }

        val hostAndPort: NetworkHostAndPort
            get() = server.connectors.mapNotNull { it as? ServerConnector }
                    .map { NetworkHostAndPort(it.host, it.localPort) }
                    .first()

        override fun close() {
            println("Shutting down network management web services...")
            server.stop()
            server.join()
        }

        fun start() {
            server.start()
            println("Network management web services started on $hostAndPort")
        }

        private fun buildServletContextHandler(): ServletContextHandler {
            val crlServer = this
            return ServletContextHandler().apply {
                contextPath = "/"
                val resourceConfig = ResourceConfig().apply {
                    register(CrlServlet(crlServer))
                }
                val jerseyServlet = ServletHolder(ServletContainer(resourceConfig)).apply { initOrder = 0 }
                addServlet(jerseyServlet, "/*")
            }
        }
    }

>>>>>>> fb736ad9
    @Test
    fun `verify CRL algorithms`() {
        val ECDSA_ALGORITHM = "SHA256withECDSA"
        val EC_ALGORITHM = "EC"

        val crl = createRevocationList(
                server,
                ECDSA_ALGORITHM,
                ROOT_CA.certificate,
                ROOT_CA.keyPair.private,
                EMPTY_CRL,
                true,
                emptySet())
        // This should pass.
        crl.verify(ROOT_CA.keyPair.public)

        // Try changing the algorithm to EC will fail.
        assertThatIllegalArgumentException().isThrownBy {
            createRevocationList(
                    server,
                    EC_ALGORITHM,
                    ROOT_CA.certificate,
                    ROOT_CA.keyPair.private,
                    EMPTY_CRL,
                    true,
                    emptySet()
            )
        }.withMessage("Unknown signature type requested: EC")
    }

    @Test
<<<<<<< HEAD
    fun `AMPQ Client to Server connection works when client certificate is revoked and CRL check is OFF`() {

        val revocationConfig = RevocationConfigImpl(RevocationConfig.Mode.OFF)

        val (amqpServer, _) = createServer(serverPort, revocationConfig = revocationConfig)
        amqpServer.use {
            amqpServer.start()
            val checkPerformed = AtomicBoolean(false)
            val receiveSubs = amqpServer.onReceive.subscribe {
                assertEquals(BOB_NAME.toString(), it.sourceLegalName)
                assertEquals(P2P_PREFIX + "Test", it.topic)
                assertEquals("Test", String(it.payload))
                it.complete(true)
                checkPerformed.set(true)
            }
            val (amqpClient, clientCert) = createClient(serverPort, revocationConfig = revocationConfig)
            revokedNodeCerts.add(clientCert.serialNumber)
            amqpClient.use {
                val serverConnected = amqpServer.onConnection.toFuture()
                val clientConnected = amqpClient.onConnection.toFuture()
                amqpClient.start()
                val serverConnect = serverConnected.get()
                assertEquals(true, serverConnect.connected)
                val clientConnect = clientConnected.get()
                assertEquals(true, clientConnect.connected)
                val msg = amqpClient.createMessage("Test".toByteArray(),
                        P2P_PREFIX + "Test",
                        ALICE_NAME.toString(),
                        emptyMap())
                amqpClient.write(msg)
                assertEquals(MessageStatus.Acknowledged, msg.onComplete.get())
                assertTrue(checkPerformed.get())
                receiveSubs.unsubscribe()
            }
        }
        assertEquals(0, crlServerHitCount.get())
    }

    @Test
    fun `AMPQ Client to Server connection rejected when client certificate is revoked and external CRL source is used`() {

        val revocationConfig = RevocationConfigImpl(RevocationConfig.Mode.EXTERNAL_SOURCE,
            object : ExternalCrlSource {
                override fun fetch(certificate: X509Certificate): Set<X509CRL> {
                    return setOf(
                            createRevocationList(
                            server,
                            SIGNATURE_ALGORITHM,
                            INTERMEDIATE_CA.certificate,
                            INTERMEDIATE_CA.keyPair.private,
                            NODE_CRL,
                            false,
                            revokedNodeCerts))
                }
            }
        )

        val (amqpServer, _) = createServer(serverPort, revocationConfig = revocationConfig)
        amqpServer.use {
            amqpServer.start()
            val checkPerformed = AtomicBoolean(false)
            val receiveSubs = amqpServer.onReceive.subscribe {
                checkPerformed.set(true)
            }
            val (amqpClient, clientCert) = createClient(serverPort, revocationConfig = revocationConfig)
            revokedNodeCerts.add(clientCert.serialNumber)
            amqpClient.use {
                val serverConnected = amqpServer.onConnection.toFuture()
                val clientConnected = amqpClient.onConnection.toFuture()
                amqpClient.start()
                val serverConnect = serverConnected.get()
                assertFalse(serverConnect.connected)
                assertTrue(serverConnect.badCert)
                val clientConnect = clientConnected.get()
                assertFalse(clientConnect.connected)
                assertTrue(clientConnect.badCert)
                assertFalse(checkPerformed.get())
                receiveSubs.unsubscribe()
            }
        }
        assertEquals(0, crlServerHitCount.get())
    }

    @Test
=======
>>>>>>> fb736ad9
    fun `AMPQ Client to Server connection succeeds when CRL retrieval is forbidden and soft fail is enabled`() {
        val crlCheckSoftFail = true
        val forbiddenUrl = "http://${server.hostAndPort}/crl/$FORBIDDEN_CRL"
        val (amqpServer, _) = createServer(
                serverPort,
                crlCheckSoftFail = crlCheckSoftFail,
                nodeCrlDistPoint = forbiddenUrl,
                tlsCrlDistPoint = forbiddenUrl)
        amqpServer.use {
            amqpServer.start()
            amqpServer.onReceive.subscribe {
                it.complete(true)
            }
            val (amqpClient, _) = createClient(
                    serverPort,
                    crlCheckSoftFail,
                    nodeCrlDistPoint = forbiddenUrl,
                    tlsCrlDistPoint = forbiddenUrl)
            amqpClient.use {
                val serverConnected = amqpServer.onConnection.toFuture()
                amqpClient.onConnection.toFuture()
                amqpClient.start()
                val serverConnect = serverConnected.get()
                assertEquals(true, serverConnect.connected)
            }
        }
    }
}<|MERGE_RESOLUTION|>--- conflicted
+++ resolved
@@ -66,38 +66,7 @@
     private val revokedNodeCerts: MutableSet<BigInteger> = mutableSetOf()
     private val revokedIntermediateCerts: MutableSet<BigInteger> = mutableSetOf()
 
-<<<<<<< HEAD
     private abstract class AbstractNodeConfiguration : NodeConfiguration
-=======
-    companion object {
-
-        const val FORBIDDEN_CRL = "forbidden.crl"
-
-        fun createRevocationList(clrServer: CrlServer, signatureAlgorithm: String, caCertificate: X509Certificate,
-                                 caPrivateKey: PrivateKey,
-                                 endpoint: String,
-                                 indirect: Boolean,
-                                 vararg serialNumbers: BigInteger): X509CRL {
-            println("Generating CRL for $endpoint")
-            val builder = JcaX509v2CRLBuilder(caCertificate.subjectX500Principal, Date(System.currentTimeMillis() - 1.minutes.toMillis()))
-            val extensionUtils = JcaX509ExtensionUtils()
-            builder.addExtension(Extension.authorityKeyIdentifier,
-                    false, extensionUtils.createAuthorityKeyIdentifier(caCertificate))
-            val issuingDistPointName = GeneralName(
-                    GeneralName.uniformResourceIdentifier,
-                    "http://${clrServer.hostAndPort.host}:${clrServer.hostAndPort.port}/crl/$endpoint")
-            // This is required and needs to match the certificate settings with respect to being indirect
-            val issuingDistPoint = IssuingDistributionPoint(DistributionPointName(GeneralNames(issuingDistPointName)), indirect, false)
-            builder.addExtension(Extension.issuingDistributionPoint, true, issuingDistPoint)
-            builder.setNextUpdate(Date(System.currentTimeMillis() + 1.seconds.toMillis()))
-            serialNumbers.forEach {
-                builder.addCRLEntry(it, Date(System.currentTimeMillis() - 10.minutes.toMillis()), ReasonFlags.certificateHold)
-            }
-            val signer = JcaContentSignerBuilder(signatureAlgorithm).setProvider(Crypto.findProvider("BC")).build(caPrivateKey)
-            return JcaX509CRLConverter().setProvider(Crypto.findProvider("BC")).getCRL(builder.build(signer))
-        }
-    }
->>>>>>> fb736ad9
 
     @Before
     fun setUp() {
@@ -427,158 +396,6 @@
                 amqpConfig), nodeCert)
     }
 
-<<<<<<< HEAD
-=======
-    private fun Pair<CertificateStoreSupplier, MutualSslConfiguration>.recreateNodeCaAndTlsCertificates(nodeCaCrlDistPoint: String, tlsCrlDistPoint: String?): X509Certificate {
-
-        val signingCertificateStore = first
-        val p2pSslConfiguration = second
-        val nodeKeyStore = signingCertificateStore.get()
-        val (nodeCert, nodeKeys) = nodeKeyStore.query { getCertificateAndKeyPair(X509Utilities.CORDA_CLIENT_CA, nodeKeyStore.entryPassword) }
-        val newNodeCert = replaceCrlDistPointCaCertificate(nodeCert, CertificateType.NODE_CA, INTERMEDIATE_CA.keyPair, nodeCaCrlDistPoint)
-        val nodeCertChain = listOf(newNodeCert, INTERMEDIATE_CA.certificate, *nodeKeyStore.query { getCertificateChain(X509Utilities.CORDA_CLIENT_CA) }.drop(2).toTypedArray())
-        nodeKeyStore.update {
-            internal.deleteEntry(X509Utilities.CORDA_CLIENT_CA)
-        }
-        nodeKeyStore.update {
-            setPrivateKey(X509Utilities.CORDA_CLIENT_CA, nodeKeys.private, nodeCertChain, nodeKeyStore.entryPassword)
-        }
-        val sslKeyStore = p2pSslConfiguration.keyStore.get()
-        val (tlsCert, tlsKeys) = sslKeyStore.query { getCertificateAndKeyPair(X509Utilities.CORDA_CLIENT_TLS, sslKeyStore.entryPassword) }
-        val newTlsCert = replaceCrlDistPointCaCertificate(tlsCert, CertificateType.TLS, nodeKeys, tlsCrlDistPoint, X500Name.getInstance(ROOT_CA.certificate.subjectX500Principal.encoded))
-        val sslCertChain = listOf(newTlsCert, newNodeCert, INTERMEDIATE_CA.certificate, *sslKeyStore.query { getCertificateChain(X509Utilities.CORDA_CLIENT_TLS) }.drop(3).toTypedArray())
-
-        sslKeyStore.update {
-            internal.deleteEntry(X509Utilities.CORDA_CLIENT_TLS)
-        }
-        sslKeyStore.update {
-            setPrivateKey(X509Utilities.CORDA_CLIENT_TLS, tlsKeys.private, sslCertChain, sslKeyStore.entryPassword)
-        }
-        return newNodeCert
-    }
-
-    private fun replaceCrlDistPointCaCertificate(currentCaCert: X509Certificate, certType: CertificateType, issuerKeyPair: KeyPair, crlDistPoint: String?, crlIssuer: X500Name? = null): X509Certificate {
-        val signatureScheme = Crypto.findSignatureScheme(issuerKeyPair.private)
-        val provider = Crypto.findProvider(signatureScheme.providerName)
-        val issuerSigner = ContentSignerBuilder.build(signatureScheme, issuerKeyPair.private, provider)
-        val builder = X509Utilities.createPartialCertificate(
-                certType,
-                currentCaCert.issuerX500Principal,
-                issuerKeyPair.public,
-                currentCaCert.subjectX500Principal,
-                currentCaCert.publicKey,
-                Pair(Date(System.currentTimeMillis() - 5.minutes.toMillis()), Date(System.currentTimeMillis() + 10.days.toMillis())),
-                null
-        )
-        crlDistPoint?.let {
-            val distPointName = DistributionPointName(GeneralNames(GeneralName(GeneralName.uniformResourceIdentifier, it)))
-            val crlIssuerGeneralNames = crlIssuer?.let {
-                GeneralNames(GeneralName(crlIssuer))
-            }
-            val distPoint = DistributionPoint(distPointName, null, crlIssuerGeneralNames)
-            builder.addExtension(Extension.cRLDistributionPoints, false, CRLDistPoint(arrayOf(distPoint)))
-        }
-        return builder.build(issuerSigner).toJca()
-    }
-
-    @Path("crl")
-    inner class CrlServlet(private val server: CrlServer) {
-
-        private val SIGNATURE_ALGORITHM = "SHA256withECDSA"
-        private val NODE_CRL = "node.crl"
-        private val INTEMEDIATE_CRL = "intermediate.crl"
-        private val EMPTY_CRL = "empty.crl"
-
-        @GET
-        @Path("node.crl")
-        @Produces("application/pkcs7-crl")
-        fun getNodeCRL(): Response {
-            return Response.ok(CertificateRevocationListNodeTests.createRevocationList(
-                    server,
-                    SIGNATURE_ALGORITHM,
-                    INTERMEDIATE_CA.certificate,
-                    INTERMEDIATE_CA.keyPair.private,
-                    NODE_CRL,
-                    false,
-                    *revokedNodeCerts.toTypedArray()).encoded)
-                    .build()
-        }
-
-        @GET
-        @Path(FORBIDDEN_CRL)
-        @Produces("application/pkcs7-crl")
-        fun getNodeSlowCRL(): Response {
-            return Response.status(Response.Status.FORBIDDEN).build()
-        }
-
-        @GET
-        @Path("intermediate.crl")
-        @Produces("application/pkcs7-crl")
-        fun getIntermediateCRL(): Response {
-            return Response.ok(createRevocationList(
-                    server,
-                    SIGNATURE_ALGORITHM,
-                    ROOT_CA.certificate,
-                    ROOT_CA.keyPair.private,
-                    INTEMEDIATE_CRL,
-                    false,
-                    *revokedIntermediateCerts.toTypedArray()).encoded)
-                    .build()
-        }
-
-        @GET
-        @Path("empty.crl")
-        @Produces("application/pkcs7-crl")
-        fun getEmptyCRL(): Response {
-            return Response.ok(createRevocationList(
-                    server,
-                    SIGNATURE_ALGORITHM,
-                    ROOT_CA.certificate,
-                    ROOT_CA.keyPair.private,
-                    EMPTY_CRL,
-                    true).encoded)
-                    .build()
-        }
-    }
-
-    inner class CrlServer(hostAndPort: NetworkHostAndPort) : Closeable {
-
-        private val server: Server = Server(InetSocketAddress(hostAndPort.host, hostAndPort.port)).apply {
-            handler = HandlerCollection().apply {
-                addHandler(buildServletContextHandler())
-            }
-        }
-
-        val hostAndPort: NetworkHostAndPort
-            get() = server.connectors.mapNotNull { it as? ServerConnector }
-                    .map { NetworkHostAndPort(it.host, it.localPort) }
-                    .first()
-
-        override fun close() {
-            println("Shutting down network management web services...")
-            server.stop()
-            server.join()
-        }
-
-        fun start() {
-            server.start()
-            println("Network management web services started on $hostAndPort")
-        }
-
-        private fun buildServletContextHandler(): ServletContextHandler {
-            val crlServer = this
-            return ServletContextHandler().apply {
-                contextPath = "/"
-                val resourceConfig = ResourceConfig().apply {
-                    register(CrlServlet(crlServer))
-                }
-                val jerseyServlet = ServletHolder(ServletContainer(resourceConfig)).apply { initOrder = 0 }
-                addServlet(jerseyServlet, "/*")
-            }
-        }
-    }
-
->>>>>>> fb736ad9
     @Test
     fun `verify CRL algorithms`() {
         val ECDSA_ALGORITHM = "SHA256withECDSA"
@@ -610,7 +427,6 @@
     }
 
     @Test
-<<<<<<< HEAD
     fun `AMPQ Client to Server connection works when client certificate is revoked and CRL check is OFF`() {
 
         val revocationConfig = RevocationConfigImpl(RevocationConfig.Mode.OFF)
@@ -695,8 +511,6 @@
     }
 
     @Test
-=======
->>>>>>> fb736ad9
     fun `AMPQ Client to Server connection succeeds when CRL retrieval is forbidden and soft fail is enabled`() {
         val crlCheckSoftFail = true
         val forbiddenUrl = "http://${server.hostAndPort}/crl/$FORBIDDEN_CRL"
