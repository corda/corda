--- conflicted
+++ resolved
@@ -30,13 +30,8 @@
 import net.corda.testing.contracts.DummyContract
 import net.corda.testing.core.chooseIdentity
 import net.corda.testing.core.dummyCommand
-<<<<<<< HEAD
 import net.corda.testing.internal.IntegrationTest
 import net.corda.testing.internal.IntegrationTestSchemas
-import net.corda.testing.node.MockNetwork
-import net.corda.testing.node.StartedMockNode
-=======
->>>>>>> 979aef13
 import net.corda.testing.node.MockNodeParameters
 import net.corda.testing.node.internal.InternalMockNetwork
 import net.corda.testing.node.internal.InternalMockNetwork.MockNode
@@ -49,7 +44,6 @@
 import kotlin.test.assertEquals
 import kotlin.test.assertTrue
 
-<<<<<<< HEAD
 class BFTNotaryServiceTests : IntegrationTest() {
     companion object {
         @ClassRule @JvmField
@@ -57,11 +51,7 @@
                 "node_6", "node_7", "node_8", "node_9")
     }
 
-    private lateinit var mockNet: MockNetwork
-=======
-class BFTNotaryServiceTests {
     private lateinit var mockNet: InternalMockNetwork
->>>>>>> 979aef13
     private lateinit var notary: Party
     private lateinit var node: StartedNode<MockNode>
 
