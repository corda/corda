--- conflicted
+++ resolved
@@ -7,46 +7,31 @@
 import net.corda.core.serialization.deserialize
 import net.corda.core.utilities.getOrThrow
 import net.corda.core.utilities.seconds
-<<<<<<< HEAD
-import net.corda.testing.*
-import net.corda.testing.node.internal.CompatibilityZoneParams
-=======
 import net.corda.nodeapi.internal.network.NETWORK_PARAMS_FILE_NAME
 import net.corda.nodeapi.internal.network.NetworkParameters
 import net.corda.testing.ALICE_NAME
 import net.corda.testing.BOB_NAME
-import net.corda.testing.SerializationEnvironmentRule
->>>>>>> 00a5e3db
+import net.corda.testing.*
+import net.corda.testing.node.internal.CompatibilityZoneParams
 import net.corda.testing.driver.NodeHandle
 import net.corda.testing.driver.PortAllocation
-import net.corda.testing.node.internal.CompatibilityZoneParams
 import net.corda.testing.node.internal.internalDriver
 import net.corda.testing.node.internal.network.NetworkMapServer
 import org.assertj.core.api.Assertions.assertThat
-import org.junit.After
-import org.junit.Before
-<<<<<<< HEAD
-import org.junit.ClassRule
-=======
-import org.junit.Rule
->>>>>>> 00a5e3db
-import org.junit.Test
+import org.junit.*
 import java.net.URL
 import kotlin.test.assertEquals
 
-<<<<<<< HEAD
 class NetworkMapTest : IntegrationTest() {
     companion object {
-        @ClassRule @JvmField
+        @ClassRule
+        @JvmField
         val databaseSchemas = IntegrationTestSchemas(ALICE_NAME.toDatabaseSchemaName(), BOB_NAME.toDatabaseSchemaName(),
                 DUMMY_NOTARY_NAME.toDatabaseSchemaName())
     }
-=======
-class NetworkMapTest {
     @Rule
     @JvmField
     val testSerialization = SerializationEnvironmentRule(true)
->>>>>>> 00a5e3db
     private val cacheTimeout = 1.seconds
     private val portAllocation = PortAllocation.Incremental(10000)
 
