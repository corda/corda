--- conflicted
+++ resolved
@@ -124,19 +124,10 @@
 
     private fun DriverDSLExposedInterface.createTwoNodesAndNotary(): List<NodeHandle> {
         val adminUser = User("admin", "admin", permissions = setOf("ALL"))
-<<<<<<< HEAD
-        val nodes = listOf(
-=======
         return listOf(
->>>>>>> 5371b256
                 startNode(providedName = bankAName, rpcUsers = listOf(adminUser)),
                 startNode(providedName = bankBName, rpcUsers = listOf(adminUser)),
                 startNode(providedName = notaryName, rpcUsers = listOf(adminUser), advertisedServices = setOf(ServiceInfo(SimpleNotaryService.type)))
         ).transpose().getOrThrow()   // Wait for all nodes to start up.
-<<<<<<< HEAD
-        nodes.forEach { it.rpc.waitUntilNetworkReady().getOrThrow() }
-        return nodes
-=======
->>>>>>> 5371b256
     }
 }