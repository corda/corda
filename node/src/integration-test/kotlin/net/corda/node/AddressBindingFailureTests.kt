--- conflicted
+++ resolved
@@ -24,15 +24,11 @@
 class AddressBindingFailureTests: IntegrationTest() {
 
     companion object {
-<<<<<<< HEAD
         @ClassRule
         @JvmField
         val databaseSchemas = IntegrationTestSchemas(ALICE_NAME, BOB_NAME, DUMMY_BANK_A_NAME)
 
-        private val portAllocation = incrementalPortAllocation(20_000)
-=======
         private val portAllocation = incrementalPortAllocation()
->>>>>>> 14a20654
     }
 
     @Test
